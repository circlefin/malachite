// -*- mode: Bluespec; -*-

/*
TODO: check 
- whether we have "step" checks in place everywhere
- "the first time": checks here or in executor
- check against arXiv
- tests
- types (e.g., heights in the messages)
- discuss "decision tree" in executor
- Should we think again about the components and the boundaries (especially between
  voteBookkeeper and executor)
- Do we need tests for executor and bookkeeping
*/


module consensus {

  // a process address is just a string
  type Address_t = str
  // a value is also a string
  type Value_t = str
  // a round step is also a string
  type Step_t = str
  // a round is an integer
  type Round_t = int
  // a height is an integer
  type Height_t = int
  // timeours are identified by strings
  type Timeout_t = str

  // the type of propose messages
  type ProposeMsg_t = {
    src: Address_t,
    height: Height_t,
    round: Round_t,
    proposal: Value_t,
    validRound: Round_t
  }

  // the type of Prevote and Precommit messages
  type VoteMsg_t = {
    src: Address_t,
    height: Height_t,
    round: Round_t,
    step: Step_t,  // "Prevote" or "Precommit"
    id: Value_t,
  }

type ConsensusState = {
    p: Address_t,
    height : Height_t,
    round: Round_t,
    step: Step_t, // "newRound", propose, Prevote, Precommit, decided
    lockedRound: Round_t,
    lockedValue: Value_t,
    validRound: Round_t,
    validValue: Value_t,
    //continue
}  

type Event = {
    name : str,
    height : Height_t,
    round: Round_t,
    value: Value_t,
    vr: Round_t
}    

// what is a good way to encode optionals? I do with default values
type ConsensusOutput = {
    name : str,    
    proposal: ProposeMsg_t,
    voteMessage: VoteMsg_t,
    timeout: Timeout_t,
    decided: Value_t,
    skipRound: Round_t
}

val consensusOutput = Set (
    "proposal",
    "votemessage",
    "timeout",
    "decided",
    "skipRound"
)
type ConsResult = {
    cs: ConsensusState,
    out: ConsensusOutput,
//    pending: Set[ConsensusOutput], // TODO: not sure we need this
}

val consensusEvents = Set(
<<<<<<< HEAD
    "NewHeight",			// Setups the state-machine for a single-height execution
    "NewRound",              		// Start a new round, not as proposer.
    "NewRoundProposer", 		// Start a new round as proposer with the proposed Value.
    "Proposal",      			// Receive a proposal without associated valid round.
    "ProposalAndPolkaPreviousAndValid", // Receive a valid proposal with an associated valid round, attested by a a Polka(vr).
    "ProposalInvalid", 			// Receive an invalid proposal: L26 and L32 when valid(v) == false
    "PolkaNil",                		// Receive +2/3 prevotes for nil.
    "PolkaAny",                		// Receive +2/3 prevotes from different validators, not for the same value or nil.
    "ProposalAndPolkaAndValid", 	// Proposal and 2/3+ prevotes for the proposal: L36 when valid and step >= prevote
    "PrecommitAny",           		// Receive +2/3 precommits from different validators, not for the same value or nil.
    "ProposalAndCommitAndValid", 	// Proposal and 2/3+ commits for the proposal => decision
    "RoundSkip",               		// Receive +1/3 messages from different validators for a higher round.
    "TimeoutPropose",          		// Timeout waiting for proposal.
    "TimeoutPrevote",          		// Timeout waiting for prevotes for a value.
    "TimeoutPrecommit",       		// Timeout waiting for precommits for a value.
// found after Montebello
    "ProposalAndPolkaAndInValid"
=======
    "NewHeight",
    "NewRound",                // Start a new round, not as proposer.
    "NewRoundProposer", // Start a new round and propose the Value.
    "Proposal",      // Receive a proposal with possible polka round.
    "ProposalAndPolkaPreviousAndValid", //28 when valid
    "ProposalInvalid", // 26 and 32 when invalid in step propose
    "PolkaNil",                // Receive +2/3 Prevotes for nil.
    "PolkaAny",                // Receive +2/3 Prevotes for anything and they are not the same
    "ProposalAndPolkaAndValid", // 36 when valid and step >= Prevote
    "PrecommitAny",           // Receive +2/3 Precommits for anything.
    "ProposalAndCommitAndValid", // decide
    "RoundSkip",               // Receive +1/3 votes from a higher round.
    "TimeoutPropose",          // Timeout waiting for proposal.
    "TimeoutPrevote",          // Timeout waiting for Prevotes.
    "TimeoutPrecommit",       // Timeout waiting for Precommits
// found after Montebello
    "ProposalAndPolkaAndInValid"

>>>>>>> ef3afa06
)

/*    

    "PolkaValue(ValueId)",     // Receive +2/3 Prevotes for Value.
    "PrecommitValue(ValueId)", // Receive +2/3 Precommits for Value.

) */

val noProp : ProposeMsg_t = {src: "", height: -1, round: -1, proposal: "", validRound: -1}
val noVote : VoteMsg_t = {src: "", height: -1, round: -1, step: "", id: ""}
val noTimeout : Timeout_t = ""
val noDecided = ""
val noSkipRound : Round_t = -1
val defaultResult : ConsensusOutput = { 
                name: "",
                proposal: noProp, 
                voteMessage: noVote, 
                timeout: noTimeout, 
                decided: noDecided,
                skipRound: noSkipRound}


<<<<<<< HEAD

// Implies StartRound(0)
pure def NewHeight (state: ConsensusState, ev: Event) : ConsResult = {
    val newstate = { ...state, 
			    round: 0, 
=======
pure def NewHeight (state: ConsensusState, ev: Event) : ConsResult = {
    val newstate = {        p: state.p, 
                            round: ev.round, 
>>>>>>> ef3afa06
                            step: "newRound", 
                            height : ev.height,
                            lockedRound: -1, 
                            lockedValue: "nil", 
                            validRound: -1, 
                            validValue: "nil"
                            }
    {cs: newstate, out: defaultResult }
}

// line 11.14
pure def NewRoundProposer (state: ConsensusState, ev: Event) : ConsResult = {
<<<<<<< HEAD
    // TODO: ev.round must match state.round
=======
>>>>>>> ef3afa06
    val newstate = { ...state, round: ev.round, step: "propose"}
    val proposal =  if (state.validValue != "nil") state.validValue
                    else ev.value
    val result = { ...defaultResult, name: "proposal",
                                     proposal: {   src: state.p, 
                                                        height: state.height,
                                                        round: ev.round, 
                                                        proposal: proposal,
                                                        validRound: state.validRound}}
    {cs: newstate, out: result }
}

// line 11.20
pure def NewRound (state: ConsensusState, ev: Event) : ConsResult = {
<<<<<<< HEAD
    // TODO: ev.round must match state.round
    val newstate = { ...state, round: ev.round, step: "propose" }
    val result = { ...defaultResult, name: "timeout", timeout: "TimeoutPropose"} // do we need the roundnumber here? YES
=======
    val newstate = { ...state, round: ev.round, step: "propose" }
    val result = { ...defaultResult, name: "timeout", timeout: "TimeoutPropose"} // do we need the roundnumber here?
>>>>>>> ef3afa06
         {cs: newstate, out: result}
}

// line 22
pure def Proposal (state: ConsensusState, ev: Event) : ConsResult = {
    if (state.step == "propose") {
        val newstate = state.with("step", "Prevote")
        if (state.lockedRound == -1 or state.lockedValue == ev.value)
            val result = { ...defaultResult, name: "votemessage",
                                             voteMessage: { src: state.p,
                                                            height: state.height,            
                                                            round: state.round,
<<<<<<< HEAD
                                                            step: "Prevote",
=======
                                                            step: "Prevote",  // "Prevote" or "Precommit"
>>>>>>> ef3afa06
                                                            id: ev.value}}
            {cs: newstate, out: result}
        else
            val result = { ...defaultResult, name: "votemessage",
                                             voteMessage: { src: state.p,
                                                            height: state.height,            
                                                            round: state.round,
<<<<<<< HEAD
                                                            step: "Prevote",
=======
                                                            step: "Prevote",  // "Prevote" or "Precommit"
>>>>>>> ef3afa06
                                                            id: "nil"}}
             {cs: newstate, out: result}
    }
    else
         {cs: state, out: defaultResult}
}

// line 28
pure def ProposalAndPolkaPreviousAndValid (state: ConsensusState, ev: Event) : ConsResult = {
    if (state.step == "propose" and ev.vr >= 0 and ev.vr < state.round) {
        val newstate = state.with("step", "Prevote")
        if (state.lockedRound <= ev.vr or state.lockedValue == ev.value)
            val result = { ...defaultResult, name: "votemessage",
                                             voteMessage: { src: state.p,
                                                            height: state.height,
                                                            round: state.round,
<<<<<<< HEAD
                                                            step: "Prevote",
=======
                                                            step: "Prevote",  // "Prevote" or "Precommit"
>>>>>>> ef3afa06
                                                            id: ev.value}}
             {cs: newstate, out: result}
        else
            val result = { ...defaultResult, name: "votemessage",
                                             voteMessage: { src: state.p,
                                                            height: state.height,
                                                            round: state.round,
<<<<<<< HEAD
                                                            step: "Prevote",
=======
                                                            step: "Prevote",  // "Prevote" or "Precommit"
>>>>>>> ef3afa06
                                                            id: "nil"}}
             {cs: newstate, out: result}                                          
    }
    else
        {cs: state, out: defaultResult}
}

<<<<<<< HEAD

=======
>>>>>>> ef3afa06
pure def ProposalInvalid (state: ConsensusState, ev: Event) : ConsResult = {
    if (state.step == "propose") {
        val newstate = state.with("step", "Prevote")
        val result = { ...defaultResult, name: "votemessage",
                                         voteMessage: { src: state.p,
                                                            height: state.height,
                                                            round: state.round,
<<<<<<< HEAD
                                                            step: "Prevote",
=======
                                                            step: "Prevote",  // "Prevote" or "Precommit"
>>>>>>> ef3afa06
                                                            id: "nil"}}
         {cs: newstate, out: result}
    }
    else {
         {cs: state, out: defaultResult}     
    }
}

// line 34
pure def PolkaAny (state: ConsensusState, ev: Event) : ConsResult = {
    if (state.step == "Prevote") {
<<<<<<< HEAD
        val result = { ...defaultResult, name: "timeout", timeout: "TimeoutPrevote" } // do we need the roundnumber here? YES
=======
        val result = { ...defaultResult, name: "timeout", timeout: "TimeoutPrevote" } // do we need the roundnumber here?
>>>>>>> ef3afa06
        {cs: state, out: result}
    }
    else
        {cs: state, out: defaultResult}
}

// line 36
pure def ProposalAndPolkaAndValid (state: ConsensusState, ev: Event) : ConsResult = {
    val auxState = { ...state, validValue: ev.value, validRound: state.round }
    if (state.step == "Prevote") {
        val newstate = { ...auxState,   lockedValue: ev.value,
                                        lockedRound: state.round,
                                        step: "Precommit" }
        val result = { ...defaultResult, name: "votemessage",
                                         voteMessage: { src: state.p,
                                                        height: state.height,
                                                        round: state.round,
                                                        step: "Precommit",  
                                                        id: ev.value}}
         {cs: newstate, out: result}
        }
    else {
<<<<<<< HEAD
	// TODO: if state > prevote, we should update the valid round!
=======
>>>>>>> ef3afa06
         {cs: state, out: defaultResult}
    }
}

// line 44
<<<<<<< HEAD

pure def PolkaNil (state: ConsensusState, ev: Event) : ConsResult = {
    if (state.step == "Prevote")
=======
pure def PolkaNil (state: ConsensusState, ev: Event) : ConsResult = {
    if (state.step != "Prevote")
         {cs: state, out: defaultResult}
    else
>>>>>>> ef3afa06
        val newstate = { ...state, step: "Precommit"}
        val result = { ...defaultResult, name: "votemessage",
                                         voteMessage: { src: state.p,
                                                        height: state.height,
                                                        round: state.round,
                                                        step: "Precommit",  
                                                        id: "nil"}}
<<<<<<< HEAD
        {cs: newstate, out: result}
    else
        {cs: state, out: defaultResult}
=======
         {cs: newstate, out: result}
>>>>>>> ef3afa06
}

// line 47
pure def PrecommitAny (state: ConsensusState, ev: Event) : ConsResult = {
<<<<<<< HEAD
    val result = { ...defaultResult, name: "timeout", timeout: "TimeoutPrecommit" } // do we need the roundnumber here? YES
=======
    val result = { ...defaultResult, name: "timeout", timeout: "TimeoutPrecommit" } // do we need the roundnumber here?
>>>>>>> ef3afa06
    {cs: state, out: result}
}

// line 49
pure def ProposalAndCommitAndValid  (state: ConsensusState, ev: Event) : ConsResult = {
    if (state.step != "decided") {
        val newstate = { ...state, step: "decided"}
        val result = { ...defaultResult, name: "decided", decided: ev.value}
         {cs: newstate, out: result}
    }
    else
         {cs: state, out: defaultResult} 
}

// line 55
pure def RoundSkip  (state: ConsensusState, ev: Event) : ConsResult = {
    if (ev.round > state.round)
        val result = { ...defaultResult, name: "skipRound", skipRound: ev.round }
        {cs: state, out: result}
    else
         {cs: state, out: defaultResult}
}

pure def TimeoutPropose (state: ConsensusState, ev: Event) : ConsResult = {
    if (ev.height == state.height and ev.round == state.round and state.step == "propose")
        val newstate = { ...state, step: "Prevote"}
        val result = { ...defaultResult, name: "votemessage",
                                         voteMessage: { src: state.p,
                                                            height: state.height,
                                                            round: state.round,
<<<<<<< HEAD
                                                            step: "Prevote",
=======
                                                            step: "Prevote",  // "Prevote" or "Precommit"
>>>>>>> ef3afa06
                                                            id: "nil"}}
        {cs: newstate, out: result}
    else
         {cs: state, out: defaultResult}
}

pure def TimeoutPrevote (state: ConsensusState, ev: Event) : ConsResult = {
    if (ev.height == state.height and ev.round == state.round and state.step == "Prevote")
        val newstate = { ...state, step: "Precommit"}
        // TODO: should we send precommit nil again
        val result = { ...defaultResult, name: "votemessage",
                                         voteMessage: { src: state.p,
                                                            height: state.height,
                                                            round: state.round,
                                                            step: "Precommit",  // "Prevote" or "Precommit"
<<<<<<< HEAD

=======
>>>>>>> ef3afa06
                                                            id: "nil"}}
        {cs: newstate, out: result}
    else
         {cs: state, out: defaultResult}
}    

pure def TimeoutPrecommit (state: ConsensusState, ev: Event) : ConsResult = {
    if (ev.height == state.height and ev.round == state.round)
        val result = {...defaultResult, name: "skipRound", skipRound: state.round + 1}
        {cs: state, out: result}
    else
         {cs: state, out: defaultResult}
}    


pure def consensus (state: ConsensusState, ev: Event) : ConsResult = {
    if (ev.name == "NewHeight")
        NewHeight (state, ev)
    else if (ev.name == "NewRoundProposer") 
        NewRoundProposer(state, ev)
    else if (ev.name == "NewRound")
        NewRound(state, ev)
    else if (ev.name == "Proposal")
        Proposal(state, ev)
    else if (ev.name == "ProposalAndPolkaPreviousAndValid")
        ProposalAndPolkaPreviousAndValid(state, ev)
    else if (ev.name == "ProposalInvalid")
        ProposalInvalid(state, ev)
    else if (ev.name == "PolkaAny")
        PolkaAny(state, ev)
    else if (ev.name == "ProposalAndPolkaAndValid")
        ProposalAndPolkaAndValid(state, ev)
    else if (ev.name == "PolkaNil")
        PolkaNil(state, ev)
    else if (ev.name == "PrecommitAny")
        PrecommitAny(state, ev)
    else if (ev.name == "ProposalAndCommitAndValid")
        ProposalAndCommitAndValid(state, ev)
    else if (ev.name == "TimeoutPropose")
        TimeoutPropose (state, ev)
    else if (ev.name == "TimeoutPrevote")
        TimeoutPrevote (state, ev)
    else if (ev.name == "TimeoutPrecommit")
        TimeoutPrecommit (state, ev)
    else

        {cs: state, out: defaultResult}
}



}
<|MERGE_RESOLUTION|>--- conflicted
+++ resolved
@@ -91,7 +91,6 @@
 }
 
 val consensusEvents = Set(
-<<<<<<< HEAD
     "NewHeight",			// Setups the state-machine for a single-height execution
     "NewRound",              		// Start a new round, not as proposer.
     "NewRoundProposer", 		// Start a new round as proposer with the proposed Value.
@@ -109,26 +108,6 @@
     "TimeoutPrecommit",       		// Timeout waiting for precommits for a value.
 // found after Montebello
     "ProposalAndPolkaAndInValid"
-=======
-    "NewHeight",
-    "NewRound",                // Start a new round, not as proposer.
-    "NewRoundProposer", // Start a new round and propose the Value.
-    "Proposal",      // Receive a proposal with possible polka round.
-    "ProposalAndPolkaPreviousAndValid", //28 when valid
-    "ProposalInvalid", // 26 and 32 when invalid in step propose
-    "PolkaNil",                // Receive +2/3 Prevotes for nil.
-    "PolkaAny",                // Receive +2/3 Prevotes for anything and they are not the same
-    "ProposalAndPolkaAndValid", // 36 when valid and step >= Prevote
-    "PrecommitAny",           // Receive +2/3 Precommits for anything.
-    "ProposalAndCommitAndValid", // decide
-    "RoundSkip",               // Receive +1/3 votes from a higher round.
-    "TimeoutPropose",          // Timeout waiting for proposal.
-    "TimeoutPrevote",          // Timeout waiting for Prevotes.
-    "TimeoutPrecommit",       // Timeout waiting for Precommits
-// found after Montebello
-    "ProposalAndPolkaAndInValid"
-
->>>>>>> ef3afa06
 )
 
 /*    
@@ -152,17 +131,10 @@
                 skipRound: noSkipRound}
 
 
-<<<<<<< HEAD
-
-// Implies StartRound(0)
-pure def NewHeight (state: ConsensusState, ev: Event) : ConsResult = {
-    val newstate = { ...state, 
-			    round: 0, 
-=======
+
 pure def NewHeight (state: ConsensusState, ev: Event) : ConsResult = {
     val newstate = {        p: state.p, 
                             round: ev.round, 
->>>>>>> ef3afa06
                             step: "newRound", 
                             height : ev.height,
                             lockedRound: -1, 
@@ -175,10 +147,7 @@
 
 // line 11.14
 pure def NewRoundProposer (state: ConsensusState, ev: Event) : ConsResult = {
-<<<<<<< HEAD
     // TODO: ev.round must match state.round
-=======
->>>>>>> ef3afa06
     val newstate = { ...state, round: ev.round, step: "propose"}
     val proposal =  if (state.validValue != "nil") state.validValue
                     else ev.value
@@ -193,14 +162,9 @@
 
 // line 11.20
 pure def NewRound (state: ConsensusState, ev: Event) : ConsResult = {
-<<<<<<< HEAD
     // TODO: ev.round must match state.round
     val newstate = { ...state, round: ev.round, step: "propose" }
     val result = { ...defaultResult, name: "timeout", timeout: "TimeoutPropose"} // do we need the roundnumber here? YES
-=======
-    val newstate = { ...state, round: ev.round, step: "propose" }
-    val result = { ...defaultResult, name: "timeout", timeout: "TimeoutPropose"} // do we need the roundnumber here?
->>>>>>> ef3afa06
          {cs: newstate, out: result}
 }
 
@@ -213,11 +177,7 @@
                                              voteMessage: { src: state.p,
                                                             height: state.height,            
                                                             round: state.round,
-<<<<<<< HEAD
-                                                            step: "Prevote",
-=======
-                                                            step: "Prevote",  // "Prevote" or "Precommit"
->>>>>>> ef3afa06
+                                                            step: "Prevote",
                                                             id: ev.value}}
             {cs: newstate, out: result}
         else
@@ -225,11 +185,7 @@
                                              voteMessage: { src: state.p,
                                                             height: state.height,            
                                                             round: state.round,
-<<<<<<< HEAD
-                                                            step: "Prevote",
-=======
-                                                            step: "Prevote",  // "Prevote" or "Precommit"
->>>>>>> ef3afa06
+                                                            step: "Prevote",
                                                             id: "nil"}}
              {cs: newstate, out: result}
     }
@@ -246,11 +202,7 @@
                                              voteMessage: { src: state.p,
                                                             height: state.height,
                                                             round: state.round,
-<<<<<<< HEAD
-                                                            step: "Prevote",
-=======
-                                                            step: "Prevote",  // "Prevote" or "Precommit"
->>>>>>> ef3afa06
+                                                            step: "Prevote",
                                                             id: ev.value}}
              {cs: newstate, out: result}
         else
@@ -258,11 +210,7 @@
                                              voteMessage: { src: state.p,
                                                             height: state.height,
                                                             round: state.round,
-<<<<<<< HEAD
-                                                            step: "Prevote",
-=======
-                                                            step: "Prevote",  // "Prevote" or "Precommit"
->>>>>>> ef3afa06
+                                                            step: "Prevote",
                                                             id: "nil"}}
              {cs: newstate, out: result}                                          
     }
@@ -270,10 +218,7 @@
         {cs: state, out: defaultResult}
 }
 
-<<<<<<< HEAD
-
-=======
->>>>>>> ef3afa06
+
 pure def ProposalInvalid (state: ConsensusState, ev: Event) : ConsResult = {
     if (state.step == "propose") {
         val newstate = state.with("step", "Prevote")
@@ -281,11 +226,7 @@
                                          voteMessage: { src: state.p,
                                                             height: state.height,
                                                             round: state.round,
-<<<<<<< HEAD
-                                                            step: "Prevote",
-=======
-                                                            step: "Prevote",  // "Prevote" or "Precommit"
->>>>>>> ef3afa06
+                                                            step: "Prevote",
                                                             id: "nil"}}
          {cs: newstate, out: result}
     }
@@ -297,11 +238,7 @@
 // line 34
 pure def PolkaAny (state: ConsensusState, ev: Event) : ConsResult = {
     if (state.step == "Prevote") {
-<<<<<<< HEAD
         val result = { ...defaultResult, name: "timeout", timeout: "TimeoutPrevote" } // do we need the roundnumber here? YES
-=======
-        val result = { ...defaultResult, name: "timeout", timeout: "TimeoutPrevote" } // do we need the roundnumber here?
->>>>>>> ef3afa06
         {cs: state, out: result}
     }
     else
@@ -324,25 +261,14 @@
          {cs: newstate, out: result}
         }
     else {
-<<<<<<< HEAD
 	// TODO: if state > prevote, we should update the valid round!
-=======
->>>>>>> ef3afa06
          {cs: state, out: defaultResult}
     }
 }
 
 // line 44
-<<<<<<< HEAD
-
 pure def PolkaNil (state: ConsensusState, ev: Event) : ConsResult = {
     if (state.step == "Prevote")
-=======
-pure def PolkaNil (state: ConsensusState, ev: Event) : ConsResult = {
-    if (state.step != "Prevote")
-         {cs: state, out: defaultResult}
-    else
->>>>>>> ef3afa06
         val newstate = { ...state, step: "Precommit"}
         val result = { ...defaultResult, name: "votemessage",
                                          voteMessage: { src: state.p,
@@ -350,22 +276,14 @@
                                                         round: state.round,
                                                         step: "Precommit",  
                                                         id: "nil"}}
-<<<<<<< HEAD
         {cs: newstate, out: result}
     else
         {cs: state, out: defaultResult}
-=======
-         {cs: newstate, out: result}
->>>>>>> ef3afa06
 }
 
 // line 47
 pure def PrecommitAny (state: ConsensusState, ev: Event) : ConsResult = {
-<<<<<<< HEAD
     val result = { ...defaultResult, name: "timeout", timeout: "TimeoutPrecommit" } // do we need the roundnumber here? YES
-=======
-    val result = { ...defaultResult, name: "timeout", timeout: "TimeoutPrecommit" } // do we need the roundnumber here?
->>>>>>> ef3afa06
     {cs: state, out: result}
 }
 
@@ -396,11 +314,7 @@
                                          voteMessage: { src: state.p,
                                                             height: state.height,
                                                             round: state.round,
-<<<<<<< HEAD
-                                                            step: "Prevote",
-=======
-                                                            step: "Prevote",  // "Prevote" or "Precommit"
->>>>>>> ef3afa06
+                                                            step: "Prevote",
                                                             id: "nil"}}
         {cs: newstate, out: result}
     else
@@ -416,10 +330,6 @@
                                                             height: state.height,
                                                             round: state.round,
                                                             step: "Precommit",  // "Prevote" or "Precommit"
-<<<<<<< HEAD
-
-=======
->>>>>>> ef3afa06
                                                             id: "nil"}}
         {cs: newstate, out: result}
     else
