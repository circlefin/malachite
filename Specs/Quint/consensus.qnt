// -*- mode: Bluespec; -*-

<<<<<<< HEAD
/*
TODO: check 
- whether we have "step" checks in place everywhere
- "the first time": checks here or in driver
- check against arXiv
- tests
- types (e.g., heights in the messages)
- discuss "decision tree" in driver
- Should we think again about the components and the boundaries (especially between
  voteBookkeeper and driver)
- Do we need tests for driver and bookkeeping
- test id(v): most likely we need to change the type of Value as Quint doesn't have
  string operators. Perhaps we make Value = int and then id(v) = -v
*/

=======
>>>>>>> 32498ca0
module consensus {

    import types.* from "./types"

    // *************************************************************************
    // State
    // *************************************************************************

    type ConsensusState = {
        p: Address,
        height: Height,
        round: Round,
<<<<<<< HEAD
        step: Step, // NewRound, Propose, Prevote, Precommit, decided
=======
        step: Step,
>>>>>>> 32498ca0
        lockedRound: Round,
        lockedValue: ValueId,
        validRound: Round,
        validValue: ValueId,
        //continue
    }  

    pure def initConsensusState(p: Address, h: Height) : ConsensusState = {
        p: p, 
        // round must be -1, as nothing should be done before a NewRound
        // function is called
        round: -1, 
        step: NoStep, 
        height: h,
        lockedRound: -1, 
        lockedValue: Nil, 
        validRound: -1, 
        validValue: Nil
    }

    // *************************************************************************
    // Input and output
    // *************************************************************************

    type ConsensusInput = 
        // For the initial state
        | NoConsensusInput
        // Setup the state-machine for a single-height execution
<<<<<<< HEAD
        // | NewHeightCInput(Height) // TODO: not supported in the code; reconsider what to do with this.
=======
        | NewHeightCInput(Height)
>>>>>>> 32498ca0
        // Start a new round, not as proposer.
        | NewRoundCInput(Round)
        // Start a new round as proposer with the proposed Value.
        | NewRoundProposerCInput((Round, NonNilValue))
        // Receive a proposal without associated valid round.
        | ProposalCInput((Round, Value))
        // Receive a valid proposal with an associated valid round, attested by a a Polka(vr).
        | ProposalAndPolkaPreviousAndValidCInput((Value, Round))
        // Receive an invalid proposal: L26 and L32 when isValid(v) == false
        | ProposalInvalidCInput
        // Receive +2/3 prevotes for nil.
        | PolkaNilCInput
        // Receive +2/3 prevotes from different validators, not for the same value or nil.
        | PolkaAnyCInput
        // Proposal and 2/3+ prevotes for the proposal: L36 when valid and step >= prevote
        | ProposalAndPolkaAndValidCInput(Value)
        // found after Montebello
        // TODO: Discuss what to do about it
        | ProposalAndPolkaAndInvalidCInput((Height, Round, Value))
        // Receive +2/3 precommits from different validators, not for the same value or nil.
        | PrecommitAnyCInput
        // Proposal and 2/3+ commits for the proposal => decision
        | ProposalAndCommitAndValidCInput(Value)
        // Receive +1/3 messages from different validators for a higher round.
        | RoundSkipCInput(Round)
        // Timeout waiting for proposal.
        | TimeoutProposeCInput((Height, Round))
        // Timeout waiting for prevotes for a value.
        | TimeoutPrevoteCInput((Height, Round))
        // Timeout waiting for precommits for a value.
        | TimeoutPrecommitCInput((Height, Round))

    type ConsensusOutput =
        | NoConsensusOutput
        | ProposalOutput(Proposal)
        | VoteOutput(Vote)
        | TimeoutOutput(Timeout)
        | DecidedOutput(Value)
        | SkipRoundOutput(Round)
        | ErrorOutput(str)

    pure def toNoConsensusOutput(state) = 
        { cs: state, out: NoConsensusOutput }
    pure def toProposalOutput(state, src, height, round, value, validRound) = 
        { cs: state, out: ProposalOutput(mkProposal(src, height, round, value, validRound)) }
    pure def toPrevoteOutput(state, src, height, round, valueId) = 
        { cs: state, out: VoteOutput(mkVote(Prevote, src, height, round, valueId)) }
    pure def toPrecommitOutput(state, src, height, round, valueId) = 
        { cs: state, out: VoteOutput(mkVote(Precommit, src, height, round, valueId)) }
    pure def toTimeoutOutput(state, timeout) = 
        { cs: state, out: TimeoutOutput(timeout) }
    pure def toDecidedOutput(state, value) = 
        { cs: state, out: DecidedOutput(value) }
    pure def toSkipRoundOutput(state, round) = 
        { cs: state, out: SkipRoundOutput(round) }
    pure def toErrorOutput(state, msg) = 
        { cs: state, out: ErrorOutput(msg) }

    // for testing
    pure def isVoteMsgWith(output, voteType, valueId) =
        match output {
            | VoteOutput(msg) => msg.voteType == voteType and msg.valueId == valueId
            | _ => false
        }

    // *************************************************************************
    // State transition
    // *************************************************************************

    type ConsensusResult = {
        cs: ConsensusState,
        out: ConsensusOutput,
    //    pending: Set[ConsensusOutput], // TODO: not sure we need this
    }

    pure def consensus(state: ConsensusState, input: ConsensusInput): ConsensusResult =
        match input {
        | NoConsensusInput => 
            state.toErrorOutput("NoConsensusInput is not a valid consensus input")
        
<<<<<<< HEAD
        // | NewHeightCInput(h) => 
        //     if (h > state.height)
        //         initConsensusState(state.p, h).toNoConsensusOutput()
        //     else state.toNoConsensusOutput()
=======
        | NewHeightCInput(h) => 
            if (h > state.height)
                initConsensusState(state.p, h).toNoConsensusOutput()
            else state.toNoConsensusOutput()
>>>>>>> 32498ca0
        
        // line 11.14
        | NewRoundProposerCInput(round_value) =>
            val r = round_value._1
            val v = round_value._2
            if (r > state.round)
                val proposedValue = if (state.validValue != Nil) state.validValue.getVal() else v // lines 15-18
                state
                    .with("step", ProposeStep)
                    .with("round", r)
                    .toProposalOutput(state.p, state.height, r, proposedValue, state.validRound) // line 19
            else state.toErrorOutput("new round is not bigger than current round")

        // line 11.20
        // TODO: discuss comment "ev.round must match state.round"
        | NewRoundCInput(r) =>
            if (r > state.round)
                // We just report that a timeout should be started. The executor must take care
                // of figuring out whether it needs to record the round number and height per
                // timeout
                state
                    .with("step", ProposeStep)
                    .with("round", r)
                    .toTimeoutOutput(ProposeTimeout)                                  // line 21
            else state.toErrorOutput("new round is not bigger than current round")

        // line 22
        // Here it is assumed that 
        // - the value has been checked to be valid
        // - it is for the current round
        // The executor checks this upon receiving a propose message "ProposalMsg"
        | ProposalCInput(round_value) =>
            val r: Round = round_value._1
            val v: Value = round_value._2
            if (state.step == ProposeStep)
                if (state.lockedRound == -1 or state.lockedValue == v)                // line 23
                    state
                        .with("step", PrevoteStep)
                        .toPrevoteOutput(state.p, state.height, state.round, id(v))   // line 24
                else
                    state
                        .with("step", PrevoteStep)
                        .toPrevoteOutput(state.p, state.height, state.round, Nil)     // line 26
            else state.toErrorOutput("ProposalCInput when not in ProposeStep")

        // line 26
        | ProposalInvalidCInput =>
            if (state.step == ProposeStep) 
                state
                    .with("step", PrevoteStep)
                    .toPrevoteOutput(state.p, state.height, state.round, Nil)
            else state.toErrorOutput("ProposalCInput when not in ProposeStep")

        // line 28
        | ProposalAndPolkaPreviousAndValidCInput(value_vr) =>
            val v: Value = value_vr._1
            val vr: Round = value_vr._2
            if (state.step == ProposeStep and vr >= 0 and vr < state.round)           // line 28
                if (state.lockedRound <= vr or state.lockedValue == v)                // line 29
                    state
                        .with("step", PrevoteStep)                                    // line 33
                        .toPrevoteOutput(state.p, state.height, state.round, id(v))   // line 30
                else 
                    state
                        .with("step", PrevoteStep)                                    // line 33
                        .toPrevoteOutput(state.p, state.height, state.round, Nil)     // line 32
            else state.toErrorOutput("ProposalAndPolkaPreviousAndValidCInput")
                // TODO: should we add the event to pending in this case. We would need to
                // do this in the executor

        // line 34
        | PolkaAnyCInput =>
            if (state.step == PrevoteStep)
                // We just report that a timeout should be started. The executor must take care
                // of figuring out whether it needs to record the round number and height per
                // timeout
                state.toTimeoutOutput(PrevoteTimeout)
            else state.toErrorOutput("PolkaAnyCInput when not in PrevoteStep")

        // line 36
        | ProposalAndPolkaAndValidCInput(v) =>
            match state.step {
                | PrevoteStep =>
                    state
                        .with("step", PrecommitStep)                                  // line 41
                        .with("lockedValue", v)                                       // line 38
                        .with("lockedRound", state.round)                             // line 39
                        .with("validValue", v)                                        // line 42
                        .with("validRound", state.round)                              // line 43
                        .toPrecommitOutput(state.p, state.height, state.round, id(v)) // line 40
                | PrecommitStep =>
                    // TODO: check whether Daniel's comment
                    // "if state > prevote, we should update the valid round!"
                    // was properly addressed
                    state
                        .with("validValue", v)                                         // line 42
                        .with("validRound", state.round)                               // line 43
                        .toNoConsensusOutput()
                | _ => state.toErrorOutput("ProposalAndPolkaAndValidCInput when not in PrevoteStep or PrecommitStep")
            }

        // line 44
        | PolkaNilCInput => 
            if (state.step == PrevoteStep)
                state
                    .with("step", PrecommitStep)
                    .toPrecommitOutput(state.p, state.height, state.round, Nil)
            else state.toErrorOutput("PolkaNilCInput when not in PrevoteStep")

        // line 47
        | PrecommitAnyCInput =>
            state.toTimeoutOutput(PrecommitTimeout)

        // line 49
        | ProposalAndCommitAndValidCInput(v) => 
            if (state.step != DecidedStep)
                state
                    .with("step", DecidedStep)
                    .toDecidedOutput(v)
            else state.toErrorOutput("ProposalAndCommitAndValidCInput when in DecidedStep")

        | ProposalAndPolkaAndInvalidCInput =>
            // TODO
            state.toNoConsensusOutput()

        // line 55
        | RoundSkipCInput(r) => 
            if (r > state.round)
                state.toSkipRoundOutput(r)
            else state.toErrorOutput("RoundSkipCInput for round not bigger than current round")

        // line 57
        | TimeoutProposeCInput(height_round) => 
            val h = height_round._1
            val r = height_round._2
            if (h == state.height and r == state.round and state.step == ProposeStep)
                state
                    .with("step", PrevoteStep)
                    .toPrevoteOutput(state.p, state.height, state.round, Nil)
            else state.toErrorOutput("TimeoutProposeCInput")

        // line 61
        | TimeoutPrevoteCInput(height_round) => 
            val h = height_round._1
            val r = height_round._2
            if (h == state.height and r == state.round and state.step == PrevoteStep)
                // TODO: should we send precommit nil again ?
                state
                    .with("step", PrecommitStep)
                    .toPrecommitOutput(state.p, state.height, state.round, Nil)
            else state.toErrorOutput("TimeoutPrevoteCInput")

        // line 65
        | TimeoutPrecommitCInput(height_round) => 
            val h = height_round._1
            val r = height_round._2
            if (h == state.height and r == state.round)
                // TODO: here we should call newRound. For this we would need to know whether
                // we are proposer for next round.
                state.toSkipRoundOutput(state.round + 1)
            else state.toErrorOutput("TimeoutPrecommitCInput")

        }

}<|MERGE_RESOLUTION|>--- conflicted
+++ resolved
@@ -1,23 +1,5 @@
 // -*- mode: Bluespec; -*-
 
-<<<<<<< HEAD
-/*
-TODO: check 
-- whether we have "step" checks in place everywhere
-- "the first time": checks here or in driver
-- check against arXiv
-- tests
-- types (e.g., heights in the messages)
-- discuss "decision tree" in driver
-- Should we think again about the components and the boundaries (especially between
-  voteBookkeeper and driver)
-- Do we need tests for driver and bookkeeping
-- test id(v): most likely we need to change the type of Value as Quint doesn't have
-  string operators. Perhaps we make Value = int and then id(v) = -v
-*/
-
-=======
->>>>>>> 32498ca0
 module consensus {
 
     import types.* from "./types"
@@ -30,11 +12,7 @@
         p: Address,
         height: Height,
         round: Round,
-<<<<<<< HEAD
-        step: Step, // NewRound, Propose, Prevote, Precommit, decided
-=======
         step: Step,
->>>>>>> 32498ca0
         lockedRound: Round,
         lockedValue: ValueId,
         validRound: Round,
@@ -63,11 +41,7 @@
         // For the initial state
         | NoConsensusInput
         // Setup the state-machine for a single-height execution
-<<<<<<< HEAD
-        // | NewHeightCInput(Height) // TODO: not supported in the code; reconsider what to do with this.
-=======
-        | NewHeightCInput(Height)
->>>>>>> 32498ca0
+        // | NewHeightCInput(Height) // TODO: not supported in the code; reconsider what to do with this case.
         // Start a new round, not as proposer.
         | NewRoundCInput(Round)
         // Start a new round as proposer with the proposed Value.
@@ -148,17 +122,10 @@
         | NoConsensusInput => 
             state.toErrorOutput("NoConsensusInput is not a valid consensus input")
         
-<<<<<<< HEAD
         // | NewHeightCInput(h) => 
         //     if (h > state.height)
         //         initConsensusState(state.p, h).toNoConsensusOutput()
         //     else state.toNoConsensusOutput()
-=======
-        | NewHeightCInput(h) => 
-            if (h > state.height)
-                initConsensusState(state.p, h).toNoConsensusOutput()
-            else state.toNoConsensusOutput()
->>>>>>> 32498ca0
         
         // line 11.14
         | NewRoundProposerCInput(round_value) =>
