// -*- mode: Bluespec; -*-

module line28run {

import TendermintDSL.* from "./TendermintDSL"
export TendermintDSL.*

const otherSet: Set[Address]
val others = otherSet.fold(List(), (s, x) => s.append(x)) 

run runToLine28 =
    val nextProposer = proposer(validatorSet, 0, 1)
    init
    .then(all {
        // others should be at most 2/3.
        // if this assertion fails the set need to be set differently
        assert(3 * size(otherSet) <= 2 * size(validators)),  
        assert(3 * size(otherSet.union(Faulty)) > 2 * size(validators)),  
        everyoneReceivesProposal(correctList, validatorList, validatorSet, 0, 0, "blue")
    })
    // receive all prevotes    
    .then(fromPrevoteToPrecommit(correctList, correctList, validatorList, validatorSet, 0, 0, Val("blue")))
    // now the faulty nodes precommit nil
    .then(ListDeliverAllVotes(Precommit, faultyList, correctList, validatorSet, 0, 0, Nil))
    .then(faultyList.length().reps(_ => ListTakeAStep(correctList)))   
    // now the other precommits are delivered, so that timeoutPrecommit is started
    .then(ListDeliverAllVotes(Precommit, others, correctList, validatorSet, 0, 0, Val("blue")))
    .then(others.length().reps(_ => ListTakeAStep(correctList)))
    // TimeoutPrecommit is there an can fire and bring is to the next round.
    .then(all{
<<<<<<< HEAD
        assert(system.get(nextProposer).timeout.contains((PrecommitTimeout, 0, 0))),
        everyoneReceivesProposal(correctList, validatorList, validatorSet, 0, 0, "red")
=======
        assert(system.get(nextProposer).timeout.contains(("TimeoutPrecommit", 0, 0))),
        everyoneReceivesProposalVR(correctList, validatorList, validatorSet, 0, 1, "blue", 0)
>>>>>>> 3005a284
    })
    .then(all{
        assert(voteBuffer.get(nextProposer).contains(mkVote(Prevote, nextProposer, 0, 1, Val("blue")))),
        unchangedAll
    })

}<|MERGE_RESOLUTION|>--- conflicted
+++ resolved
@@ -28,13 +28,8 @@
     .then(others.length().reps(_ => ListTakeAStep(correctList)))
     // TimeoutPrecommit is there an can fire and bring is to the next round.
     .then(all{
-<<<<<<< HEAD
         assert(system.get(nextProposer).timeout.contains((PrecommitTimeout, 0, 0))),
-        everyoneReceivesProposal(correctList, validatorList, validatorSet, 0, 0, "red")
-=======
-        assert(system.get(nextProposer).timeout.contains(("TimeoutPrecommit", 0, 0))),
         everyoneReceivesProposalVR(correctList, validatorList, validatorSet, 0, 1, "blue", 0)
->>>>>>> 3005a284
     })
     .then(all{
         assert(voteBuffer.get(nextProposer).contains(mkVote(Prevote, nextProposer, 0, 1, Val("blue")))),
