// -*- mode: Bluespec; -*-

module line28run {

import TendermintDSL.* from "./TendermintDSL"
export TendermintDSL.*

const otherSet: Set[Address]
val others = otherSet.fold(List(), (s, x) => s.append(x)) 

run runToLine28 =
    val nextProposer = proposer(validatorSet, 0, 1)
    init
    .then(all {
        // others should be at most 2/3.
        // if this assertion fails the set need to be set differently
        assert(3 * size(otherSet) <= 2 * size(validators)),  
        assert(3 * size(otherSet.union(Faulty)) > 2 * size(validators)),  
        everyoneReceivesProposal(correctList, validatorList, validatorSet, 0, 0, "blue")
    })
    // receive all prevotes    
    .then(fromPrevoteToPrecommit(correctList, correctList, validatorList, validatorSet, 0, 0, Val("blue")))
    // now the faulty nodes precommit nil
    .then(ListDeliverAllVotes(Precommit, faultyList, correctList, validatorSet, 0, 0, Nil))
    .then(faultyList.length().reps(_ => ListTakeAStep(correctList)))   
    // now the other precommits are delivered, so that timeoutPrecommit is started
    .then(ListDeliverAllVotes(Precommit, others, correctList, validatorSet, 0, 0, Val("blue")))
    .then(others.length().reps(_ => ListTakeAStep(correctList)))
    // TimeoutPrecommit is there an can fire and bring is to the next round.
    .then(all{
<<<<<<< HEAD
        assert(system.get(nextProposer).timeout.contains((PrecommitTimeout, 0, 0))),
=======
        assert(system.get(nextProposer).timeouts.contains((PrecommitTimeout, 0, 0))),
>>>>>>> 32498ca0
        everyoneReceivesProposalVR(correctList, validatorList, validatorSet, 0, 1, "blue", 0)
    })
    .then(all{
        assert(voteBuffer.get(nextProposer).contains(mkVote(Prevote, nextProposer, 0, 1, Val("blue")))),
        unchangedAll
    })

}<|MERGE_RESOLUTION|>--- conflicted
+++ resolved
@@ -28,11 +28,7 @@
     .then(others.length().reps(_ => ListTakeAStep(correctList)))
     // TimeoutPrecommit is there an can fire and bring is to the next round.
     .then(all{
-<<<<<<< HEAD
-        assert(system.get(nextProposer).timeout.contains((PrecommitTimeout, 0, 0))),
-=======
         assert(system.get(nextProposer).timeouts.contains((PrecommitTimeout, 0, 0))),
->>>>>>> 32498ca0
         everyoneReceivesProposalVR(correctList, validatorList, validatorSet, 0, 1, "blue", 0)
     })
     .then(all{
