// -*- mode: Bluespec; -*-

/*
    This contains asynchronous message transfer semantics, that is, 
     -  upon sending, messages are put into a buffer (for each receiver). 
        The buffer is part of the network and not in any validator state
     -  there is a deliver event that takes a message out of the buffer
        and puts it into the incoming set of the validator (alternatively
        a message by a faulty process may be put into the incoming set)
     -  this allows re-ordering of message in the network, that is, a 
        process may receive message m1 before m2 while another process 
        may receive m2 before m1
    Example models using this specification can be found in AsyncModels.qnt
*/


module statemachineAsync {

import types.* from "./types"
import driver.* from "./driver"
export driver.* 
import consensus.* from "./consensus"
export consensus.* 
import voteBookkeeper.* from "./voteBookkeeper"

const validators: Set[Address]
const validatorSet: Address -> Weight
const Faulty: Set[Address]
val Correct = validators.exclude(Faulty)

// These are used to define what messages can be sent by faulty validators
const Values: Set[NonNilValue]
const Rounds: Set[Round]
const Heights: Set[Height]

// putting all messages that could be ever sent by faulty validators into 
// AllFaultyVotes and AllFaultyProposals

val RoundsOrNil = Rounds.union(Set(-1))
val VoteTypes = Set(Prevote, Precommit)

val AllFaultyVotes: Set[Vote] = 
    tuples(VoteTypes, Faulty, Heights, Rounds, Values.map(v => Val(v)).union(Set(Nil)))
        .map(t => mkVote(t._1, t._2, t._3, t._4, t._5))

val AllFaultyProposals : Set[Proposal] =
    tuples(Faulty, Heights, Rounds, Values, RoundsOrNil)
        .map(t => mkProposal(t._1, t._2, t._3, t._4, t._5))

// Global State
var system : Address -> NodeState
var propBuffer : Address -> Set[Proposal]
var voteBuffer : Address -> Set[Vote]
var _hist: { validator: Address, input: DriverInput, output: ConsensusOutput }

action unchangedAll = all {
    system' = system,
    propBuffer' = propBuffer,
    voteBuffer' = voteBuffer,
    _hist' = _hist
}

val AgreementInv = tuples(Correct, Correct).forall(p => 
    (system.get(p._1).es.chain != List() and system.get(p._2).es.chain != List())
        implies
            system.get(p._1).es.chain[0] == system.get(p._2).es.chain[0])

// Actions
action init = all {
    system' = Correct.mapBy(v => initNode(v, validatorSet)),
    propBuffer' = Correct.mapBy(v => Set()),
    voteBuffer' = Correct.mapBy(v => Set()),
    _hist' = { validator: "INIT", input: NoDInput, output: NoConsensusOutput }
}

// Put the proposal into the buffers of all validators
pure def sendProposal(buffer: Address -> Set[Proposal], prop: Proposal): Address -> Set[Proposal] =
    buffer.keys().mapBy(x => { buffer.get(x).union(Set(prop)) })

// Put the vote into the inbuffers of all validators
pure def sendVote(sys: Address -> Set[Vote], vote: Vote): Address -> Set[Vote] =
    sys.keys().mapBy(x => { ...sys.get(x).union(Set(vote)) })

// Record that a timeout has started at node v
// As we do set union here, there is no need to check whether this happens the first time
pure def startTimeout(sys: Address -> NodeState, v: Address, timeout: Timeout) : Address -> NodeState =
    val newTimeout = (timeout, sys.get(v).es.cs.height, sys.get(v).es.cs.round)
<<<<<<< HEAD
    sys.put(v, { ...sys.get(v), timeout: sys.get(v).timeout.union(Set(newTimeout)) })
=======
    sys.put(v, { ...sys.get(v), timeouts: sys.get(v).timeouts.union(Set(newTimeout)) })
>>>>>>> 32498ca0

action valStep(v: Address) : bool = {
    // pick action
    val next_action = system.get(v).nextAction() // TODO: nextAction could go within driver boundary
    val node_state = next_action._1
    val driver_input = next_action._2
    // remove action from v
    val sys1 = system.put(v, node_state)
    // call driver
    val res = driver(sys1.get(v).es, driver_input)
    val driver_state = res._1
    val consensus_output = res._2
    all {
        // update v's state after the step
        val sys = sys1.put(v, { ...sys1.get(v), es: driver_state})
        // do networking
        match consensus_output {
            | ProposalOutput(proposal) => all {
                // TODO: do we need to start a timeout on this result, that is, when we are proposer and
                // send a proposal?
                propBuffer' = sendProposal(propBuffer, proposal), 
                voteBuffer' = voteBuffer,
                system' = sys,
            }
            | VoteOutput(vote) => all {
                propBuffer' = propBuffer,
                voteBuffer' = sendVote(voteBuffer, vote), 
                system' = sys,
            }
            | TimeoutOutput(timeout) => all {
                propBuffer' = propBuffer,
                voteBuffer' = voteBuffer,
                system' = startTimeout(sys, v, timeout),
            }
            | SkipRoundOutput(round) => all { // CHECK: round is not used
                propBuffer' = propBuffer,
                voteBuffer' = voteBuffer,
                //skipRound should never leave the driver
                system' = sys,
            }
            | _ => all {
                propBuffer' = propBuffer,
                voteBuffer' = voteBuffer,
                system' = sys,
            }
        },
        _hist' = { validator: v, input: driver_input, output: consensus_output }
//         _histSimple' = (v, input._2.name, res._2.name)
    }
}

action setNextValueToPropose(v: Address, value: NonNilValue) : bool = all {
    val res = driver(system.get(v).es, SetNextProposedValueDInput(value))
    val newNS = { ...system.get(v), es: res._1}
    system' = system.put(v, newNS),
    _hist' = _hist,
    propBuffer' = propBuffer,
    voteBuffer' = voteBuffer,
}

action deliverProposal(v: Address, p: Proposal) : bool = all {
    propBuffer.get(v).union(AllFaultyProposals).contains(p), // the proposal must be sent or from a faulty node
    propBuffer' = propBuffer.put(v, propBuffer.get(v).exclude(Set(p))),
    system' = system.put(v, { ...system.get(v), incomingProposals: system.get(v).incomingProposals.union(Set(p)) }),
    _hist' = _hist,
    voteBuffer' = voteBuffer, 
}

action deliverSomeProposal(v: Address) : bool = any {
    nondet prop = oneOf(propBuffer.get(v))
    deliverProposal(v, prop)
}

action deliverVote(v: Address, vote: Vote) : bool = all {
    voteBuffer.get(v).union(AllFaultyVotes).contains(vote), // the vote must be sent or from a faulty node
    voteBuffer' = voteBuffer.put(v, voteBuffer.get(v).exclude(Set(vote))),
    system' = system.put(v, { ...system.get(v), incomingVotes: system.get(v).incomingVotes.union(Set(vote)) }),
    _hist' = _hist,
    propBuffer' = propBuffer, 
}

// deliver a message. Take it from the network buffer of from the faulty set
//  and put it into the incoming sets
action deliver(v: Address) : bool = any {
    nondet prop = oneOf(propBuffer.get(v).union(AllFaultyProposals))
    deliverProposal(v, prop),
    nondet vote = oneOf(voteBuffer.get(v).union(AllFaultyVotes))
    deliverVote(v, vote)
}

action step = {
    nondet v = oneOf(Correct)
    nondet value = oneOf(Values)
    any {
        valStep(v),
        deliver(v),
        setNextValueToPropose(v, value),
    }
}


}<|MERGE_RESOLUTION|>--- conflicted
+++ resolved
@@ -85,11 +85,7 @@
 // As we do set union here, there is no need to check whether this happens the first time
 pure def startTimeout(sys: Address -> NodeState, v: Address, timeout: Timeout) : Address -> NodeState =
     val newTimeout = (timeout, sys.get(v).es.cs.height, sys.get(v).es.cs.round)
-<<<<<<< HEAD
-    sys.put(v, { ...sys.get(v), timeout: sys.get(v).timeout.union(Set(newTimeout)) })
-=======
     sys.put(v, { ...sys.get(v), timeouts: sys.get(v).timeouts.union(Set(newTimeout)) })
->>>>>>> 32498ca0
 
 action valStep(v: Address) : bool = {
     // pick action
