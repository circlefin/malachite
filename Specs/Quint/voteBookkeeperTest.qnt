module voteBookkeeperTest {

    import voteBookkeeperSM(
        INITIAL_HEIGHT = 1,
        INITIAL_ROUND = 1,
        INITIAL_TOTAL_WEIGHT = 100,
        ADDRESS_WEIGHTS = Map("alice" -> 10, "bob" -> 30, "john" -> 60),
        ROUNDS = 1.to(2),
        VALUES = Set("val1", "val2")
    ).* from "./voteBookkeeperSM"

    // ****************************************************************************
<<<<<<< HEAD
    // Tests
=======
    // State machine state
    // **************************************************************************** 

    // Bookkeeper state
    var bookkeeper: Bookkeeper
    // Last emitted event
    var lastEmitted: ExecutorEvent

    // ****************************************************************************
    // Execution
    // ****************************************************************************

    action allUnchanged: bool = all {
        bookkeeper' = bookkeeper,
        lastEmitted' = lastEmitted,
    }

    action initWith(totalWeight: Weight): bool = all {
        bookkeeper' = { height: 10, totalWeight: totalWeight, rounds: Map() },
        lastEmitted' = { round: -1, name: "", value: "null" },
    }

    action applyVoteAction(vote: Vote, weight: Weight, currentRound: Round): bool =
        val result = applyVote(bookkeeper, vote, weight, currentRound)
        all {
            bookkeeper' = result.bookkeeper,
            lastEmitted' = result.event,
        }

    // ****************************************************************************
    // Test traces
>>>>>>> 1c3d844a
    // ****************************************************************************

    // auxiliary action for tests
    action _assert(predicate: bool): bool = 
        all { assert(predicate), allUnchanged }

    // Consensus full execution with all honest validators (including the leader) and a synchronous network:
    // all messages are received in order. We assume three validators in the validator set wtih 60%, 30% and 10%
    // each of the total voting power
    run synchronousConsensusTest =
<<<<<<< HEAD
        init
        .then(applyVoteAction({typ: "Prevote", height: 1, round: 1, value: "val1", address: "alice"}, 60))
        .then(_assert(lastEmitted == noEvent(1)))
        .then(applyVoteAction({typ: "Prevote", height: 1, round: 1, value: "val1", address: "john"}, 10))
        .then(_assert(lastEmitted == polkaValueEvent(1, "val1")))
        .then(applyVoteAction({typ: "Prevote", height: 1, round: 1, value: "val1", address: "bob"}, 30))
        .then(_assert(lastEmitted == noEvent(1)))
        .then(applyVoteAction({typ: "Precommit", height: 1, round: 1, value: "val1", address: "bob"}, 30))
        .then(_assert(lastEmitted == noEvent(1)))
        .then(applyVoteAction({typ: "Precommit", height: 1, round: 1, value: "val1", address: "john"}, 10))
        .then(_assert(lastEmitted == noEvent(1)))
        .then(applyVoteAction({typ: "Precommit", height: 1, round: 1, value: "val1", address: "alice"}, 60))
        .then(_assert(lastEmitted == precommitValueEvent(1, "val1")))

    // Reaching PolkaAny 
    run polkaAnyTest =
        init
        .then(applyVoteAction({typ: "Prevote", height: 1, round: 1, value: "val1", address: "alice"}, 60))
        .then(_assert(lastEmitted == noEvent(1)))
        .then(applyVoteAction({typ: "Prevote", height: 1, round: 1, value: "nil", address: "john"}, 10))
        .then(_assert(lastEmitted == polkaAnyEvent(1)))

    // Reaching PolkaNil
    run polkaNilTest =
        init
        .then(applyVoteAction({typ: "Prevote", height: 1, round: 1, value: "nil", address: "alice"}, 60))
        .then(_assert(lastEmitted == noEvent(1)))
        .then(applyVoteAction({typ: "Prevote", height: 1, round: 1, value: "nil", address: "john"}, 10))
        .then(_assert(lastEmitted == polkaNilEvent(1)))

    // Reaching Skip via n+1 threshold with prevotes from two validators at a future round
    run skipSmallQuorumAllPrevotesTest =
        init
        .then(applyVoteAction({typ: "Prevote", height: 1, round: 1, value: "val1", address: "alice"}, 60))
        .then(_assert(lastEmitted == noEvent(1)))
        .then(applyVoteAction({typ: "Prevote", height: 1, round: 2, value: "val1", address: "john"}, 10))
        .then(_assert(lastEmitted == noEvent(2)))
        .then(applyVoteAction({typ: "Prevote", height: 1, round: 2, value: "val1", address: "bob"}, 30))
        .then(_assert(lastEmitted == skipEvent(2)))

    // Cannot reach Skip via f+1 threshold with one prevote and one precommit from the same validator at a future round
    run noSkipSmallQuorumMixedVotesSameValTest =
        initWith(1, 1, 90)
        .then(applyVoteAction({typ: "Prevote", height: 1, round: 1, value: "val1", address: "alice"}, 10))
        .then(_assert(lastEmitted == noEvent(1)))
        .then(applyVoteAction({typ: "Prevote", height: 1, round: 2, value: "val1", address: "john"}, 20))
        .then(_assert(lastEmitted == noEvent(2)))
        .then(applyVoteAction({typ: "Precommit", height: 1, round: 2, value: "val1", address: "john"}, 20))
        .then(_assert(lastEmitted != skipEvent(2)))

    // Reaching Skip via f+1 threshold with one prevote and one precommit from two validators at a future round
    run skipSmallQuorumMixedVotesTwoValsTest =
        initWith(1, 1, 80)
        .then(applyVoteAction({typ: "Prevote", height: 1, round: 1, value: "val1", address: "alice"}, 50))
        .then(_assert(lastEmitted == noEvent(1)))
        .then(applyVoteAction({typ: "Prevote", height: 1, round: 2, value: "val1", address: "john"}, 10))
        .then(_assert(lastEmitted == noEvent(2)))
        .then(applyVoteAction({typ: "Precommit", height: 1, round: 2, value: "val1", address: "bob"}, 20))
        .then(_assert(lastEmitted == skipEvent(2)))

    // Reaching Skip via 2f+1 threshold with a single prevote from a single validator at a future round
    run skipQuorumSinglePrevoteTest =
        init
        .then(applyVoteAction({typ: "Prevote", height: 1, round: 1, value: "val1", address: "alice"}, 10))
        .then(all { assert(lastEmitted == noEvent(1)), allUnchanged })
        .then(applyVoteAction({typ: "Prevote", height: 1, round: 2, value: "val1", address: "john"}, 60))
        .then(all { assert(lastEmitted == skipEvent(2)), allUnchanged })

    // Reaching Skip via 2f+1 threshold with a single precommit from a single validator at a future round
    run skipQuorumSinglePrecommitTest =
        init
        .then(applyVoteAction({typ: "Prevote", height: 1, round: 1, value: "val1", address: "alice"}, 10))
        .then(_assert(lastEmitted == {round: 1, name: "None", value: "null"}))
        .then(applyVoteAction({typ: "Precommit", height: 1, round: 2, value: "val1", address: "john"}, 60))
=======
        initWith(100)
        .then(applyVoteAction({typ: "Prevote", round: 1, value: "proposal", address: "alice"}, 60, 1))
        .then(_assert(lastEmitted == {round: 1, name: "None", value: "null"}))
        .then(applyVoteAction({typ: "Prevote", round: 1, value: "proposal", address: "john"}, 10, 1))
        .then(_assert(lastEmitted == {round: 1, name: "PolkaValue", value: "proposal"}))
        .then(applyVoteAction({typ: "Prevote", round: 1, value: "proposal", address: "bob"}, 30, 1))
        .then(_assert(lastEmitted == {round: 1, name: "None", value: "null"}))
        .then(applyVoteAction({typ: "Precommit", round: 1, value: "proposal", address: "bob"}, 30, 1))
        .then(_assert(lastEmitted == {round: 1, name: "None", value: "null"}))
        .then(applyVoteAction({typ: "Precommit", round: 1, value: "proposal", address: "john"}, 10, 1))
        .then(_assert(lastEmitted == {round: 1, name: "None", value: "null"}))
        .then(applyVoteAction({typ: "Precommit", round: 1, value: "proposal", address: "alice"}, 60, 1))
        .then(_assert(lastEmitted == {round: 1, name: "PrecommitValue", value: "proposal"}))

    // Reaching PolkaAny 
    run polkaAnyTest =
        initWith(100)
        .then(applyVoteAction({typ: "Prevote", round: 1, value: "val1", address: "alice"}, 60, 1))
        .then(_assert(lastEmitted == {round: 1, name: "None", value: "null"}))
        .then(applyVoteAction({typ: "Prevote", round: 1, value: "nil", address: "john"}, 10, 1))
        .then(_assert(lastEmitted == {round: 1, name: "PolkaAny", value: "null"}))

    // Reaching PolkaNil
    run polkaNilTest =
        initWith(100)
        .then(applyVoteAction({typ: "Prevote", round: 1, value: "nil", address: "alice"}, 60, 1))
        .then(_assert(lastEmitted == {round: 1, name: "None", value: "null"}))
        .then(applyVoteAction({typ: "Prevote", round: 1, value: "nil", address: "john"}, 10, 1))
        .then(_assert(lastEmitted == {round: 1, name: "PolkaNil", value: "null"}))

    // Reaching Skip via n+1 threshold with prevotes from two validators at a future round
    run skipSmallQuorumAllPrevotesTest =
        initWith(100)
        .then(applyVoteAction({typ: "Prevote", round: 1, value: "proposal", address: "alice"}, 60, 1))
        .then(_assert(lastEmitted == {round: 1, name: "None", value: "null"}))
        .then(applyVoteAction({typ: "Prevote", round: 2, value: "proposal", address: "john"}, 10, 1))
        .then(_assert(lastEmitted == {round: 2, name: "None", value: "null"}))
        .then(applyVoteAction({typ: "Prevote", round: 2, value: "proposal", address: "bob"}, 30, 1))
        .then(_assert(lastEmitted == {round: 2, name: "Skip", value: "null"}))

    // Cannot reach Skip via f+1 threshold with one prevote and one precommit from the same validator at a future round
    run noSkipSmallQuorumMixedVotesSameValTest =
        initWith(90)
        .then(applyVoteAction({typ: "Prevote", round: 1, value: "proposal", address: "alice"}, 10, 1))
        .then(_assert(lastEmitted == {round: 1, name: "None", value: "null"}))
        .then(applyVoteAction({typ: "Prevote", round: 2, value: "proposal", address: "john"}, 20, 1))
        .then(_assert(lastEmitted == {round: 2, name: "None", value: "null"}))
        .then(applyVoteAction({typ: "Precommit", round: 2, value: "proposal", address: "john"}, 20, 1))
        .then(_assert(lastEmitted != {round: 2, name: "Skip", value: "null"}))

    // Reaching Skip via f+1 threshold with one prevote and one precommit from two validators at a future round
    run skipSmallQuorumMixedVotesTwoValsTest =
        initWith(80)
        .then(applyVoteAction({typ: "Prevote", round: 1, value: "proposal", address: "alice"}, 50, 1))
        .then(_assert(lastEmitted == {round: 1, name: "None", value: "null"}))
        .then(applyVoteAction({typ: "Prevote", round: 2, value: "proposal", address: "john"}, 10, 1))
        .then(_assert(lastEmitted == {round: 2, name: "None", value: "null"}))
        .then(applyVoteAction({typ: "Precommit", round: 2, value: "proposal", address: "bob"}, 20, 1))
        .then(_assert(lastEmitted == {round: 2, name: "Skip", value: "null"}))
        
    // Reaching Skip via 2f+1 threshold with a single prevote from a single validator at a future round
    run skipQuorumSinglePrevoteTest =
        initWith(100)
        .then(applyVoteAction({typ: "Prevote", round: 1, value: "proposal", address: "alice"}, 10, 1))
        .then(_assert(lastEmitted == {round: 1, name: "None", value: "null"}))
        .then(applyVoteAction({typ: "Prevote", round: 2, value: "proposal", address: "john"}, 60, 1))
        .then(_assert(lastEmitted == {round: 2, name: "Skip", value: "null"}))

    // Reaching Skip via 2f+1 threshold with a single precommit from a single validator at a future round
    run skipQuorumSinglePrecommitTest =
        initWith(100)
        .then(applyVoteAction({typ: "Prevote", round: 1, value: "proposal", address: "alice"}, 10, 1))
        .then(_assert(lastEmitted == {round: 1, name: "None", value: "null"}))
        .then(applyVoteAction({typ: "Precommit", round: 2, value: "proposal", address: "john"}, 60, 1))
>>>>>>> 1c3d844a
        .then(_assert(lastEmitted == {round: 2, name: "Skip", value: "null"}))

    // Cannot reach Skip via 2f+1 threshold with one prevote and one precommit from the same validator at a future round
    run noSkipQuorumMixedVotesSameValTest =
<<<<<<< HEAD
        init
        .then(applyVoteAction({typ: "Prevote", height: 1, round: 1, value: "val1", address: "alice"}, 10))
        .then(_assert(lastEmitted == noEvent(1)))
        .then(applyVoteAction({typ: "Prevote", height: 1, round: 2, value: "val1", address: "john"}, 30))
        .then(_assert(lastEmitted == noEvent(2)))
        .then(applyVoteAction({typ: "Precommit", height: 1, round: 2, value: "val1", address: "john"}, 30))
        .then(_assert(lastEmitted != skipEvent(2)))

    // Reaching Skip via 2f+1 threshold with one prevote and one precommit from two validators at a future round
    run skipQuorumMixedVotesTwoValsTest =
        initWith(1, 1, 80)
        .then(applyVoteAction({typ: "Prevote", height: 1, round: 1, value: "val1", address: "alice"}, 20))
        .then(_assert(lastEmitted == noEvent(1)))
        .then(applyVoteAction({typ: "Prevote", height: 1, round: 2, value: "val1", address: "john"}, 10))
        .then(_assert(lastEmitted == noEvent(2)))
        .then(applyVoteAction({typ: "Precommit", height: 1, round: 2, value: "val1", address: "bob"}, 50))
        .then(_assert(lastEmitted == skipEvent(2)))

    // ****************************************************************************
    // Properties that define an expected final state (for generating traces)
    // ****************************************************************************

    val emitPrecommitValueState = lastEmitted.name == "PrecommitValue"
    val emitPrecommitValue = not(emitPrecommitValueState)

    val emitPolkaAnyState = lastEmitted.name == "PolkaAny"
    val emitPolkaAny = not(emitPolkaAnyState)

    val emitPolkaNilState = lastEmitted.name == "PolkaNil"
    val emitPolkaNil = not(emitPolkaNilState)

    val emitSkipState = lastEmitted.name == "Skip"
    val emitSkip = not(emitSkipState)
=======
        initWith(100)
        .then(applyVoteAction({typ: "Prevote", round: 1, value: "proposal", address: "alice"}, 10, 1))
        .then(_assert(lastEmitted == {round: 1, name: "None", value: "null"}))
        .then(applyVoteAction({typ: "Prevote", round: 2, value: "proposal", address: "john"}, 30, 1))
        .then(_assert(lastEmitted == {round: 2, name: "None", value: "null"}))
        .then(applyVoteAction({typ: "Precommit", round: 2, value: "proposal", address: "john"}, 30, 1))
        .then(_assert(lastEmitted != {round: 2, name: "Skip", value: "null"}))

    // Reaching Skip via 2f+1 threshold with one prevote and one precommit from two validators at a future round
    run skipQuorumMixedVotesTwoValsTest =
        initWith(80)
        .then(applyVoteAction({typ: "Prevote", round: 1, value: "proposal", address: "alice"}, 20, 1))
        .then(_assert(lastEmitted == {round: 1, name: "None", value: "null"}))
        .then(applyVoteAction({typ: "Prevote", round: 2, value: "proposal", address: "john"}, 10, 1))
        .then(_assert(lastEmitted == {round: 2, name: "None", value: "null"}))
        .then(applyVoteAction({typ: "Precommit", round: 2, value: "proposal", address: "bob"}, 50, 1))
        .then(_assert(lastEmitted == {round: 2, name: "Skip", value: "null"}))
>>>>>>> 1c3d844a

}<|MERGE_RESOLUTION|>--- conflicted
+++ resolved
@@ -2,7 +2,6 @@
 
     import voteBookkeeperSM(
         INITIAL_HEIGHT = 1,
-        INITIAL_ROUND = 1,
         INITIAL_TOTAL_WEIGHT = 100,
         ADDRESS_WEIGHTS = Map("alice" -> 10, "bob" -> 30, "john" -> 60),
         ROUNDS = 1.to(2),
@@ -10,41 +9,7 @@
     ).* from "./voteBookkeeperSM"
 
     // ****************************************************************************
-<<<<<<< HEAD
     // Tests
-=======
-    // State machine state
-    // **************************************************************************** 
-
-    // Bookkeeper state
-    var bookkeeper: Bookkeeper
-    // Last emitted event
-    var lastEmitted: ExecutorEvent
-
-    // ****************************************************************************
-    // Execution
-    // ****************************************************************************
-
-    action allUnchanged: bool = all {
-        bookkeeper' = bookkeeper,
-        lastEmitted' = lastEmitted,
-    }
-
-    action initWith(totalWeight: Weight): bool = all {
-        bookkeeper' = { height: 10, totalWeight: totalWeight, rounds: Map() },
-        lastEmitted' = { round: -1, name: "", value: "null" },
-    }
-
-    action applyVoteAction(vote: Vote, weight: Weight, currentRound: Round): bool =
-        val result = applyVote(bookkeeper, vote, weight, currentRound)
-        all {
-            bookkeeper' = result.bookkeeper,
-            lastEmitted' = result.event,
-        }
-
-    // ****************************************************************************
-    // Test traces
->>>>>>> 1c3d844a
     // ****************************************************************************
 
     // auxiliary action for tests
@@ -55,178 +20,100 @@
     // all messages are received in order. We assume three validators in the validator set wtih 60%, 30% and 10%
     // each of the total voting power
     run synchronousConsensusTest =
-<<<<<<< HEAD
-        init
-        .then(applyVoteAction({typ: "Prevote", height: 1, round: 1, value: "val1", address: "alice"}, 60))
+        initWith(1, 100)
+        .then(applyVoteAction({typ: "Prevote", height: 1, round: 1, value: "val1", address: "alice"}, 60, 1))
         .then(_assert(lastEmitted == noEvent(1)))
-        .then(applyVoteAction({typ: "Prevote", height: 1, round: 1, value: "val1", address: "john"}, 10))
+        .then(applyVoteAction({typ: "Prevote", height: 1, round: 1, value: "val1", address: "john"}, 10, 1))
         .then(_assert(lastEmitted == polkaValueEvent(1, "val1")))
-        .then(applyVoteAction({typ: "Prevote", height: 1, round: 1, value: "val1", address: "bob"}, 30))
+        .then(applyVoteAction({typ: "Prevote", height: 1, round: 1, value: "val1", address: "bob"}, 30, 1))
         .then(_assert(lastEmitted == noEvent(1)))
-        .then(applyVoteAction({typ: "Precommit", height: 1, round: 1, value: "val1", address: "bob"}, 30))
+        .then(applyVoteAction({typ: "Precommit", height: 1, round: 1, value: "val1", address: "bob"}, 30, 1))
         .then(_assert(lastEmitted == noEvent(1)))
-        .then(applyVoteAction({typ: "Precommit", height: 1, round: 1, value: "val1", address: "john"}, 10))
+        .then(applyVoteAction({typ: "Precommit", height: 1, round: 1, value: "val1", address: "john"}, 10, 1))
         .then(_assert(lastEmitted == noEvent(1)))
-        .then(applyVoteAction({typ: "Precommit", height: 1, round: 1, value: "val1", address: "alice"}, 60))
+        .then(applyVoteAction({typ: "Precommit", height: 1, round: 1, value: "val1", address: "alice"}, 60, 1))
         .then(_assert(lastEmitted == precommitValueEvent(1, "val1")))
 
     // Reaching PolkaAny 
     run polkaAnyTest =
-        init
-        .then(applyVoteAction({typ: "Prevote", height: 1, round: 1, value: "val1", address: "alice"}, 60))
+        initWith(1, 100)
+        .then(applyVoteAction({typ: "Prevote", height: 1, round: 1, value: "val1", address: "alice"}, 60, 1))
         .then(_assert(lastEmitted == noEvent(1)))
-        .then(applyVoteAction({typ: "Prevote", height: 1, round: 1, value: "nil", address: "john"}, 10))
+        .then(applyVoteAction({typ: "Prevote", height: 1, round: 1, value: "nil", address: "john"}, 10, 1))
         .then(_assert(lastEmitted == polkaAnyEvent(1)))
 
     // Reaching PolkaNil
     run polkaNilTest =
-        init
-        .then(applyVoteAction({typ: "Prevote", height: 1, round: 1, value: "nil", address: "alice"}, 60))
+        initWith(1, 100)
+        .then(applyVoteAction({typ: "Prevote", height: 1, round: 1, value: "nil", address: "alice"}, 60, 1))
         .then(_assert(lastEmitted == noEvent(1)))
-        .then(applyVoteAction({typ: "Prevote", height: 1, round: 1, value: "nil", address: "john"}, 10))
+        .then(applyVoteAction({typ: "Prevote", height: 1, round: 1, value: "nil", address: "john"}, 10, 1))
         .then(_assert(lastEmitted == polkaNilEvent(1)))
 
     // Reaching Skip via n+1 threshold with prevotes from two validators at a future round
     run skipSmallQuorumAllPrevotesTest =
-        init
-        .then(applyVoteAction({typ: "Prevote", height: 1, round: 1, value: "val1", address: "alice"}, 60))
+        initWith(1, 100)
+        .then(applyVoteAction({typ: "Prevote", height: 1, round: 1, value: "val1", address: "alice"}, 60, 1))
         .then(_assert(lastEmitted == noEvent(1)))
-        .then(applyVoteAction({typ: "Prevote", height: 1, round: 2, value: "val1", address: "john"}, 10))
+        .then(applyVoteAction({typ: "Prevote", height: 1, round: 2, value: "val1", address: "john"}, 10, 1))
         .then(_assert(lastEmitted == noEvent(2)))
-        .then(applyVoteAction({typ: "Prevote", height: 1, round: 2, value: "val1", address: "bob"}, 30))
+        .then(applyVoteAction({typ: "Prevote", height: 1, round: 2, value: "val1", address: "bob"}, 30, 1))
         .then(_assert(lastEmitted == skipEvent(2)))
 
     // Cannot reach Skip via f+1 threshold with one prevote and one precommit from the same validator at a future round
     run noSkipSmallQuorumMixedVotesSameValTest =
-        initWith(1, 1, 90)
-        .then(applyVoteAction({typ: "Prevote", height: 1, round: 1, value: "val1", address: "alice"}, 10))
+        initWith(1, 90)
+        .then(applyVoteAction({typ: "Prevote", height: 1, round: 1, value: "val1", address: "alice"}, 10, 1))
         .then(_assert(lastEmitted == noEvent(1)))
-        .then(applyVoteAction({typ: "Prevote", height: 1, round: 2, value: "val1", address: "john"}, 20))
+        .then(applyVoteAction({typ: "Prevote", height: 1, round: 2, value: "val1", address: "john"}, 20, 1))
         .then(_assert(lastEmitted == noEvent(2)))
-        .then(applyVoteAction({typ: "Precommit", height: 1, round: 2, value: "val1", address: "john"}, 20))
+        .then(applyVoteAction({typ: "Precommit", height: 1, round: 2, value: "val1", address: "john"}, 20, 1))
         .then(_assert(lastEmitted != skipEvent(2)))
 
     // Reaching Skip via f+1 threshold with one prevote and one precommit from two validators at a future round
     run skipSmallQuorumMixedVotesTwoValsTest =
-        initWith(1, 1, 80)
-        .then(applyVoteAction({typ: "Prevote", height: 1, round: 1, value: "val1", address: "alice"}, 50))
+        initWith(1, 80)
+        .then(applyVoteAction({typ: "Prevote", height: 1, round: 1, value: "val1", address: "alice"}, 50, 1))
         .then(_assert(lastEmitted == noEvent(1)))
-        .then(applyVoteAction({typ: "Prevote", height: 1, round: 2, value: "val1", address: "john"}, 10))
+        .then(applyVoteAction({typ: "Prevote", height: 1, round: 2, value: "val1", address: "john"}, 10, 1))
         .then(_assert(lastEmitted == noEvent(2)))
-        .then(applyVoteAction({typ: "Precommit", height: 1, round: 2, value: "val1", address: "bob"}, 20))
+        .then(applyVoteAction({typ: "Precommit", height: 1, round: 2, value: "val1", address: "bob"}, 20, 1))
         .then(_assert(lastEmitted == skipEvent(2)))
 
     // Reaching Skip via 2f+1 threshold with a single prevote from a single validator at a future round
     run skipQuorumSinglePrevoteTest =
-        init
-        .then(applyVoteAction({typ: "Prevote", height: 1, round: 1, value: "val1", address: "alice"}, 10))
+        initWith(1, 100)
+        .then(applyVoteAction({typ: "Prevote", height: 1, round: 1, value: "val1", address: "alice"}, 10, 1))
         .then(all { assert(lastEmitted == noEvent(1)), allUnchanged })
-        .then(applyVoteAction({typ: "Prevote", height: 1, round: 2, value: "val1", address: "john"}, 60))
+        .then(applyVoteAction({typ: "Prevote", height: 1, round: 2, value: "val1", address: "john"}, 60, 1))
         .then(all { assert(lastEmitted == skipEvent(2)), allUnchanged })
 
     // Reaching Skip via 2f+1 threshold with a single precommit from a single validator at a future round
     run skipQuorumSinglePrecommitTest =
-        init
-        .then(applyVoteAction({typ: "Prevote", height: 1, round: 1, value: "val1", address: "alice"}, 10))
+        initWith(1, 100)
+        .then(applyVoteAction({typ: "Prevote", height: 1, round: 1, value: "val1", address: "alice"}, 10, 1))
         .then(_assert(lastEmitted == {round: 1, name: "None", value: "null"}))
-        .then(applyVoteAction({typ: "Precommit", height: 1, round: 2, value: "val1", address: "john"}, 60))
-=======
-        initWith(100)
-        .then(applyVoteAction({typ: "Prevote", round: 1, value: "proposal", address: "alice"}, 60, 1))
-        .then(_assert(lastEmitted == {round: 1, name: "None", value: "null"}))
-        .then(applyVoteAction({typ: "Prevote", round: 1, value: "proposal", address: "john"}, 10, 1))
-        .then(_assert(lastEmitted == {round: 1, name: "PolkaValue", value: "proposal"}))
-        .then(applyVoteAction({typ: "Prevote", round: 1, value: "proposal", address: "bob"}, 30, 1))
-        .then(_assert(lastEmitted == {round: 1, name: "None", value: "null"}))
-        .then(applyVoteAction({typ: "Precommit", round: 1, value: "proposal", address: "bob"}, 30, 1))
-        .then(_assert(lastEmitted == {round: 1, name: "None", value: "null"}))
-        .then(applyVoteAction({typ: "Precommit", round: 1, value: "proposal", address: "john"}, 10, 1))
-        .then(_assert(lastEmitted == {round: 1, name: "None", value: "null"}))
-        .then(applyVoteAction({typ: "Precommit", round: 1, value: "proposal", address: "alice"}, 60, 1))
-        .then(_assert(lastEmitted == {round: 1, name: "PrecommitValue", value: "proposal"}))
-
-    // Reaching PolkaAny 
-    run polkaAnyTest =
-        initWith(100)
-        .then(applyVoteAction({typ: "Prevote", round: 1, value: "val1", address: "alice"}, 60, 1))
-        .then(_assert(lastEmitted == {round: 1, name: "None", value: "null"}))
-        .then(applyVoteAction({typ: "Prevote", round: 1, value: "nil", address: "john"}, 10, 1))
-        .then(_assert(lastEmitted == {round: 1, name: "PolkaAny", value: "null"}))
-
-    // Reaching PolkaNil
-    run polkaNilTest =
-        initWith(100)
-        .then(applyVoteAction({typ: "Prevote", round: 1, value: "nil", address: "alice"}, 60, 1))
-        .then(_assert(lastEmitted == {round: 1, name: "None", value: "null"}))
-        .then(applyVoteAction({typ: "Prevote", round: 1, value: "nil", address: "john"}, 10, 1))
-        .then(_assert(lastEmitted == {round: 1, name: "PolkaNil", value: "null"}))
-
-    // Reaching Skip via n+1 threshold with prevotes from two validators at a future round
-    run skipSmallQuorumAllPrevotesTest =
-        initWith(100)
-        .then(applyVoteAction({typ: "Prevote", round: 1, value: "proposal", address: "alice"}, 60, 1))
-        .then(_assert(lastEmitted == {round: 1, name: "None", value: "null"}))
-        .then(applyVoteAction({typ: "Prevote", round: 2, value: "proposal", address: "john"}, 10, 1))
-        .then(_assert(lastEmitted == {round: 2, name: "None", value: "null"}))
-        .then(applyVoteAction({typ: "Prevote", round: 2, value: "proposal", address: "bob"}, 30, 1))
-        .then(_assert(lastEmitted == {round: 2, name: "Skip", value: "null"}))
-
-    // Cannot reach Skip via f+1 threshold with one prevote and one precommit from the same validator at a future round
-    run noSkipSmallQuorumMixedVotesSameValTest =
-        initWith(90)
-        .then(applyVoteAction({typ: "Prevote", round: 1, value: "proposal", address: "alice"}, 10, 1))
-        .then(_assert(lastEmitted == {round: 1, name: "None", value: "null"}))
-        .then(applyVoteAction({typ: "Prevote", round: 2, value: "proposal", address: "john"}, 20, 1))
-        .then(_assert(lastEmitted == {round: 2, name: "None", value: "null"}))
-        .then(applyVoteAction({typ: "Precommit", round: 2, value: "proposal", address: "john"}, 20, 1))
-        .then(_assert(lastEmitted != {round: 2, name: "Skip", value: "null"}))
-
-    // Reaching Skip via f+1 threshold with one prevote and one precommit from two validators at a future round
-    run skipSmallQuorumMixedVotesTwoValsTest =
-        initWith(80)
-        .then(applyVoteAction({typ: "Prevote", round: 1, value: "proposal", address: "alice"}, 50, 1))
-        .then(_assert(lastEmitted == {round: 1, name: "None", value: "null"}))
-        .then(applyVoteAction({typ: "Prevote", round: 2, value: "proposal", address: "john"}, 10, 1))
-        .then(_assert(lastEmitted == {round: 2, name: "None", value: "null"}))
-        .then(applyVoteAction({typ: "Precommit", round: 2, value: "proposal", address: "bob"}, 20, 1))
-        .then(_assert(lastEmitted == {round: 2, name: "Skip", value: "null"}))
-        
-    // Reaching Skip via 2f+1 threshold with a single prevote from a single validator at a future round
-    run skipQuorumSinglePrevoteTest =
-        initWith(100)
-        .then(applyVoteAction({typ: "Prevote", round: 1, value: "proposal", address: "alice"}, 10, 1))
-        .then(_assert(lastEmitted == {round: 1, name: "None", value: "null"}))
-        .then(applyVoteAction({typ: "Prevote", round: 2, value: "proposal", address: "john"}, 60, 1))
-        .then(_assert(lastEmitted == {round: 2, name: "Skip", value: "null"}))
-
-    // Reaching Skip via 2f+1 threshold with a single precommit from a single validator at a future round
-    run skipQuorumSinglePrecommitTest =
-        initWith(100)
-        .then(applyVoteAction({typ: "Prevote", round: 1, value: "proposal", address: "alice"}, 10, 1))
-        .then(_assert(lastEmitted == {round: 1, name: "None", value: "null"}))
-        .then(applyVoteAction({typ: "Precommit", round: 2, value: "proposal", address: "john"}, 60, 1))
->>>>>>> 1c3d844a
-        .then(_assert(lastEmitted == {round: 2, name: "Skip", value: "null"}))
+        .then(applyVoteAction({typ: "Precommit", height: 1, round: 2, value: "val1", address: "john"}, 60, 1))
+        .then(_assert(lastEmitted == skipEvent(2)))
 
     // Cannot reach Skip via 2f+1 threshold with one prevote and one precommit from the same validator at a future round
     run noSkipQuorumMixedVotesSameValTest =
-<<<<<<< HEAD
-        init
-        .then(applyVoteAction({typ: "Prevote", height: 1, round: 1, value: "val1", address: "alice"}, 10))
+        initWith(1, 100)
+        .then(applyVoteAction({typ: "Prevote", height: 1, round: 1, value: "val1", address: "alice"}, 10, 1))
         .then(_assert(lastEmitted == noEvent(1)))
-        .then(applyVoteAction({typ: "Prevote", height: 1, round: 2, value: "val1", address: "john"}, 30))
+        .then(applyVoteAction({typ: "Prevote", height: 1, round: 2, value: "val1", address: "john"}, 30, 1))
         .then(_assert(lastEmitted == noEvent(2)))
-        .then(applyVoteAction({typ: "Precommit", height: 1, round: 2, value: "val1", address: "john"}, 30))
+        .then(applyVoteAction({typ: "Precommit", height: 1, round: 2, value: "val1", address: "john"}, 30, 1))
         .then(_assert(lastEmitted != skipEvent(2)))
 
     // Reaching Skip via 2f+1 threshold with one prevote and one precommit from two validators at a future round
     run skipQuorumMixedVotesTwoValsTest =
-        initWith(1, 1, 80)
-        .then(applyVoteAction({typ: "Prevote", height: 1, round: 1, value: "val1", address: "alice"}, 20))
+        initWith(1, 80)
+        .then(applyVoteAction({typ: "Prevote", height: 1, round: 1, value: "val1", address: "alice"}, 20, 1))
         .then(_assert(lastEmitted == noEvent(1)))
-        .then(applyVoteAction({typ: "Prevote", height: 1, round: 2, value: "val1", address: "john"}, 10))
+        .then(applyVoteAction({typ: "Prevote", height: 1, round: 2, value: "val1", address: "john"}, 10, 1))
         .then(_assert(lastEmitted == noEvent(2)))
-        .then(applyVoteAction({typ: "Precommit", height: 1, round: 2, value: "val1", address: "bob"}, 50))
+        .then(applyVoteAction({typ: "Precommit", height: 1, round: 2, value: "val1", address: "bob"}, 50, 1))
         .then(_assert(lastEmitted == skipEvent(2)))
 
     // ****************************************************************************
@@ -244,24 +131,4 @@
 
     val emitSkipState = lastEmitted.name == "Skip"
     val emitSkip = not(emitSkipState)
-=======
-        initWith(100)
-        .then(applyVoteAction({typ: "Prevote", round: 1, value: "proposal", address: "alice"}, 10, 1))
-        .then(_assert(lastEmitted == {round: 1, name: "None", value: "null"}))
-        .then(applyVoteAction({typ: "Prevote", round: 2, value: "proposal", address: "john"}, 30, 1))
-        .then(_assert(lastEmitted == {round: 2, name: "None", value: "null"}))
-        .then(applyVoteAction({typ: "Precommit", round: 2, value: "proposal", address: "john"}, 30, 1))
-        .then(_assert(lastEmitted != {round: 2, name: "Skip", value: "null"}))
-
-    // Reaching Skip via 2f+1 threshold with one prevote and one precommit from two validators at a future round
-    run skipQuorumMixedVotesTwoValsTest =
-        initWith(80)
-        .then(applyVoteAction({typ: "Prevote", round: 1, value: "proposal", address: "alice"}, 20, 1))
-        .then(_assert(lastEmitted == {round: 1, name: "None", value: "null"}))
-        .then(applyVoteAction({typ: "Prevote", round: 2, value: "proposal", address: "john"}, 10, 1))
-        .then(_assert(lastEmitted == {round: 2, name: "None", value: "null"}))
-        .then(applyVoteAction({typ: "Precommit", round: 2, value: "proposal", address: "bob"}, 50, 1))
-        .then(_assert(lastEmitted == {round: 2, name: "Skip", value: "null"}))
->>>>>>> 1c3d844a
-
 }