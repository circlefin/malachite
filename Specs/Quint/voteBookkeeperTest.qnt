module voteBookkeeperTest {

<<<<<<< HEAD
    import voteBookkeeper.* from "./voteBookkeeper"
    export voteBookkeeper.*

    // ****************************************************************************
    // State machine state
    // **************************************************************************** 

    // Bookkeeper state
    var bookkeeper: Bookkeeper
    // Last emitted event
    var lastEmitted: ExecutorEvent

    // ****************************************************************************
    // Execution
    // ****************************************************************************

    action allUnchanged: bool = all {
        bookkeeper' = bookkeeper,
        lastEmitted' = lastEmitted,
    }

    action initWith(round: Round, totalWeight: Weight): bool = all {
        bookkeeper' = initBookKeeper(10, round, totalWeight),
        lastEmitted' = NoEvent(-1),
    }

    action applyVoteAction(vote: Vote, weight: Weight): bool =
        val result = applyVote(bookkeeper, vote, weight)
        all {
            bookkeeper' = result.bookkeeper,
            lastEmitted' = result.event,
        }

    // ****************************************************************************
    // Test traces
=======
    import voteBookkeeperSM(
        INITIAL_HEIGHT = 1,
        INITIAL_TOTAL_WEIGHT = 100,
        ADDRESS_WEIGHTS = Map("alice" -> 10, "bob" -> 30, "john" -> 60),
        ROUNDS = 1.to(2),
        VALUES = Set("val1", "val2")
    ).* from "./voteBookkeeperSM"

    // ****************************************************************************
    // Tests
>>>>>>> 75633503
    // ****************************************************************************

    // auxiliary action for tests
    action _assert(predicate: bool): bool = 
        all { assert(predicate), allUnchanged }

    // Consensus full execution with all honest validators (including the leader) and a synchronous network:
    // all messages are received in order. We assume three validators in the validator set with 60%, 30% and 10%
    // each of the total voting power
    run synchronousConsensusTest =
        initWith(1, 100)
<<<<<<< HEAD
        .then(applyVoteAction({typ: Prevote, round: 1, value: Val("v1"), address: "alice"}, 60))
        .then(_assert(lastEmitted == NoEvent(1)))
        .then(applyVoteAction({typ: Prevote, round: 1, value: Val("v1"), address: "john"}, 10))
        .then(_assert(lastEmitted == PolkaValueEvent((1, Val("v1")))))
        .then(applyVoteAction({typ: Prevote, round: 1, value: Val("v1"), address: "bob"}, 30))
        .then(_assert(lastEmitted == NoEvent(1)))
        .then(applyVoteAction({typ: Precommit, round: 1, value: Val("v1"), address: "bob"}, 30))
        .then(_assert(lastEmitted == NoEvent(1)))
        .then(applyVoteAction({typ: Precommit, round: 1, value: Val("v1"), address: "john"}, 10))
        .then(_assert(lastEmitted == NoEvent(1)))
        .then(applyVoteAction({typ: Precommit, round: 1, value: Val("v1"), address: "alice"}, 60))
        .then(_assert(lastEmitted == PrecommitValueEvent((1, Val("v1")))))
=======
        .then(applyVoteAction({typ: "Prevote", height: 1, round: 1, value: "val1", address: "alice"}, 60, 1))
        .then(_assert(lastEmitted == noEvent(1)))
        .then(applyVoteAction({typ: "Prevote", height: 1, round: 1, value: "val1", address: "john"}, 10, 1))
        .then(_assert(lastEmitted == polkaValueEvent(1, "val1")))
        .then(applyVoteAction({typ: "Prevote", height: 1, round: 1, value: "val1", address: "bob"}, 30, 1))
        .then(_assert(lastEmitted == noEvent(1)))
        .then(applyVoteAction({typ: "Precommit", height: 1, round: 1, value: "val1", address: "bob"}, 30, 1))
        .then(_assert(lastEmitted == noEvent(1)))
        .then(applyVoteAction({typ: "Precommit", height: 1, round: 1, value: "val1", address: "john"}, 10, 1))
        .then(_assert(lastEmitted == noEvent(1)))
        .then(applyVoteAction({typ: "Precommit", height: 1, round: 1, value: "val1", address: "alice"}, 60, 1))
        .then(_assert(lastEmitted == precommitValueEvent(1, "val1")))
>>>>>>> 75633503

    // Reaching PolkaAny 
    run polkaAnyTest =
        initWith(1, 100)
<<<<<<< HEAD
        .then(applyVoteAction({typ: Prevote, round: 1, value: Val("v1"), address: "alice"}, 60))
        .then(_assert(lastEmitted == NoEvent(1)))
        .then(applyVoteAction({typ: Prevote, round: 1, value: Nil, address: "john"}, 10))
        .then(_assert(lastEmitted == PolkaAnyEvent(1)))
=======
        .then(applyVoteAction({typ: "Prevote", height: 1, round: 1, value: "val1", address: "alice"}, 60, 1))
        .then(_assert(lastEmitted == noEvent(1)))
        .then(applyVoteAction({typ: "Prevote", height: 1, round: 1, value: "nil", address: "john"}, 10, 1))
        .then(_assert(lastEmitted == polkaAnyEvent(1)))
>>>>>>> 75633503

    // Reaching PolkaNil
    run polkaNilTest =
        initWith(1, 100)
<<<<<<< HEAD
        .then(applyVoteAction({typ: Prevote, round: 1, value: Nil, address: "alice"}, 60))
        .then(_assert(lastEmitted == NoEvent(1)))
        .then(applyVoteAction({typ: Prevote, round: 1, value: Nil, address: "john"}, 10))
        .then(_assert(lastEmitted == PolkaNilEvent(1)))
=======
        .then(applyVoteAction({typ: "Prevote", height: 1, round: 1, value: "nil", address: "alice"}, 60, 1))
        .then(_assert(lastEmitted == noEvent(1)))
        .then(applyVoteAction({typ: "Prevote", height: 1, round: 1, value: "nil", address: "john"}, 10, 1))
        .then(_assert(lastEmitted == polkaNilEvent(1)))
>>>>>>> 75633503

    // Reaching Skip via n+1 threshold with prevotes from two validators at a future round
    run skipSmallQuorumAllPrevotesTest =
        initWith(1, 100)
<<<<<<< HEAD
        .then(applyVoteAction({typ: Prevote, round: 1, value: Val("v1"), address: "alice"}, 60))
        .then(_assert(lastEmitted == NoEvent(1)))
        .then(applyVoteAction({typ: Prevote, round: 2, value: Val("v1"), address: "john"}, 10))
        .then(_assert(lastEmitted == NoEvent(2)))
        .then(applyVoteAction({typ: Prevote, round: 2, value: Val("v1"), address: "bob"}, 30))
        .then(_assert(lastEmitted == SkipEvent(2)))
=======
        .then(applyVoteAction({typ: "Prevote", height: 1, round: 1, value: "val1", address: "alice"}, 60, 1))
        .then(_assert(lastEmitted == noEvent(1)))
        .then(applyVoteAction({typ: "Prevote", height: 1, round: 2, value: "val1", address: "john"}, 10, 1))
        .then(_assert(lastEmitted == noEvent(2)))
        .then(applyVoteAction({typ: "Prevote", height: 1, round: 2, value: "val1", address: "bob"}, 30, 1))
        .then(_assert(lastEmitted == skipEvent(2)))
>>>>>>> 75633503

    // Cannot reach Skip via f+1 threshold with one prevote and one precommit from the same validator at a future round
    run noSkipSmallQuorumMixedVotesSameValTest =
        initWith(1, 90)
<<<<<<< HEAD
        .then(applyVoteAction({typ: Prevote, round: 1, value: Val("v1"), address: "alice"}, 10))
        .then(_assert(lastEmitted == NoEvent(1)))
        .then(applyVoteAction({typ: Prevote, round: 2, value: Val("v1"), address: "john"}, 20))
        .then(_assert(lastEmitted == NoEvent(2)))
        .then(applyVoteAction({typ: Precommit, round: 2, value: Val("v1"), address: "john"}, 20))
        .then(_assert(lastEmitted != SkipEvent(2)))
=======
        .then(applyVoteAction({typ: "Prevote", height: 1, round: 1, value: "val1", address: "alice"}, 10, 1))
        .then(_assert(lastEmitted == noEvent(1)))
        .then(applyVoteAction({typ: "Prevote", height: 1, round: 2, value: "val1", address: "john"}, 20, 1))
        .then(_assert(lastEmitted == noEvent(2)))
        .then(applyVoteAction({typ: "Precommit", height: 1, round: 2, value: "val1", address: "john"}, 20, 1))
        .then(_assert(lastEmitted != skipEvent(2)))
>>>>>>> 75633503

    // Reaching Skip via f+1 threshold with one prevote and one precommit from two validators at a future round
    run skipSmallQuorumMixedVotesTwoValsTest =
        initWith(1, 80)
<<<<<<< HEAD
        .then(applyVoteAction({typ: Prevote, round: 1, value: Val("v1"), address: "alice"}, 50))
        .then(_assert(lastEmitted == NoEvent(1)))
        .then(applyVoteAction({typ: Prevote, round: 2, value: Val("v1"), address: "john"}, 10))
        .then(_assert(lastEmitted == NoEvent(2)))
        .then(applyVoteAction({typ: Precommit, round: 2, value: Val("v1"), address: "bob"}, 20))
        .then(_assert(lastEmitted == SkipEvent(2)))
        
    // Reaching Skip via 2f+1 threshold with a single prevote from a single validator at a future round
    run skipQuorumSinglePrevoteTest =
        initWith(1, 100)
        .then(applyVoteAction({typ: Prevote, round: 1, value: Val("v1"), address: "alice"}, 10))
        .then(_assert(lastEmitted == NoEvent(1)))
        .then(applyVoteAction({typ: Prevote, round: 2, value: Val("v1"), address: "john"}, 60))
        .then(_assert(lastEmitted == SkipEvent(2)))
=======
        .then(applyVoteAction({typ: "Prevote", height: 1, round: 1, value: "val1", address: "alice"}, 50, 1))
        .then(_assert(lastEmitted == noEvent(1)))
        .then(applyVoteAction({typ: "Prevote", height: 1, round: 2, value: "val1", address: "john"}, 10, 1))
        .then(_assert(lastEmitted == noEvent(2)))
        .then(applyVoteAction({typ: "Precommit", height: 1, round: 2, value: "val1", address: "bob"}, 20, 1))
        .then(_assert(lastEmitted == skipEvent(2)))

    // Reaching Skip via 2f+1 threshold with a single prevote from a single validator at a future round
    run skipQuorumSinglePrevoteTest =
        initWith(1, 100)
        .then(applyVoteAction({typ: "Prevote", height: 1, round: 1, value: "val1", address: "alice"}, 10, 1))
        .then(all { assert(lastEmitted == noEvent(1)), allUnchanged })
        .then(applyVoteAction({typ: "Prevote", height: 1, round: 2, value: "val1", address: "john"}, 60, 1))
        .then(all { assert(lastEmitted == skipEvent(2)), allUnchanged })
>>>>>>> 75633503

    // Reaching Skip via 2f+1 threshold with a single precommit from a single validator at a future round
    run skipQuorumSinglePrecommitTest =
        initWith(1, 100)
<<<<<<< HEAD
        .then(applyVoteAction({typ: Prevote, round: 1, value: Val("v1"), address: "alice"}, 10))
        .then(_assert(lastEmitted == NoEvent(1)))
        .then(applyVoteAction({typ: Precommit, round: 2, value: Val("v1"), address: "john"}, 60))
        .then(_assert(lastEmitted == SkipEvent(2)))
=======
        .then(applyVoteAction({typ: "Prevote", height: 1, round: 1, value: "val1", address: "alice"}, 10, 1))
        .then(_assert(lastEmitted == {round: 1, name: "None", value: "null"}))
        .then(applyVoteAction({typ: "Precommit", height: 1, round: 2, value: "val1", address: "john"}, 60, 1))
        .then(_assert(lastEmitted == skipEvent(2)))
>>>>>>> 75633503

    // Cannot reach Skip via 2f+1 threshold with one prevote and one precommit from the same validator at a future round
    run noSkipQuorumMixedVotesSameValTest =
        initWith(1, 100)
<<<<<<< HEAD
        .then(applyVoteAction({typ: Prevote, round: 1, value: Val("v1"), address: "alice"}, 10))
        .then(_assert(lastEmitted == NoEvent(1)))
        .then(applyVoteAction({typ: Prevote, round: 2, value: Val("v1"), address: "john"}, 30))
        .then(_assert(lastEmitted == NoEvent(2)))
        .then(applyVoteAction({typ: Precommit, round: 2, value: Val("v1"), address: "john"}, 30))
        .then(_assert(lastEmitted != SkipEvent(2)))
=======
        .then(applyVoteAction({typ: "Prevote", height: 1, round: 1, value: "val1", address: "alice"}, 10, 1))
        .then(_assert(lastEmitted == noEvent(1)))
        .then(applyVoteAction({typ: "Prevote", height: 1, round: 2, value: "val1", address: "john"}, 30, 1))
        .then(_assert(lastEmitted == noEvent(2)))
        .then(applyVoteAction({typ: "Precommit", height: 1, round: 2, value: "val1", address: "john"}, 30, 1))
        .then(_assert(lastEmitted != skipEvent(2)))
>>>>>>> 75633503

    // Reaching Skip via 2f+1 threshold with one prevote and one precommit from two validators at a future round
    run skipQuorumMixedVotesTwoValsTest =
        initWith(1, 80)
<<<<<<< HEAD
        .then(applyVoteAction({typ: Prevote, round: 1, value: Val("v1"), address: "alice"}, 20))
        .then(_assert(lastEmitted == NoEvent(1)))
        .then(applyVoteAction({typ: Prevote, round: 2, value: Val("v1"), address: "john"}, 10))
        .then(_assert(lastEmitted == NoEvent(2)))
        .then(applyVoteAction({typ: Precommit, round: 2, value: Val("v1"), address: "bob"}, 50))
        .then(_assert(lastEmitted == SkipEvent(2)))
=======
        .then(applyVoteAction({typ: "Prevote", height: 1, round: 1, value: "val1", address: "alice"}, 20, 1))
        .then(_assert(lastEmitted == noEvent(1)))
        .then(applyVoteAction({typ: "Prevote", height: 1, round: 2, value: "val1", address: "john"}, 10, 1))
        .then(_assert(lastEmitted == noEvent(2)))
        .then(applyVoteAction({typ: "Precommit", height: 1, round: 2, value: "val1", address: "bob"}, 50, 1))
        .then(_assert(lastEmitted == skipEvent(2)))

    // ****************************************************************************
    // Properties that define an expected final state (for generating traces)
    // ****************************************************************************

    val emitPrecommitValueState = lastEmitted.name == "PrecommitValue"
    val emitPrecommitValue = not(emitPrecommitValueState)

    val emitPolkaAnyState = lastEmitted.name == "PolkaAny"
    val emitPolkaAny = not(emitPolkaAnyState)

    val emitPolkaNilState = lastEmitted.name == "PolkaNil"
    val emitPolkaNil = not(emitPolkaNilState)
>>>>>>> 75633503

    val emitSkipState = lastEmitted.name == "Skip"
    val emitSkip = not(emitSkipState)
}<|MERGE_RESOLUTION|>--- conflicted
+++ resolved
@@ -1,53 +1,10 @@
 module voteBookkeeperTest {
 
-<<<<<<< HEAD
     import voteBookkeeper.* from "./voteBookkeeper"
     export voteBookkeeper.*
 
     // ****************************************************************************
-    // State machine state
-    // **************************************************************************** 
-
-    // Bookkeeper state
-    var bookkeeper: Bookkeeper
-    // Last emitted event
-    var lastEmitted: ExecutorEvent
-
-    // ****************************************************************************
-    // Execution
-    // ****************************************************************************
-
-    action allUnchanged: bool = all {
-        bookkeeper' = bookkeeper,
-        lastEmitted' = lastEmitted,
-    }
-
-    action initWith(round: Round, totalWeight: Weight): bool = all {
-        bookkeeper' = initBookKeeper(10, round, totalWeight),
-        lastEmitted' = NoEvent(-1),
-    }
-
-    action applyVoteAction(vote: Vote, weight: Weight): bool =
-        val result = applyVote(bookkeeper, vote, weight)
-        all {
-            bookkeeper' = result.bookkeeper,
-            lastEmitted' = result.event,
-        }
-
-    // ****************************************************************************
     // Test traces
-=======
-    import voteBookkeeperSM(
-        INITIAL_HEIGHT = 1,
-        INITIAL_TOTAL_WEIGHT = 100,
-        ADDRESS_WEIGHTS = Map("alice" -> 10, "bob" -> 30, "john" -> 60),
-        ROUNDS = 1.to(2),
-        VALUES = Set("val1", "val2")
-    ).* from "./voteBookkeeperSM"
-
-    // ****************************************************************************
-    // Tests
->>>>>>> 75633503
     // ****************************************************************************
 
     // auxiliary action for tests
@@ -58,204 +15,100 @@
     // all messages are received in order. We assume three validators in the validator set with 60%, 30% and 10%
     // each of the total voting power
     run synchronousConsensusTest =
-        initWith(1, 100)
-<<<<<<< HEAD
-        .then(applyVoteAction({typ: Prevote, round: 1, value: Val("v1"), address: "alice"}, 60))
+        initWith(1, 1, 100)
+        .then(applyVoteAction({typ: Prevote, height: 1, round: 1, value: Val("v1"), address: "alice"}, 60, 1))
         .then(_assert(lastEmitted == NoEvent(1)))
-        .then(applyVoteAction({typ: Prevote, round: 1, value: Val("v1"), address: "john"}, 10))
+        .then(applyVoteAction({typ: Prevote, height: 1, round: 1, value: Val("v1"), address: "john"}, 10, 1))
         .then(_assert(lastEmitted == PolkaValueEvent((1, Val("v1")))))
-        .then(applyVoteAction({typ: Prevote, round: 1, value: Val("v1"), address: "bob"}, 30))
+        .then(applyVoteAction({typ: Prevote, height: 1, round: 1, value: Val("v1"), address: "bob"}, 30, 1))
         .then(_assert(lastEmitted == NoEvent(1)))
-        .then(applyVoteAction({typ: Precommit, round: 1, value: Val("v1"), address: "bob"}, 30))
+        .then(applyVoteAction({typ: Precommit, height: 1, round: 1, value: Val("v1"), address: "bob"}, 30, 1))
         .then(_assert(lastEmitted == NoEvent(1)))
-        .then(applyVoteAction({typ: Precommit, round: 1, value: Val("v1"), address: "john"}, 10))
+        .then(applyVoteAction({typ: Precommit, height: 1, round: 1, value: Val("v1"), address: "john"}, 10, 1))
         .then(_assert(lastEmitted == NoEvent(1)))
-        .then(applyVoteAction({typ: Precommit, round: 1, value: Val("v1"), address: "alice"}, 60))
+        .then(applyVoteAction({typ: Precommit, height: 1, round: 1, value: Val("v1"), address: "alice"}, 60, 1))
         .then(_assert(lastEmitted == PrecommitValueEvent((1, Val("v1")))))
-=======
-        .then(applyVoteAction({typ: "Prevote", height: 1, round: 1, value: "val1", address: "alice"}, 60, 1))
-        .then(_assert(lastEmitted == noEvent(1)))
-        .then(applyVoteAction({typ: "Prevote", height: 1, round: 1, value: "val1", address: "john"}, 10, 1))
-        .then(_assert(lastEmitted == polkaValueEvent(1, "val1")))
-        .then(applyVoteAction({typ: "Prevote", height: 1, round: 1, value: "val1", address: "bob"}, 30, 1))
-        .then(_assert(lastEmitted == noEvent(1)))
-        .then(applyVoteAction({typ: "Precommit", height: 1, round: 1, value: "val1", address: "bob"}, 30, 1))
-        .then(_assert(lastEmitted == noEvent(1)))
-        .then(applyVoteAction({typ: "Precommit", height: 1, round: 1, value: "val1", address: "john"}, 10, 1))
-        .then(_assert(lastEmitted == noEvent(1)))
-        .then(applyVoteAction({typ: "Precommit", height: 1, round: 1, value: "val1", address: "alice"}, 60, 1))
-        .then(_assert(lastEmitted == precommitValueEvent(1, "val1")))
->>>>>>> 75633503
 
     // Reaching PolkaAny 
     run polkaAnyTest =
-        initWith(1, 100)
-<<<<<<< HEAD
-        .then(applyVoteAction({typ: Prevote, round: 1, value: Val("v1"), address: "alice"}, 60))
+        initWith(1, 1, 100)
+        .then(applyVoteAction({typ: Prevote, height: 1,round: 1, value: Val("v1"), address: "alice"}, 60, 1))
         .then(_assert(lastEmitted == NoEvent(1)))
-        .then(applyVoteAction({typ: Prevote, round: 1, value: Nil, address: "john"}, 10))
+        .then(applyVoteAction({typ: Prevote, height: 1, round: 1, value: Nil, address: "john"}, 10, 1))
         .then(_assert(lastEmitted == PolkaAnyEvent(1)))
-=======
-        .then(applyVoteAction({typ: "Prevote", height: 1, round: 1, value: "val1", address: "alice"}, 60, 1))
-        .then(_assert(lastEmitted == noEvent(1)))
-        .then(applyVoteAction({typ: "Prevote", height: 1, round: 1, value: "nil", address: "john"}, 10, 1))
-        .then(_assert(lastEmitted == polkaAnyEvent(1)))
->>>>>>> 75633503
 
     // Reaching PolkaNil
     run polkaNilTest =
-        initWith(1, 100)
-<<<<<<< HEAD
-        .then(applyVoteAction({typ: Prevote, round: 1, value: Nil, address: "alice"}, 60))
+        initWith(1, 1, 100)
+        .then(applyVoteAction({typ: Prevote, height: 1, round: 1, value: Nil, address: "alice"}, 60, 1))
         .then(_assert(lastEmitted == NoEvent(1)))
-        .then(applyVoteAction({typ: Prevote, round: 1, value: Nil, address: "john"}, 10))
+        .then(applyVoteAction({typ: Prevote, height: 1, round: 1, value: Nil, address: "john"}, 10, 1))
         .then(_assert(lastEmitted == PolkaNilEvent(1)))
-=======
-        .then(applyVoteAction({typ: "Prevote", height: 1, round: 1, value: "nil", address: "alice"}, 60, 1))
-        .then(_assert(lastEmitted == noEvent(1)))
-        .then(applyVoteAction({typ: "Prevote", height: 1, round: 1, value: "nil", address: "john"}, 10, 1))
-        .then(_assert(lastEmitted == polkaNilEvent(1)))
->>>>>>> 75633503
 
     // Reaching Skip via n+1 threshold with prevotes from two validators at a future round
     run skipSmallQuorumAllPrevotesTest =
-        initWith(1, 100)
-<<<<<<< HEAD
-        .then(applyVoteAction({typ: Prevote, round: 1, value: Val("v1"), address: "alice"}, 60))
+        initWith(1, 1, 100)
+        .then(applyVoteAction({typ: Prevote, height: 1, round: 1, value: Val("v1"), address: "alice"}, 60, 1))
         .then(_assert(lastEmitted == NoEvent(1)))
-        .then(applyVoteAction({typ: Prevote, round: 2, value: Val("v1"), address: "john"}, 10))
+        .then(applyVoteAction({typ: Prevote, height: 1, round: 2, value: Val("v1"), address: "john"}, 10, 1))
         .then(_assert(lastEmitted == NoEvent(2)))
-        .then(applyVoteAction({typ: Prevote, round: 2, value: Val("v1"), address: "bob"}, 30))
+        .then(applyVoteAction({typ: Prevote, height: 1, round: 2, value: Val("v1"), address: "bob"}, 30, 1))
         .then(_assert(lastEmitted == SkipEvent(2)))
-=======
-        .then(applyVoteAction({typ: "Prevote", height: 1, round: 1, value: "val1", address: "alice"}, 60, 1))
-        .then(_assert(lastEmitted == noEvent(1)))
-        .then(applyVoteAction({typ: "Prevote", height: 1, round: 2, value: "val1", address: "john"}, 10, 1))
-        .then(_assert(lastEmitted == noEvent(2)))
-        .then(applyVoteAction({typ: "Prevote", height: 1, round: 2, value: "val1", address: "bob"}, 30, 1))
-        .then(_assert(lastEmitted == skipEvent(2)))
->>>>>>> 75633503
 
     // Cannot reach Skip via f+1 threshold with one prevote and one precommit from the same validator at a future round
     run noSkipSmallQuorumMixedVotesSameValTest =
-        initWith(1, 90)
-<<<<<<< HEAD
-        .then(applyVoteAction({typ: Prevote, round: 1, value: Val("v1"), address: "alice"}, 10))
+        initWith(1, 1, 90)
+        .then(applyVoteAction({typ: Prevote, height: 1, round: 1, value: Val("v1"), address: "alice"}, 10, 1))
         .then(_assert(lastEmitted == NoEvent(1)))
-        .then(applyVoteAction({typ: Prevote, round: 2, value: Val("v1"), address: "john"}, 20))
+        .then(applyVoteAction({typ: Prevote, height: 1, round: 2, value: Val("v1"), address: "john"}, 20, 1))
         .then(_assert(lastEmitted == NoEvent(2)))
-        .then(applyVoteAction({typ: Precommit, round: 2, value: Val("v1"), address: "john"}, 20))
+        .then(applyVoteAction({typ: Precommit, height: 1, round: 2, value: Val("v1"), address: "john"}, 20, 1))
         .then(_assert(lastEmitted != SkipEvent(2)))
-=======
-        .then(applyVoteAction({typ: "Prevote", height: 1, round: 1, value: "val1", address: "alice"}, 10, 1))
-        .then(_assert(lastEmitted == noEvent(1)))
-        .then(applyVoteAction({typ: "Prevote", height: 1, round: 2, value: "val1", address: "john"}, 20, 1))
-        .then(_assert(lastEmitted == noEvent(2)))
-        .then(applyVoteAction({typ: "Precommit", height: 1, round: 2, value: "val1", address: "john"}, 20, 1))
-        .then(_assert(lastEmitted != skipEvent(2)))
->>>>>>> 75633503
 
     // Reaching Skip via f+1 threshold with one prevote and one precommit from two validators at a future round
     run skipSmallQuorumMixedVotesTwoValsTest =
-        initWith(1, 80)
-<<<<<<< HEAD
-        .then(applyVoteAction({typ: Prevote, round: 1, value: Val("v1"), address: "alice"}, 50))
+        initWith(1, 1, 80)
+        .then(applyVoteAction({typ: Prevote, height: 1, round: 1, value: Val("v1"), address: "alice"}, 50, 1))
         .then(_assert(lastEmitted == NoEvent(1)))
-        .then(applyVoteAction({typ: Prevote, round: 2, value: Val("v1"), address: "john"}, 10))
+        .then(applyVoteAction({typ: Prevote, height: 1, round: 2, value: Val("v1"), address: "john"}, 10, 1))
         .then(_assert(lastEmitted == NoEvent(2)))
-        .then(applyVoteAction({typ: Precommit, round: 2, value: Val("v1"), address: "bob"}, 20))
+        .then(applyVoteAction({typ: Precommit, height: 1, round: 2, value: Val("v1"), address: "bob"}, 20, 1))
         .then(_assert(lastEmitted == SkipEvent(2)))
         
     // Reaching Skip via 2f+1 threshold with a single prevote from a single validator at a future round
     run skipQuorumSinglePrevoteTest =
-        initWith(1, 100)
-        .then(applyVoteAction({typ: Prevote, round: 1, value: Val("v1"), address: "alice"}, 10))
+        initWith(1, 1, 100)
+        .then(applyVoteAction({typ: Prevote, height: 1, round: 1, value: Val("v1"), address: "alice"}, 10, 1))
         .then(_assert(lastEmitted == NoEvent(1)))
-        .then(applyVoteAction({typ: Prevote, round: 2, value: Val("v1"), address: "john"}, 60))
+        .then(applyVoteAction({typ: Prevote, height: 1, round: 2, value: Val("v1"), address: "john"}, 60, 1))
         .then(_assert(lastEmitted == SkipEvent(2)))
-=======
-        .then(applyVoteAction({typ: "Prevote", height: 1, round: 1, value: "val1", address: "alice"}, 50, 1))
-        .then(_assert(lastEmitted == noEvent(1)))
-        .then(applyVoteAction({typ: "Prevote", height: 1, round: 2, value: "val1", address: "john"}, 10, 1))
-        .then(_assert(lastEmitted == noEvent(2)))
-        .then(applyVoteAction({typ: "Precommit", height: 1, round: 2, value: "val1", address: "bob"}, 20, 1))
-        .then(_assert(lastEmitted == skipEvent(2)))
-
-    // Reaching Skip via 2f+1 threshold with a single prevote from a single validator at a future round
-    run skipQuorumSinglePrevoteTest =
-        initWith(1, 100)
-        .then(applyVoteAction({typ: "Prevote", height: 1, round: 1, value: "val1", address: "alice"}, 10, 1))
-        .then(all { assert(lastEmitted == noEvent(1)), allUnchanged })
-        .then(applyVoteAction({typ: "Prevote", height: 1, round: 2, value: "val1", address: "john"}, 60, 1))
-        .then(all { assert(lastEmitted == skipEvent(2)), allUnchanged })
->>>>>>> 75633503
 
     // Reaching Skip via 2f+1 threshold with a single precommit from a single validator at a future round
     run skipQuorumSinglePrecommitTest =
-        initWith(1, 100)
-<<<<<<< HEAD
-        .then(applyVoteAction({typ: Prevote, round: 1, value: Val("v1"), address: "alice"}, 10))
+        initWith(1, 1, 100)
+        .then(applyVoteAction({typ: Prevote, height: 1, round: 1, value: Val("v1"), address: "alice"}, 10, 1))
         .then(_assert(lastEmitted == NoEvent(1)))
-        .then(applyVoteAction({typ: Precommit, round: 2, value: Val("v1"), address: "john"}, 60))
+        .then(applyVoteAction({typ: Precommit, height: 1, round: 2, value: Val("v1"), address: "john"}, 60, 1))
         .then(_assert(lastEmitted == SkipEvent(2)))
-=======
-        .then(applyVoteAction({typ: "Prevote", height: 1, round: 1, value: "val1", address: "alice"}, 10, 1))
-        .then(_assert(lastEmitted == {round: 1, name: "None", value: "null"}))
-        .then(applyVoteAction({typ: "Precommit", height: 1, round: 2, value: "val1", address: "john"}, 60, 1))
-        .then(_assert(lastEmitted == skipEvent(2)))
->>>>>>> 75633503
 
     // Cannot reach Skip via 2f+1 threshold with one prevote and one precommit from the same validator at a future round
     run noSkipQuorumMixedVotesSameValTest =
-        initWith(1, 100)
-<<<<<<< HEAD
-        .then(applyVoteAction({typ: Prevote, round: 1, value: Val("v1"), address: "alice"}, 10))
+        initWith(1, 1, 100)
+        .then(applyVoteAction({typ: Prevote, height: 1, round: 1, value: Val("v1"), address: "alice"}, 10, 1))
         .then(_assert(lastEmitted == NoEvent(1)))
-        .then(applyVoteAction({typ: Prevote, round: 2, value: Val("v1"), address: "john"}, 30))
+        .then(applyVoteAction({typ: Prevote, height: 1, round: 2, value: Val("v1"), address: "john"}, 30, 1))
         .then(_assert(lastEmitted == NoEvent(2)))
-        .then(applyVoteAction({typ: Precommit, round: 2, value: Val("v1"), address: "john"}, 30))
+        .then(applyVoteAction({typ: Precommit, height: 1, round: 2, value: Val("v1"), address: "john"}, 30, 1))
         .then(_assert(lastEmitted != SkipEvent(2)))
-=======
-        .then(applyVoteAction({typ: "Prevote", height: 1, round: 1, value: "val1", address: "alice"}, 10, 1))
-        .then(_assert(lastEmitted == noEvent(1)))
-        .then(applyVoteAction({typ: "Prevote", height: 1, round: 2, value: "val1", address: "john"}, 30, 1))
-        .then(_assert(lastEmitted == noEvent(2)))
-        .then(applyVoteAction({typ: "Precommit", height: 1, round: 2, value: "val1", address: "john"}, 30, 1))
-        .then(_assert(lastEmitted != skipEvent(2)))
->>>>>>> 75633503
 
     // Reaching Skip via 2f+1 threshold with one prevote and one precommit from two validators at a future round
     run skipQuorumMixedVotesTwoValsTest =
-        initWith(1, 80)
-<<<<<<< HEAD
-        .then(applyVoteAction({typ: Prevote, round: 1, value: Val("v1"), address: "alice"}, 20))
+        initWith(1, 1, 80)
+        .then(applyVoteAction({typ: Prevote, height: 1, round: 1, value: Val("v1"), address: "alice"}, 20, 1))
         .then(_assert(lastEmitted == NoEvent(1)))
-        .then(applyVoteAction({typ: Prevote, round: 2, value: Val("v1"), address: "john"}, 10))
+        .then(applyVoteAction({typ: Prevote, height: 1, round: 2, value: Val("v1"), address: "john"}, 10, 1))
         .then(_assert(lastEmitted == NoEvent(2)))
-        .then(applyVoteAction({typ: Precommit, round: 2, value: Val("v1"), address: "bob"}, 50))
+        .then(applyVoteAction({typ: Precommit, height: 1, round: 2, value: Val("v1"), address: "bob"}, 50, 1))
         .then(_assert(lastEmitted == SkipEvent(2)))
-=======
-        .then(applyVoteAction({typ: "Prevote", height: 1, round: 1, value: "val1", address: "alice"}, 20, 1))
-        .then(_assert(lastEmitted == noEvent(1)))
-        .then(applyVoteAction({typ: "Prevote", height: 1, round: 2, value: "val1", address: "john"}, 10, 1))
-        .then(_assert(lastEmitted == noEvent(2)))
-        .then(applyVoteAction({typ: "Precommit", height: 1, round: 2, value: "val1", address: "bob"}, 50, 1))
-        .then(_assert(lastEmitted == skipEvent(2)))
 
-    // ****************************************************************************
-    // Properties that define an expected final state (for generating traces)
-    // ****************************************************************************
-
-    val emitPrecommitValueState = lastEmitted.name == "PrecommitValue"
-    val emitPrecommitValue = not(emitPrecommitValueState)
-
-    val emitPolkaAnyState = lastEmitted.name == "PolkaAny"
-    val emitPolkaAny = not(emitPolkaAnyState)
-
-    val emitPolkaNilState = lastEmitted.name == "PolkaNil"
-    val emitPolkaNil = not(emitPolkaNilState)
->>>>>>> 75633503
-
-    val emitSkipState = lastEmitted.name == "Skip"
-    val emitSkip = not(emitSkipState)
 }