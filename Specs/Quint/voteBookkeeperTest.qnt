--- conflicted
+++ resolved
@@ -25,8 +25,8 @@
         lastEmitted' = { round: -1, name: "", value: "null" },
     }
 
-    action applyVoteAction(vote: Vote, weight: Weight, currentRound: Round): bool =
-        val result = applyVote(bookkeeper, vote, weight, currentRound)
+    action applyVoteAction(vote: Vote, weight: Weight): bool =
+        val result = applyVote(bookkeeper, vote, weight)
         all {
             bookkeeper' = result.bookkeeper,
             lastEmitted' = result.event,
@@ -44,49 +44,34 @@
     // all messages are received in order. We assume three validators in the validator set wtih 60%, 30% and 10%
     // each of the total voting power
     run synchronousConsensusTest =
-<<<<<<< HEAD
-        init(100)
-        .then(applyVoteAction({typ: "Prevote", round: 1, value: "proposal", address: "alice"}, 60, 1))
-=======
         initWith(1, 100)
         .then(applyVoteAction({typ: "Prevote", round: 1, value: "proposal", address: "alice"}, 60))
->>>>>>> 2a7862b2
         .then(_assert(lastEmitted == {round: 1, name: "None", value: "null"}))
-        .then(applyVoteAction({typ: "Prevote", round: 1, value: "proposal", address: "john"}, 10, 1))
+        .then(applyVoteAction({typ: "Prevote", round: 1, value: "proposal", address: "john"}, 10))
         .then(_assert(lastEmitted == {round: 1, name: "PolkaValue", value: "proposal"}))
-        .then(applyVoteAction({typ: "Prevote", round: 1, value: "proposal", address: "bob"}, 30, 1))
+        .then(applyVoteAction({typ: "Prevote", round: 1, value: "proposal", address: "bob"}, 30))
         .then(_assert(lastEmitted == {round: 1, name: "None", value: "null"}))
-        .then(applyVoteAction({typ: "Precommit", round: 1, value: "proposal", address: "bob"}, 30, 1))
+        .then(applyVoteAction({typ: "Precommit", round: 1, value: "proposal", address: "bob"}, 30))
         .then(_assert(lastEmitted == {round: 1, name: "None", value: "null"}))
-        .then(applyVoteAction({typ: "Precommit", round: 1, value: "proposal", address: "john"}, 10, 1))
+        .then(applyVoteAction({typ: "Precommit", round: 1, value: "proposal", address: "john"}, 10))
         .then(_assert(lastEmitted == {round: 1, name: "None", value: "null"}))
-        .then(applyVoteAction({typ: "Precommit", round: 1, value: "proposal", address: "alice"}, 60, 1))
+        .then(applyVoteAction({typ: "Precommit", round: 1, value: "proposal", address: "alice"}, 60))
         .then(_assert(lastEmitted == {round: 1, name: "PrecommitValue", value: "proposal"}))
 
     // Reaching PolkaAny 
     run polkaAnyTest =
-<<<<<<< HEAD
-        init(100)
-        .then(applyVoteAction({typ: "Prevote", round: 1, value: "val1", address: "alice"}, 60, 1))
-=======
         initWith(1, 100)
         .then(applyVoteAction({typ: "Prevote", round: 1, value: "val1", address: "alice"}, 60))
->>>>>>> 2a7862b2
         .then(_assert(lastEmitted == {round: 1, name: "None", value: "null"}))
-        .then(applyVoteAction({typ: "Prevote", round: 1, value: "nil", address: "john"}, 10, 1))
+        .then(applyVoteAction({typ: "Prevote", round: 1, value: "nil", address: "john"}, 10))
         .then(_assert(lastEmitted == {round: 1, name: "PolkaAny", value: "null"}))
 
     // Reaching PolkaNil
     run polkaNilTest =
-<<<<<<< HEAD
-        init(100)
-        .then(applyVoteAction({typ: "Prevote", round: 1, value: "nil", address: "alice"}, 60, 1))
-=======
         initWith(1, 100)
         .then(applyVoteAction({typ: "Prevote", round: 1, value: "nil", address: "alice"}, 60))
->>>>>>> 2a7862b2
         .then(_assert(lastEmitted == {round: 1, name: "None", value: "null"}))
-        .then(applyVoteAction({typ: "Prevote", round: 1, value: "nil", address: "john"}, 10, 1))
+        .then(applyVoteAction({typ: "Prevote", round: 1, value: "nil", address: "john"}, 10))
         .then(_assert(lastEmitted == {round: 1, name: "PolkaNil", value: "null"}))
 
     // Reaching Skip via n+1 threshold with prevotes from two validators at a future round
