module voteBookkeeperTest {

    import types.* from "./types"
    import voteBookkeeper.* from "./voteBookkeeper"
    export voteBookkeeper.*

    // ****************************************************************************
    // Tests
    // ****************************************************************************

    // auxiliary action for tests
    action _assert(predicate: bool): bool = 
        all { assert(predicate), allUnchanged }

    // Consensus full execution with all honest validators (including the leader) and a synchronous network:
    // all messages are received in order. We assume three validators in the validator set with 60%, 30% and 10%
    // each of the total voting power
    run synchronousConsensusTest =
<<<<<<< HEAD
        initWith(1, 1, 100)
        .then(applyVoteAction(mkVoteMsg(Prevote, "alice", 1, 1, Val("v1")), 60, 1))
        .then(_assert(lastEmitted == NoExecEvent))
        .then(applyVoteAction(mkVoteMsg(Prevote, "john", 1, 1, Val("v1")), 10, 1))
        .then(_assert(lastEmitted == PolkaValueExecEvent((1, "v1"))))
        .then(applyVoteAction(mkVoteMsg(Prevote, "bob", 1, 1, Val("v1")), 30, 1))
        .then(_assert(lastEmitted == NoExecEvent))
        .then(applyVoteAction(mkVoteMsg(Precommit, "bob", 1, 1, Val("v1")), 30, 1))
        .then(_assert(lastEmitted == NoExecEvent))
        .then(applyVoteAction(mkVoteMsg(Precommit, "john", 1, 1, Val("v1")), 10, 1))
        .then(_assert(lastEmitted == NoExecEvent))
        .then(applyVoteAction(mkVoteMsg(Precommit, "alice", 1, 1, Val("v1")), 60, 1))
        .then(_assert(lastEmitted == PrecommitValueExecEvent((1, "v1"))))

    // Reaching PolkaAny 
    run polkaAnyTest =
        initWith(1, 1, 100)
        .then(applyVoteAction(mkVoteMsg(Prevote, "alice", 1, 1, Val("v1")), 60, 1))
        .then(_assert(lastEmitted == NoExecEvent))
        .then(applyVoteAction(mkVoteMsg(Prevote, "john", 1, 1, Nil), 10, 1))
        .then(_assert(lastEmitted == PolkaAnyExecEvent(1)))

    // Reaching PolkaNil
    run polkaNilTest =
        initWith(1, 1, 100)
        .then(applyVoteAction(mkVoteMsg(Prevote, "alice", 1, 1, Nil), 60, 1))
        .then(_assert(lastEmitted == NoExecEvent))
        .then(applyVoteAction(mkVoteMsg(Prevote, "john", 1, 1, Nil), 10, 1))
        .then(_assert(lastEmitted == PolkaNilExecEvent(1)))

    // Reaching Skip via n+1 threshold with prevotes from two validators at a future round
    run skipSmallQuorumAllPrevotesTest =
        initWith(1, 1, 100)
        .then(applyVoteAction(mkVoteMsg(Prevote, "alice", 1, 1, Val("v1")), 60, 1))
        .then(_assert(lastEmitted == NoExecEvent))
        .then(applyVoteAction(mkVoteMsg(Prevote, "john", 1, 2, Val("v1")), 10, 1))
        .then(_assert(lastEmitted == NoExecEvent))
        .then(applyVoteAction(mkVoteMsg(Prevote, "bob", 1, 2, Val("v1")), 30, 1))
        .then(_assert(lastEmitted == SkipExecEvent(2)))

    // Cannot reach Skip via f+1 threshold with one prevote and one precommit from the same validator at a future round
    run noSkipSmallQuorumMixedVotesSameValTest =
        initWith(1, 1, 90)
        .then(applyVoteAction(mkVoteMsg(Prevote, "alice", 1, 1, Val("v1")), 10, 1))
        .then(_assert(lastEmitted == NoExecEvent))
        .then(applyVoteAction(mkVoteMsg(Prevote, "john", 1, 2, Val("v1")), 20, 1))
        .then(_assert(lastEmitted == NoExecEvent))
        .then(applyVoteAction(mkVoteMsg(Precommit, "john", 1, 2, Val("v1")), 20, 1))
        .then(_assert(lastEmitted != SkipExecEvent(2)))

    // Reaching Skip via f+1 threshold with one prevote and one precommit from two validators at a future round
    run skipSmallQuorumMixedVotesTwoValsTest =
        initWith(1, 1, 80)
        .then(applyVoteAction(mkVoteMsg(Prevote, "alice", 1, 1, Val("v1")), 50, 1))
        .then(_assert(lastEmitted == NoExecEvent))
        .then(applyVoteAction(mkVoteMsg(Prevote, "john", 1, 2, Val("v1")), 10, 1))
        .then(_assert(lastEmitted == NoExecEvent))
        .then(applyVoteAction(mkVoteMsg(Prevote, "bob", 1, 2, Val("v1")), 20, 1))
        .then(_assert(lastEmitted == SkipExecEvent(2)))
        
    // Reaching Skip via 2f+1 threshold with a single prevote from a single validator at a future round
    run skipQuorumSinglePrevoteTest =
        initWith(1, 1, 100)
        .then(applyVoteAction(mkVoteMsg(Prevote, "alice", 1, 1, Val("v1")), 10, 1))
        .then(_assert(lastEmitted == NoExecEvent))
        .then(applyVoteAction(mkVoteMsg(Prevote, "john", 1, 2, Val("v1")), 60, 1))
        .then(_assert(lastEmitted == SkipExecEvent(2)))

    // Reaching Skip via 2f+1 threshold with a single precommit from a single validator at a future round
    run skipQuorumSinglePrecommitTest =
        initWith(1, 1, 100)
        .then(applyVoteAction(mkVoteMsg(Prevote, "alice", 1, 1, Val("v1")), 10, 1))
        .then(_assert(lastEmitted == NoExecEvent))
        .then(applyVoteAction(mkVoteMsg(Precommit, "john", 1, 2, Val("v1")), 60, 1))
        .then(_assert(lastEmitted == SkipExecEvent(2)))

    // Cannot reach Skip via 2f+1 threshold with one prevote and one precommit from the same validator at a future round
    run noSkipQuorumMixedVotesSameValTest =
        initWith(1, 1, 100)
        .then(applyVoteAction(mkVoteMsg(Prevote, "alice", 1, 1, Val("v1")), 10, 1))
        .then(_assert(lastEmitted == NoExecEvent))
        .then(applyVoteAction(mkVoteMsg(Prevote, "john", 1, 2, Val("v1")), 30, 1))
        .then(_assert(lastEmitted == NoExecEvent))
        .then(applyVoteAction(mkVoteMsg(Precommit, "john", 1, 2, Val("v1")), 30, 1))
        .then(_assert(lastEmitted != SkipExecEvent(2)))

    // Reaching Skip via 2f+1 threshold with one prevote and one precommit from two validators at a future round
    run skipQuorumMixedVotesTwoValsTest =
        initWith(1, 1, 80)
        .then(applyVoteAction(mkVoteMsg(Prevote, "alice", 1, 1, Val("v1")), 20, 1))
        .then(_assert(lastEmitted == NoExecEvent))
        .then(applyVoteAction(mkVoteMsg(Prevote, "john", 1, 2, Val("v1")), 10, 1))
        .then(_assert(lastEmitted == NoExecEvent))
        .then(applyVoteAction(mkVoteMsg(Precommit, "bob", 1, 2, Val("v1")), 50, 1))
        .then(_assert(lastEmitted == SkipExecEvent(2)))
=======
        initWith(1, 100)
        .then(applyVoteAction({typ: "Prevote", height: 1, round: 1, value: "val1", address: "alice"}, 60, 1))
        .then(_assert(lastEmitted == noOutput(1)))
        .then(applyVoteAction({typ: "Prevote", height: 1, round: 1, value: "val1", address: "john"}, 10, 1))
        .then(_assert(lastEmitted == polkaValueOutput(1, "val1")))
        .then(applyVoteAction({typ: "Prevote", height: 1, round: 1, value: "val1", address: "bob"}, 30, 1))
        .then(_assert(lastEmitted == noOutput(1)))
        .then(applyVoteAction({typ: "Precommit", height: 1, round: 1, value: "val1", address: "bob"}, 30, 1))
        .then(_assert(lastEmitted == noOutput(1)))
        .then(applyVoteAction({typ: "Precommit", height: 1, round: 1, value: "val1", address: "john"}, 10, 1))
        .then(_assert(lastEmitted == noOutput(1)))
        .then(applyVoteAction({typ: "Precommit", height: 1, round: 1, value: "val1", address: "alice"}, 60, 1))
        .then(_assert(lastEmitted == precommitValueOutput(1, "val1")))

    // Reaching PolkaAny 
    run polkaAnyTest =
        initWith(1, 100)
        .then(applyVoteAction({typ: "Prevote", height: 1, round: 1, value: "val1", address: "alice"}, 60, 1))
        .then(_assert(lastEmitted == noOutput(1)))
        .then(applyVoteAction({typ: "Prevote", height: 1, round: 1, value: "nil", address: "john"}, 10, 1))
        .then(_assert(lastEmitted == polkaAnyOutput(1)))

    // Reaching PolkaNil
    run polkaNilTest =
        initWith(1, 100)
        .then(applyVoteAction({typ: "Prevote", height: 1, round: 1, value: "nil", address: "alice"}, 60, 1))
        .then(_assert(lastEmitted == noOutput(1)))
        .then(applyVoteAction({typ: "Prevote", height: 1, round: 1, value: "nil", address: "john"}, 10, 1))
        .then(_assert(lastEmitted == polkaNilOutput(1)))

    // Reaching Skip via n+1 threshold with prevotes from two validators at a future round
    run skipSmallQuorumAllPrevotesTest =
        initWith(1, 100)
        .then(applyVoteAction({typ: "Prevote", height: 1, round: 1, value: "val1", address: "alice"}, 60, 1))
        .then(_assert(lastEmitted == noOutput(1)))
        .then(applyVoteAction({typ: "Prevote", height: 1, round: 2, value: "val1", address: "john"}, 10, 1))
        .then(_assert(lastEmitted == noOutput(2)))
        .then(applyVoteAction({typ: "Prevote", height: 1, round: 2, value: "val1", address: "bob"}, 30, 1))
        .then(_assert(lastEmitted == skipOutput(2)))

    // Cannot reach Skip via f+1 threshold with one prevote and one precommit from the same validator at a future round
    run noSkipSmallQuorumMixedVotesSameValTest =
        initWith(1, 90)
        .then(applyVoteAction({typ: "Prevote", height: 1, round: 1, value: "val1", address: "alice"}, 10, 1))
        .then(_assert(lastEmitted == noOutput(1)))
        .then(applyVoteAction({typ: "Prevote", height: 1, round: 2, value: "val1", address: "john"}, 20, 1))
        .then(_assert(lastEmitted == noOutput(2)))
        .then(applyVoteAction({typ: "Precommit", height: 1, round: 2, value: "val1", address: "john"}, 20, 1))
        .then(_assert(lastEmitted != skipOutput(2)))

    // Reaching Skip via f+1 threshold with one prevote and one precommit from two validators at a future round
    run skipSmallQuorumMixedVotesTwoValsTest =
        initWith(1, 80)
        .then(applyVoteAction({typ: "Prevote", height: 1, round: 1, value: "val1", address: "alice"}, 50, 1))
        .then(_assert(lastEmitted == noOutput(1)))
        .then(applyVoteAction({typ: "Prevote", height: 1, round: 2, value: "val1", address: "john"}, 10, 1))
        .then(_assert(lastEmitted == noOutput(2)))
        .then(applyVoteAction({typ: "Precommit", height: 1, round: 2, value: "val1", address: "bob"}, 20, 1))
        .then(_assert(lastEmitted == skipOutput(2)))

    // Reaching Skip via 2f+1 threshold with a single prevote from a single validator at a future round
    run skipQuorumSinglePrevoteTest =
        initWith(1, 100)
        .then(applyVoteAction({typ: "Prevote", height: 1, round: 1, value: "val1", address: "alice"}, 10, 1))
        .then(all { assert(lastEmitted == noOutput(1)), allUnchanged })
        .then(applyVoteAction({typ: "Prevote", height: 1, round: 2, value: "val1", address: "john"}, 60, 1))
        .then(all { assert(lastEmitted == skipOutput(2)), allUnchanged })

    // Reaching Skip via 2f+1 threshold with a single precommit from a single validator at a future round
    run skipQuorumSinglePrecommitTest =
        initWith(1, 100)
        .then(applyVoteAction({typ: "Prevote", height: 1, round: 1, value: "val1", address: "alice"}, 10, 1))
        .then(_assert(lastEmitted == {round: 1, name: "None", value: "null"}))
        .then(applyVoteAction({typ: "Precommit", height: 1, round: 2, value: "val1", address: "john"}, 60, 1))
        .then(_assert(lastEmitted == skipOutput(2)))

    // Cannot reach Skip via 2f+1 threshold with one prevote and one precommit from the same validator at a future round
    run noSkipQuorumMixedVotesSameValTest =
        initWith(1, 100)
        .then(applyVoteAction({typ: "Prevote", height: 1, round: 1, value: "val1", address: "alice"}, 10, 1))
        .then(_assert(lastEmitted == noOutput(1)))
        .then(applyVoteAction({typ: "Prevote", height: 1, round: 2, value: "val1", address: "john"}, 30, 1))
        .then(_assert(lastEmitted == noOutput(2)))
        .then(applyVoteAction({typ: "Precommit", height: 1, round: 2, value: "val1", address: "john"}, 30, 1))
        .then(_assert(lastEmitted != skipOutput(2)))

    // Reaching Skip via 2f+1 threshold with one prevote and one precommit from two validators at a future round
    run skipQuorumMixedVotesTwoValsTest =
        initWith(1, 80)
        .then(applyVoteAction({typ: "Prevote", height: 1, round: 1, value: "val1", address: "alice"}, 20, 1))
        .then(_assert(lastEmitted == noOutput(1)))
        .then(applyVoteAction({typ: "Prevote", height: 1, round: 2, value: "val1", address: "john"}, 10, 1))
        .then(_assert(lastEmitted == noOutput(2)))
        .then(applyVoteAction({typ: "Precommit", height: 1, round: 2, value: "val1", address: "bob"}, 50, 1))
        .then(_assert(lastEmitted == skipOutput(2)))

    // ****************************************************************************
    // Properties that define an expected final state (for generating traces)
    // ****************************************************************************

    val emitPrecommitValueState = lastEmitted.name == "PrecommitValue"
    val emitPrecommitValue = not(emitPrecommitValueState)

    val emitPolkaAnyState = lastEmitted.name == "PolkaAny"
    val emitPolkaAny = not(emitPolkaAnyState)

    val emitPolkaNilState = lastEmitted.name == "PolkaNil"
    val emitPolkaNil = not(emitPolkaNilState)
>>>>>>> f2840ab2

}<|MERGE_RESOLUTION|>--- conflicted
+++ resolved
@@ -16,211 +16,100 @@
     // all messages are received in order. We assume three validators in the validator set with 60%, 30% and 10%
     // each of the total voting power
     run synchronousConsensusTest =
-<<<<<<< HEAD
         initWith(1, 1, 100)
         .then(applyVoteAction(mkVoteMsg(Prevote, "alice", 1, 1, Val("v1")), 60, 1))
-        .then(_assert(lastEmitted == NoExecEvent))
+        .then(_assert(lastEmitted == NoVKOutput))
         .then(applyVoteAction(mkVoteMsg(Prevote, "john", 1, 1, Val("v1")), 10, 1))
-        .then(_assert(lastEmitted == PolkaValueExecEvent((1, "v1"))))
+        .then(_assert(lastEmitted == PolkaValueVKOutput((1, "v1"))))
         .then(applyVoteAction(mkVoteMsg(Prevote, "bob", 1, 1, Val("v1")), 30, 1))
-        .then(_assert(lastEmitted == NoExecEvent))
+        .then(_assert(lastEmitted == NoVKOutput))
         .then(applyVoteAction(mkVoteMsg(Precommit, "bob", 1, 1, Val("v1")), 30, 1))
-        .then(_assert(lastEmitted == NoExecEvent))
+        .then(_assert(lastEmitted == NoVKOutput))
         .then(applyVoteAction(mkVoteMsg(Precommit, "john", 1, 1, Val("v1")), 10, 1))
-        .then(_assert(lastEmitted == NoExecEvent))
+        .then(_assert(lastEmitted == NoVKOutput))
         .then(applyVoteAction(mkVoteMsg(Precommit, "alice", 1, 1, Val("v1")), 60, 1))
-        .then(_assert(lastEmitted == PrecommitValueExecEvent((1, "v1"))))
+        .then(_assert(lastEmitted == PrecommitValueVKOutput((1, "v1"))))
 
     // Reaching PolkaAny 
     run polkaAnyTest =
         initWith(1, 1, 100)
         .then(applyVoteAction(mkVoteMsg(Prevote, "alice", 1, 1, Val("v1")), 60, 1))
-        .then(_assert(lastEmitted == NoExecEvent))
+        .then(_assert(lastEmitted == NoVKOutput))
         .then(applyVoteAction(mkVoteMsg(Prevote, "john", 1, 1, Nil), 10, 1))
-        .then(_assert(lastEmitted == PolkaAnyExecEvent(1)))
+        .then(_assert(lastEmitted == PolkaAnyVKOutput(1)))
 
     // Reaching PolkaNil
     run polkaNilTest =
         initWith(1, 1, 100)
         .then(applyVoteAction(mkVoteMsg(Prevote, "alice", 1, 1, Nil), 60, 1))
-        .then(_assert(lastEmitted == NoExecEvent))
+        .then(_assert(lastEmitted == NoVKOutput))
         .then(applyVoteAction(mkVoteMsg(Prevote, "john", 1, 1, Nil), 10, 1))
-        .then(_assert(lastEmitted == PolkaNilExecEvent(1)))
+        .then(_assert(lastEmitted == PolkaNilVKOutput(1)))
 
     // Reaching Skip via n+1 threshold with prevotes from two validators at a future round
     run skipSmallQuorumAllPrevotesTest =
         initWith(1, 1, 100)
         .then(applyVoteAction(mkVoteMsg(Prevote, "alice", 1, 1, Val("v1")), 60, 1))
-        .then(_assert(lastEmitted == NoExecEvent))
+        .then(_assert(lastEmitted == NoVKOutput))
         .then(applyVoteAction(mkVoteMsg(Prevote, "john", 1, 2, Val("v1")), 10, 1))
-        .then(_assert(lastEmitted == NoExecEvent))
+        .then(_assert(lastEmitted == NoVKOutput))
         .then(applyVoteAction(mkVoteMsg(Prevote, "bob", 1, 2, Val("v1")), 30, 1))
-        .then(_assert(lastEmitted == SkipExecEvent(2)))
+        .then(_assert(lastEmitted == SkipVKOutput(2)))
 
     // Cannot reach Skip via f+1 threshold with one prevote and one precommit from the same validator at a future round
     run noSkipSmallQuorumMixedVotesSameValTest =
         initWith(1, 1, 90)
         .then(applyVoteAction(mkVoteMsg(Prevote, "alice", 1, 1, Val("v1")), 10, 1))
-        .then(_assert(lastEmitted == NoExecEvent))
+        .then(_assert(lastEmitted == NoVKOutput))
         .then(applyVoteAction(mkVoteMsg(Prevote, "john", 1, 2, Val("v1")), 20, 1))
-        .then(_assert(lastEmitted == NoExecEvent))
+        .then(_assert(lastEmitted == NoVKOutput))
         .then(applyVoteAction(mkVoteMsg(Precommit, "john", 1, 2, Val("v1")), 20, 1))
-        .then(_assert(lastEmitted != SkipExecEvent(2)))
+        .then(_assert(lastEmitted != SkipVKOutput(2)))
 
     // Reaching Skip via f+1 threshold with one prevote and one precommit from two validators at a future round
     run skipSmallQuorumMixedVotesTwoValsTest =
         initWith(1, 1, 80)
         .then(applyVoteAction(mkVoteMsg(Prevote, "alice", 1, 1, Val("v1")), 50, 1))
-        .then(_assert(lastEmitted == NoExecEvent))
+        .then(_assert(lastEmitted == NoVKOutput))
         .then(applyVoteAction(mkVoteMsg(Prevote, "john", 1, 2, Val("v1")), 10, 1))
-        .then(_assert(lastEmitted == NoExecEvent))
+        .then(_assert(lastEmitted == NoVKOutput))
         .then(applyVoteAction(mkVoteMsg(Prevote, "bob", 1, 2, Val("v1")), 20, 1))
-        .then(_assert(lastEmitted == SkipExecEvent(2)))
+        .then(_assert(lastEmitted == SkipVKOutput(2)))
         
     // Reaching Skip via 2f+1 threshold with a single prevote from a single validator at a future round
     run skipQuorumSinglePrevoteTest =
         initWith(1, 1, 100)
         .then(applyVoteAction(mkVoteMsg(Prevote, "alice", 1, 1, Val("v1")), 10, 1))
-        .then(_assert(lastEmitted == NoExecEvent))
+        .then(_assert(lastEmitted == NoVKOutput))
         .then(applyVoteAction(mkVoteMsg(Prevote, "john", 1, 2, Val("v1")), 60, 1))
-        .then(_assert(lastEmitted == SkipExecEvent(2)))
+        .then(_assert(lastEmitted == SkipVKOutput(2)))
 
     // Reaching Skip via 2f+1 threshold with a single precommit from a single validator at a future round
     run skipQuorumSinglePrecommitTest =
         initWith(1, 1, 100)
         .then(applyVoteAction(mkVoteMsg(Prevote, "alice", 1, 1, Val("v1")), 10, 1))
-        .then(_assert(lastEmitted == NoExecEvent))
+        .then(_assert(lastEmitted == NoVKOutput))
         .then(applyVoteAction(mkVoteMsg(Precommit, "john", 1, 2, Val("v1")), 60, 1))
-        .then(_assert(lastEmitted == SkipExecEvent(2)))
+        .then(_assert(lastEmitted == SkipVKOutput(2)))
 
     // Cannot reach Skip via 2f+1 threshold with one prevote and one precommit from the same validator at a future round
     run noSkipQuorumMixedVotesSameValTest =
         initWith(1, 1, 100)
         .then(applyVoteAction(mkVoteMsg(Prevote, "alice", 1, 1, Val("v1")), 10, 1))
-        .then(_assert(lastEmitted == NoExecEvent))
+        .then(_assert(lastEmitted == NoVKOutput))
         .then(applyVoteAction(mkVoteMsg(Prevote, "john", 1, 2, Val("v1")), 30, 1))
-        .then(_assert(lastEmitted == NoExecEvent))
+        .then(_assert(lastEmitted == NoVKOutput))
         .then(applyVoteAction(mkVoteMsg(Precommit, "john", 1, 2, Val("v1")), 30, 1))
-        .then(_assert(lastEmitted != SkipExecEvent(2)))
+        .then(_assert(lastEmitted != SkipVKOutput(2)))
 
     // Reaching Skip via 2f+1 threshold with one prevote and one precommit from two validators at a future round
     run skipQuorumMixedVotesTwoValsTest =
         initWith(1, 1, 80)
         .then(applyVoteAction(mkVoteMsg(Prevote, "alice", 1, 1, Val("v1")), 20, 1))
-        .then(_assert(lastEmitted == NoExecEvent))
+        .then(_assert(lastEmitted == NoVKOutput))
         .then(applyVoteAction(mkVoteMsg(Prevote, "john", 1, 2, Val("v1")), 10, 1))
-        .then(_assert(lastEmitted == NoExecEvent))
+        .then(_assert(lastEmitted == NoVKOutput))
         .then(applyVoteAction(mkVoteMsg(Precommit, "bob", 1, 2, Val("v1")), 50, 1))
-        .then(_assert(lastEmitted == SkipExecEvent(2)))
-=======
-        initWith(1, 100)
-        .then(applyVoteAction({typ: "Prevote", height: 1, round: 1, value: "val1", address: "alice"}, 60, 1))
-        .then(_assert(lastEmitted == noOutput(1)))
-        .then(applyVoteAction({typ: "Prevote", height: 1, round: 1, value: "val1", address: "john"}, 10, 1))
-        .then(_assert(lastEmitted == polkaValueOutput(1, "val1")))
-        .then(applyVoteAction({typ: "Prevote", height: 1, round: 1, value: "val1", address: "bob"}, 30, 1))
-        .then(_assert(lastEmitted == noOutput(1)))
-        .then(applyVoteAction({typ: "Precommit", height: 1, round: 1, value: "val1", address: "bob"}, 30, 1))
-        .then(_assert(lastEmitted == noOutput(1)))
-        .then(applyVoteAction({typ: "Precommit", height: 1, round: 1, value: "val1", address: "john"}, 10, 1))
-        .then(_assert(lastEmitted == noOutput(1)))
-        .then(applyVoteAction({typ: "Precommit", height: 1, round: 1, value: "val1", address: "alice"}, 60, 1))
-        .then(_assert(lastEmitted == precommitValueOutput(1, "val1")))
-
-    // Reaching PolkaAny 
-    run polkaAnyTest =
-        initWith(1, 100)
-        .then(applyVoteAction({typ: "Prevote", height: 1, round: 1, value: "val1", address: "alice"}, 60, 1))
-        .then(_assert(lastEmitted == noOutput(1)))
-        .then(applyVoteAction({typ: "Prevote", height: 1, round: 1, value: "nil", address: "john"}, 10, 1))
-        .then(_assert(lastEmitted == polkaAnyOutput(1)))
-
-    // Reaching PolkaNil
-    run polkaNilTest =
-        initWith(1, 100)
-        .then(applyVoteAction({typ: "Prevote", height: 1, round: 1, value: "nil", address: "alice"}, 60, 1))
-        .then(_assert(lastEmitted == noOutput(1)))
-        .then(applyVoteAction({typ: "Prevote", height: 1, round: 1, value: "nil", address: "john"}, 10, 1))
-        .then(_assert(lastEmitted == polkaNilOutput(1)))
-
-    // Reaching Skip via n+1 threshold with prevotes from two validators at a future round
-    run skipSmallQuorumAllPrevotesTest =
-        initWith(1, 100)
-        .then(applyVoteAction({typ: "Prevote", height: 1, round: 1, value: "val1", address: "alice"}, 60, 1))
-        .then(_assert(lastEmitted == noOutput(1)))
-        .then(applyVoteAction({typ: "Prevote", height: 1, round: 2, value: "val1", address: "john"}, 10, 1))
-        .then(_assert(lastEmitted == noOutput(2)))
-        .then(applyVoteAction({typ: "Prevote", height: 1, round: 2, value: "val1", address: "bob"}, 30, 1))
-        .then(_assert(lastEmitted == skipOutput(2)))
-
-    // Cannot reach Skip via f+1 threshold with one prevote and one precommit from the same validator at a future round
-    run noSkipSmallQuorumMixedVotesSameValTest =
-        initWith(1, 90)
-        .then(applyVoteAction({typ: "Prevote", height: 1, round: 1, value: "val1", address: "alice"}, 10, 1))
-        .then(_assert(lastEmitted == noOutput(1)))
-        .then(applyVoteAction({typ: "Prevote", height: 1, round: 2, value: "val1", address: "john"}, 20, 1))
-        .then(_assert(lastEmitted == noOutput(2)))
-        .then(applyVoteAction({typ: "Precommit", height: 1, round: 2, value: "val1", address: "john"}, 20, 1))
-        .then(_assert(lastEmitted != skipOutput(2)))
-
-    // Reaching Skip via f+1 threshold with one prevote and one precommit from two validators at a future round
-    run skipSmallQuorumMixedVotesTwoValsTest =
-        initWith(1, 80)
-        .then(applyVoteAction({typ: "Prevote", height: 1, round: 1, value: "val1", address: "alice"}, 50, 1))
-        .then(_assert(lastEmitted == noOutput(1)))
-        .then(applyVoteAction({typ: "Prevote", height: 1, round: 2, value: "val1", address: "john"}, 10, 1))
-        .then(_assert(lastEmitted == noOutput(2)))
-        .then(applyVoteAction({typ: "Precommit", height: 1, round: 2, value: "val1", address: "bob"}, 20, 1))
-        .then(_assert(lastEmitted == skipOutput(2)))
-
-    // Reaching Skip via 2f+1 threshold with a single prevote from a single validator at a future round
-    run skipQuorumSinglePrevoteTest =
-        initWith(1, 100)
-        .then(applyVoteAction({typ: "Prevote", height: 1, round: 1, value: "val1", address: "alice"}, 10, 1))
-        .then(all { assert(lastEmitted == noOutput(1)), allUnchanged })
-        .then(applyVoteAction({typ: "Prevote", height: 1, round: 2, value: "val1", address: "john"}, 60, 1))
-        .then(all { assert(lastEmitted == skipOutput(2)), allUnchanged })
-
-    // Reaching Skip via 2f+1 threshold with a single precommit from a single validator at a future round
-    run skipQuorumSinglePrecommitTest =
-        initWith(1, 100)
-        .then(applyVoteAction({typ: "Prevote", height: 1, round: 1, value: "val1", address: "alice"}, 10, 1))
-        .then(_assert(lastEmitted == {round: 1, name: "None", value: "null"}))
-        .then(applyVoteAction({typ: "Precommit", height: 1, round: 2, value: "val1", address: "john"}, 60, 1))
-        .then(_assert(lastEmitted == skipOutput(2)))
-
-    // Cannot reach Skip via 2f+1 threshold with one prevote and one precommit from the same validator at a future round
-    run noSkipQuorumMixedVotesSameValTest =
-        initWith(1, 100)
-        .then(applyVoteAction({typ: "Prevote", height: 1, round: 1, value: "val1", address: "alice"}, 10, 1))
-        .then(_assert(lastEmitted == noOutput(1)))
-        .then(applyVoteAction({typ: "Prevote", height: 1, round: 2, value: "val1", address: "john"}, 30, 1))
-        .then(_assert(lastEmitted == noOutput(2)))
-        .then(applyVoteAction({typ: "Precommit", height: 1, round: 2, value: "val1", address: "john"}, 30, 1))
-        .then(_assert(lastEmitted != skipOutput(2)))
-
-    // Reaching Skip via 2f+1 threshold with one prevote and one precommit from two validators at a future round
-    run skipQuorumMixedVotesTwoValsTest =
-        initWith(1, 80)
-        .then(applyVoteAction({typ: "Prevote", height: 1, round: 1, value: "val1", address: "alice"}, 20, 1))
-        .then(_assert(lastEmitted == noOutput(1)))
-        .then(applyVoteAction({typ: "Prevote", height: 1, round: 2, value: "val1", address: "john"}, 10, 1))
-        .then(_assert(lastEmitted == noOutput(2)))
-        .then(applyVoteAction({typ: "Precommit", height: 1, round: 2, value: "val1", address: "bob"}, 50, 1))
-        .then(_assert(lastEmitted == skipOutput(2)))
-
-    // ****************************************************************************
-    // Properties that define an expected final state (for generating traces)
-    // ****************************************************************************
-
-    val emitPrecommitValueState = lastEmitted.name == "PrecommitValue"
-    val emitPrecommitValue = not(emitPrecommitValueState)
-
-    val emitPolkaAnyState = lastEmitted.name == "PolkaAny"
-    val emitPolkaAny = not(emitPolkaAnyState)
-
-    val emitPolkaNilState = lastEmitted.name == "PolkaNil"
-    val emitPolkaNil = not(emitPolkaNilState)
->>>>>>> f2840ab2
+        .then(_assert(lastEmitted == SkipVKOutput(2)))
 
 }