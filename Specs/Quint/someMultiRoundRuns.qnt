--- conflicted
+++ resolved
@@ -21,11 +21,7 @@
     .then(ListDeliverAllVotes(Prevote, others.select(x => x != thisProposer), others, validatorSet, 0, 0, Nil)) 
     .then(others.length().reps(_ => ListTakeAStep(others)))   
     .then(all{
-<<<<<<< HEAD
-        assert(SetFromList(others).forall(proc => system.get(proc).timeout.contains((PrevoteTimeout, 0, 0)))),
-=======
         assert(SetFromList(others).forall(proc => system.get(proc).timeouts.contains((PrevoteTimeout, 0, 0)))),
->>>>>>> 32498ca0
         ListTakeAStep(others)
     })
     .then(all{ 
@@ -36,11 +32,7 @@
     .then(others.length().reps(_ => ListTakeAStep(others)))   
     // Others now go to next round on timeoutPrecommit
     .then(all{
-<<<<<<< HEAD
-        assert(SetFromList(others).forall(proc => system.get(proc).timeout.contains((PrecommitTimeout, 0, 0)))),
-=======
         assert(SetFromList(others).forall(proc => system.get(proc).timeouts.contains((PrecommitTimeout, 0, 0)))),
->>>>>>> 32498ca0
         everyoneReceivesProposal (others, validatorList, validatorSet, 0, 1, "green")
     })          
     .then(fromPrevoteToPrecommit(others, others, validatorList, validatorSet, 0, 1, Val("green")))
@@ -85,11 +77,7 @@
     })
     .then(valStep(slow)) // it receives the final precommit
     .then(all { 
-<<<<<<< HEAD
-        assert(system.get(slow).timeout.contains((PrecommitTimeout, 0, 1))),
-=======
         assert(system.get(slow).timeouts.contains((PrecommitTimeout, 0, 1))),
->>>>>>> 32498ca0
         deliverProposal(slow, mkProposal(nextProposer, 0, 1, "green", -1))
     })
     .then(valStep(slow)) // receive proposal and decide
