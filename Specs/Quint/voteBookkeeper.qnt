--- conflicted
+++ resolved
@@ -116,12 +116,9 @@
         else if (voteType == "Prevote" and threshold.name == "Any") {round: round, name: "PolkaAny", value: "null"}
         else if (voteType == "Precommit" and threshold.name == "Value") {round: round, name: "PrecommitValue", value: threshold.value}
         else if (voteType == "Precommit" and threshold.name == "Any") {round: round, name: "PrecommitAny", value: "null"}
-<<<<<<< HEAD
         // Josef's addition
         else if (voteType == "Precommit" and threshold.name == "Nil") {round: round, name: "PrecommitAny", value: "null"}
-=======
         else if (threshold.name == "Skip") {round: round, name: "Skip", value: "null"}
->>>>>>> b2d63edb
         else {round: round, name: "None", value: "null"}
     }
 
@@ -130,18 +127,7 @@
     // Executor interface
     type BKResult =  {bookkeeper: Bookkeeper, event: ExecutorEvent}
 
-<<<<<<< HEAD
-    pure def applyVote(keeper: Bookkeeper, vote: Vote, weight: int) : BKResult = {
-        val height = keeper.height
-        val total = keeper.totalWeight
-        val roundVotes = keeper.rounds.getOrElse(vote.round, {height: height, round: vote.round, prevotes: newVoteCount(total), precommits: newVoteCount(total)})
-        val resultAddVote = if (vote.typ == "Prevote") roundVotes.prevotes.addVote(vote, weight)
-                            else roundVotes.precommits.addVote(vote, weight)
-        val updatedRoundVotes = if (vote.typ == "Prevote") roundVotes.with("prevotes", resultAddVote.voteCount)
-                                else roundVotes.with("precommits", resultAddVote.voteCount)
-        val updatedBookkeeper = keeper.with("rounds", keeper.rounds.mapSafeSet(vote.round, updatedRoundVotes))
-        {bookkeeper: updatedBookkeeper, event: toEvent(vote.round, vote.typ, resultAddVote.threshold)}
-=======
+
     // Called by the executor when it receives a vote. The functiojn takes the following steps:
     // - It first adds the vote and then computes a threshold.
     // - If there exist a threshold and has not emitted before, the function returns the corresponsing ExecutorEvent.
@@ -176,8 +162,7 @@
         val updatedBookkeeper = keeper.with("rounds", keeper.rounds.mapSafeSet(vote.round, updatedRoundVotes.with("votesAddressesWeights", updatedVotesAddressesWeights)
                                                                                                             .with("emittedEvents", updatedEmmittedEvents)))
         {bookkeeper: updatedBookkeeper, event: finalEvent}
->>>>>>> b2d63edb
-    }
+   }
     
     // Called by the executor to check if there is a specific threshold for a given round and voteType.
     // TO DISCUSS:
@@ -198,7 +183,7 @@
         } else false
     }
 
-<<<<<<< HEAD
+
 run PrecommitTest = all {
 val bin : Bookkeeper = {
                height: 0,
@@ -225,7 +210,7 @@
     assert(o4.event.name == "PrecommitAny")
 }
 }
-=======
+
     // ****************************************************************************
     // Unit tests
     // ****************************************************************************
@@ -367,5 +352,4 @@
         .then(applyVoteAction({typ: "Prevote", round: 1, value: "nil", address: "john"}, 10))
         .then(all{ assert(lastEmitted == {round: 1, name: "PolkaNil", value: "null"}), allUnchanged })
     }
->>>>>>> b2d63edb
 }