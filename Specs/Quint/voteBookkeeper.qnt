--- conflicted
+++ resolved
@@ -262,21 +262,6 @@
             else 
                 roundVotes.votesAddressesWeights.mapSafeSet(vote.address, weight)
 
-<<<<<<< HEAD
-        val threshold = computeThreshold(updatedVoteCount, vote.value)
-        val event = toEvent(round, vote.typ, threshold)
-        val finalEvent = 
-            if (not(event.in(roundVotes.emittedEvents))) 
-                event
-            else if (roundVotes.emittedEvents == Set() and isSkip(updatedVotesAddressesWeights.mapSumValues(), keeper.totalWeight)) 
-                skipEvent(round)
-            else 
-                noEvent(round)
-
-        val updatedEmmittedEvents = roundVotes.emittedEvents.setAddIf(finalEvent, finalEvent.name != "None")
-        
-=======
->>>>>>> 498e0814
         val updatedRoundVotes = 
             if (vote.typ.isPrevote()) 
                 roundVotes.with("prevotes", updatedVoteCount)                                   
@@ -287,15 +272,15 @@
         val combinedWeight = updatedVotesAddressesWeights.mapSumValues()
 
         val finalEvent =
-            if (vote.round > keeper.currentRound and isSkip(combinedWeight, total))
-                { round: vote.round, name: "Skip", value: "null" }
+            if (vote.round > keeper.currentRound and isSkip(combinedWeight, keeper.totalWeight))
+                skipEvent(vote.round)
             else
                 val threshold = computeThreshold(updatedVoteCount, vote.value)
                 val event = toEvent(vote.round, vote.typ, threshold)
                 if (not(event.in(roundVotes.emittedEvents))) 
                     event
                 else 
-                    { round: vote.round, name: "None", value: "null" }
+                    noEvent(vote.round)
 
         val updatedEmittedEvents = roundVotes.emittedEvents.setAddIf(finalEvent, finalEvent.name != "None")
 
@@ -305,13 +290,9 @@
 
         val newBookkeeper =
             keeper.with("rounds", keeper.rounds.mapSafeSet(vote.round, updatedRoundVotes2))
-       
+
         { 
-<<<<<<< HEAD
-            bookkeeper: keeper.with("rounds", keeper.rounds.mapSafeSet(round, updatedRoundVotes2)), 
-=======
             bookkeeper: newBookkeeper, 
->>>>>>> 498e0814
             event: finalEvent 
         }
 
@@ -423,9 +404,9 @@
         lastEmitted' = lastEmitted,
     }
 
-    action initWith(initialHeight: Height, totalWeight: Weight): bool = all {
+    action initWith(initialHeight: Height, initialRound: Round, totalWeight: Weight): bool = all {
         weightedVote' = ({ typ: "", round: -1, value: "", address: "" }, -1),
-        bookkeeper' = { height: initialHeight, totalWeight: totalWeight, rounds: Map() },
+        bookkeeper' = { height: initialHeight, currentRound: initialRound, totalWeight: totalWeight, rounds: Map() },
         lastEmitted' = { round: -1, name: "", value: "null" }
     }
 
