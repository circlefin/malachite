// -*- mode: Bluespec; -*-

module voteBookkeeper {

    import basicSpells.* from "./basicSpells"
    import extraSpells.* from "./extraSpells"

    // ****************************************************************************
    // Types
    // ****************************************************************************

    // Node address
    type Address = str

    // Round in the Tendermint algorithm
    type Round = int

    // Height in the Tendermint algorithm
    type Height = int

<<<<<<< HEAD
    // A value is either nil or a string
    type NonNilValue = str
    type Value = Nil | Val(NonNilValue)
=======
    // Value proposed and voted to be included in the chain
    type Value = str
    val Nil: Value = "nil" // a special value of type Value
>>>>>>> 75633503

    // The stake of a node
    type Weight = int

<<<<<<< HEAD
    type VoteType = Prevote | Precommit
=======
    type VoteType = str
    val VoteTypes: Set[VoteType] = Set("Prevote", "Precommit")
    def isPrevote(voteType) = voteType == "Prevote"
    def isPrecommit(voteType) = voteType == "Precommit"
>>>>>>> 75633503

    type Vote = {
        typ: VoteType,
        height: Height,
        round: Round,
        value: Value,
        address: Address
    }

    type WeightedVote = (Vote, Weight, Round)

    type VoteCount = {
        totalWeight: Weight,
<<<<<<< HEAD
        valuesWeights: Value -> Weight,
=======
        valuesWeights: Value -> Weight, // including the "nil" value
>>>>>>> 75633503
        votesAddresses: Set[Address]
    }

    type RoundVotes = {
        height: Height,
        round: Round,
        prevotes: VoteCount,
        precommits: VoteCount,
        emittedEvents: Set[ExecutorEvent],
        votesAddressesWeights: Address -> Weight
    }

<<<<<<< HEAD
    type Threshold =
        | UnreachedThreshold
        | NilThreshold
        | AnyThreshold
        | SkipThreshold
        | ValueThreshold(NonNilValue)

    type ExecutorEvent = 
        | NoEvent(Round)
        | PolkaAnyEvent(Round)
        | PolkaNilEvent(Round)
        | PolkaValueEvent((Round, Value))
        | PrecommitAnyEvent(Round)
        | PrecommitValueEvent((Round, Value))
        | SkipEvent(Round)

    def isNoEvent(event) = match event { 
        | NoEvent(_) => true
        | PolkaAnyEvent(_) => false
        | PolkaNilEvent(_) => false
        | PolkaValueEvent(_) => false
        | PrecommitAnyEvent(_) => false
        | PrecommitValueEvent(_) => false
        | SkipEvent(_) => false
=======
    type Threshold = {
        name: str,
        value: Value
    }
    val unreachedThreshold         = { name: "Unreached", value: "null" }
    val nilThreshold               = { name: "Nil", value: "null" }
    val anyThreshold               = { name: "Any", value: "null" }
    val skipThreshold              = { name: "Skip", value: "null" }
    pure def valueThreshold(value) = { name: "Value", value: value }
    pure def isThresholdOnValue(t: Threshold): bool = t.name == "Value"

    type ExecutorEvent = {
        round: Round,
        name: str,
        value: Value
>>>>>>> 75633503
    }
    pure def noEvent(round)                    = { round: round, name: "None", value: "null" }
    pure def polkaValueEvent(round, value)     = { round: round, name: "PolkaValue", value: value }
    pure def polkaNilEvent(round)              = { round: round, name: "PolkaNil", value: "null" }
    pure def polkaAnyEvent(round)              = { round: round, name: "PolkaAny", value: "null" }
    pure def precommitValueEvent(round, value) = { round: round, name: "PrecommitValue", value: value }
    pure def precommitAnyEvent(round)          = { round: round, name: "PrecommitAny", value: "null" }
    pure def skipEvent(round)                  = { round: round, name: "Skip", value: "null" }

    type Bookkeeper = {
        height: Height,
        totalWeight: Weight,
        rounds: Round -> RoundVotes
    }

    pure def initBookKeeper(initialHeight: Height, initialRound: Round, totalVotingPower: Weight): Bookkeeper = { 
        height: initialHeight, 
        currentRound: initialRound, 
        totalWeight: totalVotingPower, 
        rounds: Map()
    }

    // ****************************************************************************
    // Functional Layer
    // ****************************************************************************

    // Internal functions

    pure def newRoundVotes(height: Height, round: Round, totalWeight: Weight): RoundVotes = {
        height: height,
        round: round,
        prevotes: newVoteCount(totalWeight),
        precommits: newVoteCount(totalWeight),
        emittedEvents: Set(),
        votesAddressesWeights: Map()
    }

    // creates a new voteCount
    pure def newVoteCount(total: Weight): VoteCount =
        { totalWeight: total, valuesWeights: Map(), votesAddresses: Set() }

    // Returns true if weight > 2/3 * total (quorum: at least f+1 correct)
    pure def isQuorum(weight: Weight, total: Weight): bool =
        3 * weight > 2 * total

    run isQuorumTest = all {
        assert(isQuorum(0,0) == false),
        assert(isQuorum(2,6) == false),
        assert(isQuorum(4,6) == false),
<<<<<<< HEAD
        assert(isQuorum(5,6) == true)
=======
        assert(isQuorum(5,6) == true),
>>>>>>> 75633503
    }

    // True iff the vote count has a quorum on a specific value.
    pure def hasQuorumOnValue(voteCount: VoteCount, value: Value): bool =
        isQuorum(voteCount.valuesWeights.getOrElse(value, 0), voteCount.totalWeight)

    // True iff the vote count has a quorum on value nil.
    pure def hasQuorumOnNil(voteCount: VoteCount): bool =
        hasQuorumOnValue(voteCount, Nil)

    // True iff the vote count has a quorum on any value.
    pure def hasQuorumOnAny(voteCount: VoteCount): bool =
        isQuorum(voteCount.valuesWeights.mapSumValues(), voteCount.totalWeight)

    // Returns true if weight > 1/3 * total (small quorum: at least one correct)
    pure def isSkip(weight: Weight, total: Weight): bool =
        3 * weight > total

    run isSkipTest = all {
        assert(isSkip(0,0) == false),
        assert(isSkip(2,6) == false),
<<<<<<< HEAD
        assert(isSkip(3,6) == true)
    }

    // Adds a vote of weight weigth to a voteCount if there is not vote registered for the voter.
=======
        assert(isSkip(3,6) == true),
    }

    // Adds a weighted vote to a voteCount if there is no vote registered for the voter.
>>>>>>> 75633503
    pure def addVote(voteCount: VoteCount, vote: Vote, weight: Weight): VoteCount =
        if (vote.address.in(voteCount.votesAddresses))
            // Do not count vote if address has already voted.
            voteCount
        else 
            val newWeight = voteCount.valuesWeights.getOrElse(vote.value, 0) + weight             
            voteCount
                .with("valuesWeights", voteCount.valuesWeights.mapSafeSet(vote.value, newWeight))
                .with("votesAddresses", voteCount.votesAddresses.setAdd(vote.address))

    run addVoteTest =
<<<<<<< HEAD
        val voteCount = {totalWeight: 100, valuesWeights: Map(Val("v1") -> 30, Val("v2") -> 20), votesAddresses: Set("alice", "bob")}
        val vote = {typ: Precommit, round: 10, value: Val("v3"), address: "john"}
        all {
            // new voter, new value
            assert(addVote(voteCount, vote, 10) == {totalWeight: 100, valuesWeights: Map(Val("v1") -> 30, Val("v2") -> 20, Val("v3") -> 10), votesAddresses: Set("alice", "bob", "john")}),
            // new voter, existing value
            assert(addVote(voteCount, vote.with("value", Val("v2")), 10) == {totalWeight: 100, valuesWeights: Map(Val("v1") -> 30, Val("v2") -> 30), votesAddresses: Set("alice", "bob", "john")}),
=======
        val voteCount = { 
            totalWeight: 100, 
            valuesWeights: Map("val1" -> 30, "val2" -> 20), 
            votesAddresses: Set("alice", "bob")
        }
        val vote = { typ: "Precommit", height: 1, round: 10, value: "val3", address: "john" }
        all {
            // new voter, new value
            assert(addVote(voteCount, vote, 10) == { 
                totalWeight: 100, 
                valuesWeights: Map("val1" -> 30, "val2" -> 20, "val3" -> 10), 
                votesAddresses: Set("alice", "bob", "john") 
            }),
            // new voter, existing value
            assert(addVote(voteCount, vote.with("value", "val2"), 10) == { 
                totalWeight: 100, 
                valuesWeights: Map("val1" -> 30, "val2" -> 30), 
                votesAddresses: Set("alice", "bob", "john") 
            }),
>>>>>>> 75633503
            // existing voter
            assert(addVote(voteCount, vote.with("address", "alice"), 10) == voteCount),
        }

    // Given a voteCount and a value, the function returns:
    // - A threshold Value if there is a quorum for the given value;
    // - A threshold Nil if there is a quorum for the nil and no quorum for the value;
    // - A threshold Any if there is no quorum for the value or nil and there is a quorum for any (including nil);
    // - A threshold Unreached otherwise indicating that no quorum has been yet reached.
    pure def computeThreshold(voteCount: VoteCount, value: Value): Threshold =
        if (voteCount.hasQuorumOnValue(value)) {
<<<<<<< HEAD
            match value {
                | Nil => NilThreshold
                | Val(v) => ValueThreshold(v)
            }
        } else if (voteCount.hasQuorumOnAny()) {
            AnyThreshold
        } else 
            UnreachedThreshold

    run computeThresholdTest =
        val voteCount = {totalWeight: 100, valuesWeights: Map(), votesAddresses: Set("alice", "bob")}
        val mapValueReached = Map(Val("v1") -> 67, Val("v2") -> 20)
        val mapNilReached = Map(Nil -> 70, Val("v2") -> 20)
        val mapNoneReached = Map(Nil -> 20, Val("v2") -> 20)
        all {
            assert(computeThreshold(voteCount, Val("v3")) == UnreachedThreshold),
            assert(computeThreshold(voteCount.with("valuesWeights", mapValueReached), Val("v1")) == ValueThreshold("v1")),
            assert(computeThreshold(voteCount.with("valuesWeights", mapValueReached), Val("v2")) == AnyThreshold),
            assert(computeThreshold(voteCount.with("valuesWeights", mapNilReached), Nil) == NilThreshold),
            assert(computeThreshold(voteCount.with("valuesWeights", mapNilReached), Val("v2")) == AnyThreshold),
            assert(computeThreshold(voteCount.with("valuesWeights", mapNoneReached), Val("v1")) == UnreachedThreshold),
            assert(computeThreshold(voteCount.with("valuesWeights", mapNoneReached), Nil) == UnreachedThreshold),
        }

    // Given a round, voteType and threshold, return the corresponding ExecutorEvent
    pure def toEvent(round: Round, voteType: VoteType, threshold: Threshold): ExecutorEvent =
        match threshold {
            | UnreachedThreshold => 
                NoEvent(round)
            | ValueThreshold(value) =>
                match voteType {
                    | Prevote => PolkaValueEvent((round, Val(value)))
                    | Precommit => PrecommitValueEvent((round, Val(value)))
                }
            | NilThreshold =>
                match voteType {
                    | Prevote => PolkaNilEvent(round)
                    | Precommit => PrecommitAnyEvent(round)
                }
            | AnyThreshold =>
                match voteType {
                    | Prevote => PolkaAnyEvent(round)
                    | Precommit => PrecommitAnyEvent(round)
                }
            | SkipThreshold => 
                SkipEvent(round)
        }
=======
            if (value == Nil) 
                nilThreshold
            else 
                valueThreshold(value)
        } else if (voteCount.hasQuorumOnAny()) {
            anyThreshold
        } else 
            unreachedThreshold

    // Given a round, voteType and threshold, return the corresponding ExecutorEvent
    pure def toEvent(round: Round, voteType: VoteType, threshold: Threshold): ExecutorEvent =
        if (threshold == unreachedThreshold) 
            noEvent(round)
        
        // prevote
        else if (voteType.isPrevote() and threshold.isThresholdOnValue()) 
            polkaValueEvent(round, threshold.value)
        else if (voteType.isPrevote() and threshold == nilThreshold) 
            polkaNilEvent(round)
        else if (voteType.isPrevote() and threshold == anyThreshold) 
            polkaAnyEvent(round)
        
        // precommit
        else if (voteType.isPrecommit() and threshold.isThresholdOnValue()) 
            precommitValueEvent(round, threshold.value)
        else if (voteType.isPrecommit() and threshold.in(Set(anyThreshold, nilThreshold)))
            precommitAnyEvent(round)

        else if (threshold == skipThreshold)
            skipEvent(round)
        
        else 
            noEvent(round)
>>>>>>> 75633503

    run toEventTest =
        val round = 10
        all {
<<<<<<< HEAD
            assert(toEvent(round, Prevote, UnreachedThreshold) == NoEvent(round)),
            assert(toEvent(round, Precommit, UnreachedThreshold) == NoEvent(round)),
            assert(toEvent(round, Prevote, AnyThreshold) == PolkaAnyEvent(round)),
            assert(toEvent(round, Prevote, NilThreshold) == PolkaNilEvent(round)),
            assert(toEvent(round, Prevote, ValueThreshold("v1")) == PolkaValueEvent((round, Val("v1")))),
            assert(toEvent(round, Precommit, AnyThreshold) == PrecommitAnyEvent(round)),
            assert(toEvent(round, Precommit, NilThreshold) == PrecommitAnyEvent(round)),
            assert(toEvent(round, Precommit, ValueThreshold("v1")) == PrecommitValueEvent((round, Val("v1")))),
            assert(toEvent(round, Prevote, SkipThreshold) == SkipEvent(round)),
            assert(toEvent(round, Precommit, SkipThreshold) == SkipEvent(round)),
=======
            assert(toEvent(round, "Prevote", unreachedThreshold) == noEvent(round)),
            assert(toEvent(round, "Precommit", unreachedThreshold) == noEvent(round)),
            
            assert(toEvent(round, "Prevote", anyThreshold) == polkaAnyEvent(round)),
            assert(toEvent(round, "Prevote", nilThreshold) == polkaNilEvent(round)),
            assert(toEvent(round, "Prevote", valueThreshold("val1")) == polkaValueEvent(round, "val1")),
            
            assert(toEvent(round, "Precommit", anyThreshold) == precommitAnyEvent(round)),
            assert(toEvent(round, "Precommit", nilThreshold) == precommitAnyEvent(round)),
            assert(toEvent(round, "Precommit", valueThreshold("val1")) == precommitValueEvent(round, "val1")),
            
            assert(toEvent(round, "Prevote", skipThreshold) == skipEvent(round)),
            assert(toEvent(round, "Precommit", skipThreshold) == skipEvent(round)),
            
            assert(toEvent(round, "Precommit", { name: "Error", value: "null" }) == noEvent(round)),
            assert(toEvent(round, "Error", anyThreshold) == noEvent(round)),
>>>>>>> 75633503
        }

    // Executor interface
    type BKResult = { bookkeeper: Bookkeeper, event: ExecutorEvent }

    // Called by the executor when it receives a vote. The function takes the following steps:
    // - It first adds the vote and then computes a threshold.
    // - If there exist a threshold and has not emitted before, the function returns the corresponding ExecutorEvent.
    // - Otherwise, the function returns a no-threshold event.
    // - Note that if there is no threshold after adding the vote, the function checks if there is a skip threshold.
    // TO DISCUSS:
    // - There might be a problem if we generalize from single-shot to multi-shot: the keeper only keeps the totalWeight
    //   of the current height; I wonder if we need to keep the totalWeight for every Height that we may receive a vote for.
    pure def applyVote(keeper: Bookkeeper, vote: Vote, weight: Weight, currentRound: Round): { bookkeeper: Bookkeeper, event: ExecutorEvent } =
        val round = vote.round
        val roundVotes = keeper.rounds.getOrElse(round, newRoundVotes(keeper.height, round, keeper.totalWeight))
        
        val updatedVoteCount = 
<<<<<<< HEAD
            match vote.typ {
                | Prevote => roundVotes.prevotes.addVote(vote, weight)
                | Precommit => roundVotes.precommits.addVote(vote, weight)
            }
=======
            if (vote.typ.isPrevote()) 
                roundVotes.prevotes.addVote(vote, weight)
            else 
                roundVotes.precommits.addVote(vote, weight)
>>>>>>> 75633503

        val updatedVotesAddressesWeights =
            if (roundVotes.votesAddressesWeights.has(vote.address)) 
                roundVotes.votesAddressesWeights
            else 
                roundVotes.votesAddressesWeights.mapSafeSet(vote.address, weight)

<<<<<<< HEAD
        val updatedRoundVotes = 
            match vote.typ {
                | Prevote => roundVotes.with("prevotes", updatedVoteCount)                                   
                | Precommit => roundVotes.with("precommits", updatedVoteCount)
            }

=======
>>>>>>> 75633503
        // Combined weight of all validators at this height
        val combinedWeight = updatedVotesAddressesWeights.mapSumValues()

        val finalEvent =
<<<<<<< HEAD
            if (vote.round > keeper.currentRound and isSkip(combinedWeight, total))
                SkipEvent(vote.round)
=======
            if (vote.round > currentRound and isSkip(combinedWeight, keeper.totalWeight))
                skipEvent(vote.round)
>>>>>>> 75633503
            else
                val threshold = computeThreshold(updatedVoteCount, vote.value)
                val event = toEvent(vote.round, vote.typ, threshold)
                if (not(event.in(roundVotes.emittedEvents))) 
                    event
                else 
<<<<<<< HEAD
                    NoEvent(vote.round)

        val updatedEmittedEvents = roundVotes.emittedEvents.setAddIf(finalEvent, not(isNoEvent(finalEvent)))
=======
                    noEvent(vote.round)
>>>>>>> 75633503

        val updatedRoundVotes = 
            if (vote.typ.isPrevote()) 
                roundVotes.with("prevotes", updatedVoteCount)                                   
            else
                roundVotes.with("precommits", updatedVoteCount)
        val updatedRoundVotes2 = updatedRoundVotes
<<<<<<< HEAD
                .with("votesAddressesWeights", updatedVotesAddressesWeights)
                .with("emittedEvents", updatedEmittedEvents)

        val newBookkeeper =
            keeper.with("rounds", keeper.rounds.mapSafeSet(vote.round, updatedRoundVotes2))
        
        { 
            bookkeeper: newBookkeeper, 
            event: finalEvent 
=======
            .with("votesAddressesWeights", updatedVotesAddressesWeights)
            .with("emittedEvents", roundVotes.emittedEvents.setAddIf(finalEvent, finalEvent.name != "None"))

        val updatedBookkeeper = keeper
            .with("rounds", keeper.rounds.mapSafeSet(vote.round, updatedRoundVotes2))

        { bookkeeper: updatedBookkeeper, event: finalEvent }

    run applyVoteTest =
        val roundVotes: RoundVotes = {
            height: 0,
            round: 0,
            prevotes: { totalWeight: 4, votesAddresses: Set(), valuesWeights: Map("v1" -> 1, Nil -> 3) },
            precommits: { totalWeight: 4, votesAddresses: Set(), valuesWeights: Map() },
            emittedEvents: Set(),
            votesAddressesWeights: Map(),
>>>>>>> 75633503
        }
        val vk: Bookkeeper = { height: 0, totalWeight: 4, rounds: Map(0 -> roundVotes) }
        val o1 = applyVote(vk, { height: 0, round: 0, address: "a0", typ: "Precommit", value: Nil }, 1, 0)
        val o2 = applyVote(o1.bookkeeper, { height: 0, round: 0, address: "a1", typ: "Precommit", value: Nil }, 1, 0)
        val o3 = applyVote(o2.bookkeeper, { height: 0, round: 0, address: "a2", typ: "Precommit", value: Nil }, 1, 0)
        val o4 = applyVote(o3.bookkeeper, { height: 0, round: 0, address: "a3", typ: "Precommit", value: Nil }, 1, 0)
        val o5 = applyVote(o4.bookkeeper, { height: 0, round: 1, address: "a4", typ: "Precommit", value: Nil }, 3, 0)
        all {
            assert(o1.event.name == "None"),
            assert(o2.event.name == "None"),
            assert(o3.event.name == "PrecommitAny"),
            assert(o4.event.name == "None"),
            assert(o5.event.name == "Skip"),
        }

    // Called by the executor to check if there is a specific threshold for a given round and voteType.
    // TO DISCUSS:
    // - The function does not consider Skip threshold. This because if the executor receives a Skip event
    //   and do not act on it, this means that it will never do it in the future. We should discuss that this
    //   is the case.
    pure def checkThreshold(keeper: Bookkeeper, round: Round, voteType: VoteType, threshold: Threshold): bool =
        if (keeper.rounds.has(round)) {
            val roundVotes = keeper.rounds.get(round)
<<<<<<< HEAD
            val voteCount = if (voteType == Prevote) roundVotes.prevotes else roundVotes.precommits
            match threshold {
                | ValueThreshold(v) => voteCount.hasQuorumOnValue(Val(v))
                | NilThreshold => voteCount.hasQuorumOnValue(Nil)
                | AnyThreshold => voteCount.hasQuorumOnAny()
                | SkipThreshold => false
                | UnreachedThreshold => false
            }
        } else false

=======
            val voteCount = if (voteType.isPrevote()) roundVotes.prevotes else roundVotes.precommits
            checkThresholdOnVoteCount(threshold, voteCount)
        } else false

    pure def checkThresholdOnVoteCount(threshold: Threshold, voteCount: VoteCount): bool =
        if (threshold.isThresholdOnValue())
            voteCount.hasQuorumOnValue(threshold.value)
        else if (threshold == nilThreshold)
            voteCount.hasQuorumOnNil()
        else if (threshold == anyThreshold)
            voteCount.hasQuorumOnAny()
        else false

    run computeThresholdTest =
        val voteCount = { totalWeight: 100, valuesWeights: Map(), votesAddresses: Set("alice", "bob") }
        val mapValueReached = Map("val1" -> 67, "val2" -> 20)
        val mapNilReached = Map(Nil -> 70, "val2" -> 20)
        val mapNoneReached = Map(Nil -> 20, "val2" -> 20)
        all {
            assert(computeThreshold(voteCount, "val3") == unreachedThreshold),
            assert(computeThreshold(voteCount.with("valuesWeights", mapValueReached), "val1") == valueThreshold("val1")),
            assert(computeThreshold(voteCount.with("valuesWeights", mapValueReached), "val2") == anyThreshold),
            assert(computeThreshold(voteCount.with("valuesWeights", mapNilReached), Nil) == nilThreshold),
            assert(computeThreshold(voteCount.with("valuesWeights", mapNilReached), "val2") == anyThreshold),
            assert(computeThreshold(voteCount.with("valuesWeights", mapNoneReached), "val1") == unreachedThreshold),
            assert(computeThreshold(voteCount.with("valuesWeights", mapNoneReached), Nil) == unreachedThreshold),
        }

    // ************************************************************************
    // Properties/Invariants
    // ************************************************************************

    // Each weight in a voteCount is less or equal than the total weight.
    def voteValidWeightInv(voteCount) = 
        voteCount.valuesWeights.forallValues(weight => weight <= voteCount.totalWeight)

    // The sum of all weights is less or equal than the total weight.
    def voteValidWeightSumInv(voteCount: VoteCount): bool = 
        voteCount.valuesWeights.mapSumValues() <= voteCount.totalWeight

    def roundVotesInv(rounds: Round -> RoundVotes): bool = 
        rounds.forallEntries((round, roundVotes) => all {
            voteValidWeightInv(roundVotes.prevotes),
            voteValidWeightInv(roundVotes.precommits),
            voteValidWeightSumInv(roundVotes.prevotes),
            voteValidWeightSumInv(roundVotes.precommits),
        })

    def Inv = all {
        roundVotesInv(bookkeeper.rounds)
    }

    // ************************************************************************
    // State 
    // ************************************************************************

    // The value used as parameter on each action taken.
    var weightedVote: WeightedVote
    // The state of the Bookkeeper.
    var bookkeeper: Bookkeeper
    // The event resulting from applying a weighted vote to the bookkeeper.
    var lastEmitted: ExecutorEvent

    // ************************************************************************
    // Actions
    // ************************************************************************

    action allUnchanged: bool = all {
        weightedVote' = weightedVote,
        bookkeeper' = bookkeeper,
        lastEmitted' = lastEmitted,
    }

    action initWith(initialHeight: Height, totalWeight: Weight): bool = all {
        weightedVote' = ({ typ: "", height: initialHeight, round: -1, value: "", address: "" }, -1, -1),
        bookkeeper' = { height: initialHeight, totalWeight: totalWeight, rounds: Map() },
        lastEmitted' = { round: -1, name: "", value: "null" }
    }

    // The vote keeper receives a weighted vote and produces an event.
    action applyVoteAction(vote: Vote, weight: Weight, currentRound: Round): bool =
        val result = applyVote(bookkeeper, vote, weight, currentRound)
        all {
            weightedVote' = (vote, weight, currentRound),
            bookkeeper' = result.bookkeeper,
            lastEmitted' = result.event
        }

>>>>>>> 75633503
}<|MERGE_RESOLUTION|>--- conflicted
+++ resolved
@@ -18,27 +18,14 @@
     // Height in the Tendermint algorithm
     type Height = int
 
-<<<<<<< HEAD
     // A value is either nil or a string
     type NonNilValue = str
     type Value = Nil | Val(NonNilValue)
-=======
-    // Value proposed and voted to be included in the chain
-    type Value = str
-    val Nil: Value = "nil" // a special value of type Value
->>>>>>> 75633503
 
     // The stake of a node
     type Weight = int
 
-<<<<<<< HEAD
     type VoteType = Prevote | Precommit
-=======
-    type VoteType = str
-    val VoteTypes: Set[VoteType] = Set("Prevote", "Precommit")
-    def isPrevote(voteType) = voteType == "Prevote"
-    def isPrecommit(voteType) = voteType == "Precommit"
->>>>>>> 75633503
 
     type Vote = {
         typ: VoteType,
@@ -52,11 +39,7 @@
 
     type VoteCount = {
         totalWeight: Weight,
-<<<<<<< HEAD
         valuesWeights: Value -> Weight,
-=======
-        valuesWeights: Value -> Weight, // including the "nil" value
->>>>>>> 75633503
         votesAddresses: Set[Address]
     }
 
@@ -69,7 +52,6 @@
         votesAddressesWeights: Address -> Weight
     }
 
-<<<<<<< HEAD
     type Threshold =
         | UnreachedThreshold
         | NilThreshold
@@ -94,23 +76,6 @@
         | PrecommitAnyEvent(_) => false
         | PrecommitValueEvent(_) => false
         | SkipEvent(_) => false
-=======
-    type Threshold = {
-        name: str,
-        value: Value
-    }
-    val unreachedThreshold         = { name: "Unreached", value: "null" }
-    val nilThreshold               = { name: "Nil", value: "null" }
-    val anyThreshold               = { name: "Any", value: "null" }
-    val skipThreshold              = { name: "Skip", value: "null" }
-    pure def valueThreshold(value) = { name: "Value", value: value }
-    pure def isThresholdOnValue(t: Threshold): bool = t.name == "Value"
-
-    type ExecutorEvent = {
-        round: Round,
-        name: str,
-        value: Value
->>>>>>> 75633503
     }
     pure def noEvent(round)                    = { round: round, name: "None", value: "null" }
     pure def polkaValueEvent(round, value)     = { round: round, name: "PolkaValue", value: value }
@@ -128,7 +93,6 @@
 
     pure def initBookKeeper(initialHeight: Height, initialRound: Round, totalVotingPower: Weight): Bookkeeper = { 
         height: initialHeight, 
-        currentRound: initialRound, 
         totalWeight: totalVotingPower, 
         rounds: Map()
     }
@@ -160,11 +124,7 @@
         assert(isQuorum(0,0) == false),
         assert(isQuorum(2,6) == false),
         assert(isQuorum(4,6) == false),
-<<<<<<< HEAD
-        assert(isQuorum(5,6) == true)
-=======
         assert(isQuorum(5,6) == true),
->>>>>>> 75633503
     }
 
     // True iff the vote count has a quorum on a specific value.
@@ -186,17 +146,10 @@
     run isSkipTest = all {
         assert(isSkip(0,0) == false),
         assert(isSkip(2,6) == false),
-<<<<<<< HEAD
-        assert(isSkip(3,6) == true)
-    }
-
-    // Adds a vote of weight weigth to a voteCount if there is not vote registered for the voter.
-=======
         assert(isSkip(3,6) == true),
     }
 
     // Adds a weighted vote to a voteCount if there is no vote registered for the voter.
->>>>>>> 75633503
     pure def addVote(voteCount: VoteCount, vote: Vote, weight: Weight): VoteCount =
         if (vote.address.in(voteCount.votesAddresses))
             // Do not count vote if address has already voted.
@@ -208,35 +161,25 @@
                 .with("votesAddresses", voteCount.votesAddresses.setAdd(vote.address))
 
     run addVoteTest =
-<<<<<<< HEAD
-        val voteCount = {totalWeight: 100, valuesWeights: Map(Val("v1") -> 30, Val("v2") -> 20), votesAddresses: Set("alice", "bob")}
-        val vote = {typ: Precommit, round: 10, value: Val("v3"), address: "john"}
-        all {
-            // new voter, new value
-            assert(addVote(voteCount, vote, 10) == {totalWeight: 100, valuesWeights: Map(Val("v1") -> 30, Val("v2") -> 20, Val("v3") -> 10), votesAddresses: Set("alice", "bob", "john")}),
-            // new voter, existing value
-            assert(addVote(voteCount, vote.with("value", Val("v2")), 10) == {totalWeight: 100, valuesWeights: Map(Val("v1") -> 30, Val("v2") -> 30), votesAddresses: Set("alice", "bob", "john")}),
-=======
         val voteCount = { 
             totalWeight: 100, 
-            valuesWeights: Map("val1" -> 30, "val2" -> 20), 
+            valuesWeights: Map(Val("val1") -> 30, Val("val2") -> 20), 
             votesAddresses: Set("alice", "bob")
         }
-        val vote = { typ: "Precommit", height: 1, round: 10, value: "val3", address: "john" }
+        val vote = { typ: Precommit, height: 1, round: 10, value: Val("val3"), address: "john" }
         all {
             // new voter, new value
             assert(addVote(voteCount, vote, 10) == { 
                 totalWeight: 100, 
-                valuesWeights: Map("val1" -> 30, "val2" -> 20, "val3" -> 10), 
+                valuesWeights: Map(Val("val1") -> 30, Val("val2") -> 20, Val("val3") -> 10), 
                 votesAddresses: Set("alice", "bob", "john") 
             }),
             // new voter, existing value
-            assert(addVote(voteCount, vote.with("value", "val2"), 10) == { 
+            assert(addVote(voteCount, vote.with("value", Val("val2")), 10) == { 
                 totalWeight: 100, 
-                valuesWeights: Map("val1" -> 30, "val2" -> 30), 
+                valuesWeights: Map(Val("val1") -> 30, Val("val2") -> 30), 
                 votesAddresses: Set("alice", "bob", "john") 
             }),
->>>>>>> 75633503
             // existing voter
             assert(addVote(voteCount, vote.with("address", "alice"), 10) == voteCount),
         }
@@ -248,7 +191,6 @@
     // - A threshold Unreached otherwise indicating that no quorum has been yet reached.
     pure def computeThreshold(voteCount: VoteCount, value: Value): Threshold =
         if (voteCount.hasQuorumOnValue(value)) {
-<<<<<<< HEAD
             match value {
                 | Nil => NilThreshold
                 | Val(v) => ValueThreshold(v)
@@ -296,46 +238,10 @@
             | SkipThreshold => 
                 SkipEvent(round)
         }
-=======
-            if (value == Nil) 
-                nilThreshold
-            else 
-                valueThreshold(value)
-        } else if (voteCount.hasQuorumOnAny()) {
-            anyThreshold
-        } else 
-            unreachedThreshold
-
-    // Given a round, voteType and threshold, return the corresponding ExecutorEvent
-    pure def toEvent(round: Round, voteType: VoteType, threshold: Threshold): ExecutorEvent =
-        if (threshold == unreachedThreshold) 
-            noEvent(round)
-        
-        // prevote
-        else if (voteType.isPrevote() and threshold.isThresholdOnValue()) 
-            polkaValueEvent(round, threshold.value)
-        else if (voteType.isPrevote() and threshold == nilThreshold) 
-            polkaNilEvent(round)
-        else if (voteType.isPrevote() and threshold == anyThreshold) 
-            polkaAnyEvent(round)
-        
-        // precommit
-        else if (voteType.isPrecommit() and threshold.isThresholdOnValue()) 
-            precommitValueEvent(round, threshold.value)
-        else if (voteType.isPrecommit() and threshold.in(Set(anyThreshold, nilThreshold)))
-            precommitAnyEvent(round)
-
-        else if (threshold == skipThreshold)
-            skipEvent(round)
-        
-        else 
-            noEvent(round)
->>>>>>> 75633503
 
     run toEventTest =
         val round = 10
         all {
-<<<<<<< HEAD
             assert(toEvent(round, Prevote, UnreachedThreshold) == NoEvent(round)),
             assert(toEvent(round, Precommit, UnreachedThreshold) == NoEvent(round)),
             assert(toEvent(round, Prevote, AnyThreshold) == PolkaAnyEvent(round)),
@@ -346,28 +252,7 @@
             assert(toEvent(round, Precommit, ValueThreshold("v1")) == PrecommitValueEvent((round, Val("v1")))),
             assert(toEvent(round, Prevote, SkipThreshold) == SkipEvent(round)),
             assert(toEvent(round, Precommit, SkipThreshold) == SkipEvent(round)),
-=======
-            assert(toEvent(round, "Prevote", unreachedThreshold) == noEvent(round)),
-            assert(toEvent(round, "Precommit", unreachedThreshold) == noEvent(round)),
-            
-            assert(toEvent(round, "Prevote", anyThreshold) == polkaAnyEvent(round)),
-            assert(toEvent(round, "Prevote", nilThreshold) == polkaNilEvent(round)),
-            assert(toEvent(round, "Prevote", valueThreshold("val1")) == polkaValueEvent(round, "val1")),
-            
-            assert(toEvent(round, "Precommit", anyThreshold) == precommitAnyEvent(round)),
-            assert(toEvent(round, "Precommit", nilThreshold) == precommitAnyEvent(round)),
-            assert(toEvent(round, "Precommit", valueThreshold("val1")) == precommitValueEvent(round, "val1")),
-            
-            assert(toEvent(round, "Prevote", skipThreshold) == skipEvent(round)),
-            assert(toEvent(round, "Precommit", skipThreshold) == skipEvent(round)),
-            
-            assert(toEvent(round, "Precommit", { name: "Error", value: "null" }) == noEvent(round)),
-            assert(toEvent(round, "Error", anyThreshold) == noEvent(round)),
->>>>>>> 75633503
-        }
-
-    // Executor interface
-    type BKResult = { bookkeeper: Bookkeeper, event: ExecutorEvent }
+        }
 
     // Called by the executor when it receives a vote. The function takes the following steps:
     // - It first adds the vote and then computes a threshold.
@@ -382,17 +267,10 @@
         val roundVotes = keeper.rounds.getOrElse(round, newRoundVotes(keeper.height, round, keeper.totalWeight))
         
         val updatedVoteCount = 
-<<<<<<< HEAD
             match vote.typ {
                 | Prevote => roundVotes.prevotes.addVote(vote, weight)
                 | Precommit => roundVotes.precommits.addVote(vote, weight)
             }
-=======
-            if (vote.typ.isPrevote()) 
-                roundVotes.prevotes.addVote(vote, weight)
-            else 
-                roundVotes.precommits.addVote(vote, weight)
->>>>>>> 75633503
 
         val updatedVotesAddressesWeights =
             if (roundVotes.votesAddressesWeights.has(vote.address)) 
@@ -400,59 +278,28 @@
             else 
                 roundVotes.votesAddressesWeights.mapSafeSet(vote.address, weight)
 
-<<<<<<< HEAD
-        val updatedRoundVotes = 
-            match vote.typ {
-                | Prevote => roundVotes.with("prevotes", updatedVoteCount)                                   
-                | Precommit => roundVotes.with("precommits", updatedVoteCount)
-            }
-
-=======
->>>>>>> 75633503
         // Combined weight of all validators at this height
         val combinedWeight = updatedVotesAddressesWeights.mapSumValues()
 
         val finalEvent =
-<<<<<<< HEAD
-            if (vote.round > keeper.currentRound and isSkip(combinedWeight, total))
+            if (vote.round > currentRound and isSkip(combinedWeight, keeper.totalWeight))
                 SkipEvent(vote.round)
-=======
-            if (vote.round > currentRound and isSkip(combinedWeight, keeper.totalWeight))
-                skipEvent(vote.round)
->>>>>>> 75633503
             else
                 val threshold = computeThreshold(updatedVoteCount, vote.value)
                 val event = toEvent(vote.round, vote.typ, threshold)
                 if (not(event.in(roundVotes.emittedEvents))) 
                     event
                 else 
-<<<<<<< HEAD
                     NoEvent(vote.round)
 
-        val updatedEmittedEvents = roundVotes.emittedEvents.setAddIf(finalEvent, not(isNoEvent(finalEvent)))
-=======
-                    noEvent(vote.round)
->>>>>>> 75633503
-
         val updatedRoundVotes = 
-            if (vote.typ.isPrevote()) 
-                roundVotes.with("prevotes", updatedVoteCount)                                   
-            else
-                roundVotes.with("precommits", updatedVoteCount)
+            match vote.typ {
+                | Prevote => roundVotes.with("prevotes", updatedVoteCount)                                   
+                | Precommit => roundVotes.with("precommits", updatedVoteCount)
+            }
         val updatedRoundVotes2 = updatedRoundVotes
-<<<<<<< HEAD
-                .with("votesAddressesWeights", updatedVotesAddressesWeights)
-                .with("emittedEvents", updatedEmittedEvents)
-
-        val newBookkeeper =
-            keeper.with("rounds", keeper.rounds.mapSafeSet(vote.round, updatedRoundVotes2))
-        
-        { 
-            bookkeeper: newBookkeeper, 
-            event: finalEvent 
-=======
             .with("votesAddressesWeights", updatedVotesAddressesWeights)
-            .with("emittedEvents", roundVotes.emittedEvents.setAddIf(finalEvent, finalEvent.name != "None"))
+            .with("emittedEvents", roundVotes.emittedEvents.setAddIf(finalEvent, not(isNoEvent(finalEvent))))
 
         val updatedBookkeeper = keeper
             .with("rounds", keeper.rounds.mapSafeSet(vote.round, updatedRoundVotes2))
@@ -463,24 +310,23 @@
         val roundVotes: RoundVotes = {
             height: 0,
             round: 0,
-            prevotes: { totalWeight: 4, votesAddresses: Set(), valuesWeights: Map("v1" -> 1, Nil -> 3) },
+            prevotes: { totalWeight: 4, votesAddresses: Set(), valuesWeights: Map(Val("v1") -> 1, Nil -> 3) },
             precommits: { totalWeight: 4, votesAddresses: Set(), valuesWeights: Map() },
             emittedEvents: Set(),
             votesAddressesWeights: Map(),
->>>>>>> 75633503
         }
         val vk: Bookkeeper = { height: 0, totalWeight: 4, rounds: Map(0 -> roundVotes) }
-        val o1 = applyVote(vk, { height: 0, round: 0, address: "a0", typ: "Precommit", value: Nil }, 1, 0)
-        val o2 = applyVote(o1.bookkeeper, { height: 0, round: 0, address: "a1", typ: "Precommit", value: Nil }, 1, 0)
-        val o3 = applyVote(o2.bookkeeper, { height: 0, round: 0, address: "a2", typ: "Precommit", value: Nil }, 1, 0)
-        val o4 = applyVote(o3.bookkeeper, { height: 0, round: 0, address: "a3", typ: "Precommit", value: Nil }, 1, 0)
-        val o5 = applyVote(o4.bookkeeper, { height: 0, round: 1, address: "a4", typ: "Precommit", value: Nil }, 3, 0)
+        val o1 = applyVote(vk, { height: 0, round: 0, address: "a0", typ: Precommit, value: Nil }, 1, 0)
+        val o2 = applyVote(o1.bookkeeper, { height: 0, round: 0, address: "a1", typ: Precommit, value: Nil }, 1, 0)
+        val o3 = applyVote(o2.bookkeeper, { height: 0, round: 0, address: "a2", typ: Precommit, value: Nil }, 1, 0)
+        val o4 = applyVote(o3.bookkeeper, { height: 0, round: 0, address: "a3", typ: Precommit, value: Nil }, 1, 0)
+        val o5 = applyVote(o4.bookkeeper, { height: 0, round: 1, address: "a4", typ: Precommit, value: Nil }, 3, 0)
         all {
-            assert(o1.event.name == "None"),
-            assert(o2.event.name == "None"),
-            assert(o3.event.name == "PrecommitAny"),
-            assert(o4.event.name == "None"),
-            assert(o5.event.name == "Skip"),
+            assert(o1.event == NoEvent(0)),
+            assert(o2.event == NoEvent(0)),
+            assert(o3.event == PrecommitAnyEvent(0)),
+            assert(o4.event == NoEvent(0)),
+            assert(o5.event == SkipEvent(0)),
         }
 
     // Called by the executor to check if there is a specific threshold for a given round and voteType.
@@ -491,44 +337,17 @@
     pure def checkThreshold(keeper: Bookkeeper, round: Round, voteType: VoteType, threshold: Threshold): bool =
         if (keeper.rounds.has(round)) {
             val roundVotes = keeper.rounds.get(round)
-<<<<<<< HEAD
             val voteCount = if (voteType == Prevote) roundVotes.prevotes else roundVotes.precommits
-            match threshold {
-                | ValueThreshold(v) => voteCount.hasQuorumOnValue(Val(v))
-                | NilThreshold => voteCount.hasQuorumOnValue(Nil)
-                | AnyThreshold => voteCount.hasQuorumOnAny()
-                | SkipThreshold => false
-                | UnreachedThreshold => false
-            }
-        } else false
-
-=======
-            val voteCount = if (voteType.isPrevote()) roundVotes.prevotes else roundVotes.precommits
             checkThresholdOnVoteCount(threshold, voteCount)
         } else false
 
     pure def checkThresholdOnVoteCount(threshold: Threshold, voteCount: VoteCount): bool =
-        if (threshold.isThresholdOnValue())
-            voteCount.hasQuorumOnValue(threshold.value)
-        else if (threshold == nilThreshold)
-            voteCount.hasQuorumOnNil()
-        else if (threshold == anyThreshold)
-            voteCount.hasQuorumOnAny()
-        else false
-
-    run computeThresholdTest =
-        val voteCount = { totalWeight: 100, valuesWeights: Map(), votesAddresses: Set("alice", "bob") }
-        val mapValueReached = Map("val1" -> 67, "val2" -> 20)
-        val mapNilReached = Map(Nil -> 70, "val2" -> 20)
-        val mapNoneReached = Map(Nil -> 20, "val2" -> 20)
-        all {
-            assert(computeThreshold(voteCount, "val3") == unreachedThreshold),
-            assert(computeThreshold(voteCount.with("valuesWeights", mapValueReached), "val1") == valueThreshold("val1")),
-            assert(computeThreshold(voteCount.with("valuesWeights", mapValueReached), "val2") == anyThreshold),
-            assert(computeThreshold(voteCount.with("valuesWeights", mapNilReached), Nil) == nilThreshold),
-            assert(computeThreshold(voteCount.with("valuesWeights", mapNilReached), "val2") == anyThreshold),
-            assert(computeThreshold(voteCount.with("valuesWeights", mapNoneReached), "val1") == unreachedThreshold),
-            assert(computeThreshold(voteCount.with("valuesWeights", mapNoneReached), Nil) == unreachedThreshold),
+        match threshold {
+            | ValueThreshold(v) => voteCount.hasQuorumOnValue(Val(v))
+            | NilThreshold => voteCount.hasQuorumOnValue(Nil)
+            | AnyThreshold => voteCount.hasQuorumOnAny()
+            | SkipThreshold => false
+            | UnreachedThreshold => false
         }
 
     // ************************************************************************
@@ -576,10 +395,10 @@
         lastEmitted' = lastEmitted,
     }
 
-    action initWith(initialHeight: Height, totalWeight: Weight): bool = all {
-        weightedVote' = ({ typ: "", height: initialHeight, round: -1, value: "", address: "" }, -1, -1),
-        bookkeeper' = { height: initialHeight, totalWeight: totalWeight, rounds: Map() },
-        lastEmitted' = { round: -1, name: "", value: "null" }
+    action initWith(initialHeight: Height, initialRound: Round, totalWeight: Weight): bool = all {
+        weightedVote' = ({ typ: Prevote, height: initialHeight, round: -1, value: Nil, address: "" }, -1, -1),
+        bookkeeper' = initBookKeeper(10, initialRound, totalWeight),
+        lastEmitted' = NoEvent(-1),
     }
 
     // The vote keeper receives a weighted vote and produces an event.
@@ -591,5 +410,4 @@
             lastEmitted' = result.event
         }
 
->>>>>>> 75633503
 }