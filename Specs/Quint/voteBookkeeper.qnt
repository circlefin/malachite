--- conflicted
+++ resolved
@@ -158,7 +158,7 @@
     // TO DISCUSS:
     // - There might be a problem if we generalize from single-shot to multi-shot: the keeper only keeps the totalWeight
     //   of the current height; I wonder if we need to keep the totalWeight for every Height that we may receive a vote for.
-    pure def applyVote(keeper: Bookkeeper, vote: Vote, weight: Weight, currentRound: Round): { bookkeeper: Bookkeeper, event: ExecutorEvent } =
+    pure def applyVote(keeper: Bookkeeper, vote: Vote, weight: Weight): { bookkeeper: Bookkeeper, event: ExecutorEvent } =
         val height = keeper.height
         val total = keeper.totalWeight
         
@@ -184,21 +184,6 @@
             else 
                 roundVotes.votesAddressesWeights.mapSafeSet(vote.address, weight)
 
-<<<<<<< HEAD
-        val threshold = computeThreshold(updatedVoteCount, vote.value)
-        val event = toEvent(vote.round, vote.typ, threshold)
-        val finalEvent = 
-            if (event.name != "None" and not(event.in(roundVotes.emittedEvents)))
-                event
-            else if (vote.round > currentRound and roundVotes.emittedEvents == Set() and isSkip(updatedVotesAddressesWeights.mapSumValues(), total))
-                { round: vote.round, name: "Skip", value: "null" }
-            else 
-                { round: vote.round, name: "None", value: "null" }
-
-        val updatedEmmittedEvents = roundVotes.emittedEvents.setAddIf(finalEvent, finalEvent.name != "None")
-        
-=======
->>>>>>> 2a7862b2
         val updatedRoundVotes = 
             if (vote.typ == "Prevote") 
                 roundVotes.with("prevotes", updatedVoteCount)                                   
