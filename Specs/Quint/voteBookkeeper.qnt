// -*- mode: Bluespec; -*-

module voteBookkeeper {

    import basicSpells.* from "./basicSpells"
    import extraSpells.* from "./extraSpells"

    // ****************************************************************************
    // Types
    // ****************************************************************************

    // An address is an string
    type Address = str

    // A round is an integer
    type Round = int

    // A height is an integer
    type Height = int

    // A value is a string
    type Value = str

    // Weigth is an integer
    type Weight = int

    // The vote type
    type Vote = {
        typ: str,
        round: Round,
        value: Value,
        address: Address
    }

    type VoteCount = {
        totalWeight: Weight,
        // includes nil
        valuesWeights: Value -> Weight,
        votesAddresses: Set[Address]
    }

    type RoundVotes = {
        height: Height,
        round: Round,
        prevotes: VoteCount,
        precommits: VoteCount,
        emittedEvents: Set[ExecutorEvent],
        votesAddressesWeights: Address -> Weight
    }

    type Threshold = {
        name: str,
        value: Value
    }

    type ExecutorEvent = {
        round: Round,
        name: str,
        value: Value
    }

    type Bookkeeper = {
        height: Height,
        totalWeight: Weight,
        rounds: Round -> RoundVotes
    }

    // ****************************************************************************
    // Functional Layer
    // ****************************************************************************

    // Internal functions

    // creates a new voteCount
    pure def newVoteCount(total: Weight): VoteCount = {
        {totalWeight: total, valuesWeights: Map(), votesAddresses: Set()}
    }

    // Returns true if weight > 2/3 * total (quorum: at least f+1 correct)
    pure def isQuorum(weight: int, total: int): bool = {
        3 * weight > 2 * total
    }

    // Returns true if weight > 1/3 * total (small quorum: at least one correct)
    pure def isSkip(weight: int, total: int): bool = {
        3 * weight > total
    }
    // Adds a vote of weight weigth to a voteCount if there is not vote registered for the voter.
    pure def addVote(voteCount: VoteCount, vote: Vote, weight: Weight): VoteCount = {
        if (vote.address.in(voteCount.votesAddresses)) voteCount
        else val newWeight = voteCount.valuesWeights.getOrElse(vote.value, 0) + weight             
             voteCount.with("valuesWeights", voteCount.valuesWeights.mapSafeSet(vote.value, newWeight))
                      .with("votesAddresses", voteCount.votesAddresses.setAdd(vote.address))
    }

    // Given a voteCount and a value, the function returns:
    // - A threshold Value if there is a quorum for the given value;
    // - A threshold Nil if there is a quorum for the nil and no quorum for the value;
    // - A threshold Any if there is no quorum for the value or nil and there is a quroum for any (including nil);
    // - A threshold Unreached otherwise indicating that no quorum has been yet reached.
    pure def computeThreshold(voteCount: VoteCount, value: Value): Threshold = {
        val weight = voteCount.valuesWeights.getOrElse(value, 0)
        val totalWeight = voteCount.totalWeight
        val sumWeight = voteCount.valuesWeights.keys().fold(0, (sum, v) => sum + voteCount.valuesWeights.get(v))
        if (value != "nil" and isQuorum(weight, totalWeight)) {name: "Value", value: value}
        else if (value == "nil" and isQuorum(weight, totalWeight)) {name: "Nil", value: "null"}
        else if (isQuorum(sumWeight, totalWeight)) {name: "Any", value: "null"}
        else {name: "Unreached", value: "null"}
    }

    // Given a round, voteType and threshold it resturns the corresponding ExecutorEvent
    pure def toEvent(round: Round, voteType: str, threshold: Threshold): ExecutorEvent = {
        if (threshold.name == "Unreached") {round: round, name: "None", value: "null"}
        else if (voteType == "Prevote" and threshold.name == "Value") {round: round, name: "PolkaValue", value: threshold.value}
        else if (voteType == "Prevote" and threshold.name == "Nil") {round: round, name: "PolkaNil", value: "null"}
        else if (voteType == "Prevote" and threshold.name == "Any") {round: round, name: "PolkaAny", value: "null"}
        else if (voteType == "Precommit" and threshold.name == "Value") {round: round, name: "PrecommitValue", value: threshold.value}
        else if (voteType == "Precommit" and threshold.name == "Any") {round: round, name: "PrecommitAny", value: "null"}
        else if (voteType == "Precommit" and threshold.name == "Nil") {round: round, name: "PrecommitAny", value: "null"}
        else if (threshold.name == "Skip") {round: round, name: "Skip", value: "null"}
        else {round: round, name: "None", value: "null"}
    }



    // Executor interface
    type BKResult =  {bookkeeper: Bookkeeper, event: ExecutorEvent}


    // Called by the executor when it receives a vote. The functiojn takes the following steps:
    // - It first adds the vote and then computes a threshold.
    // - If there exist a threshold and has not emitted before, the function returns the corresponsing ExecutorEvent.
    // - Othewise, the function returns a no-threshold event.
    // - Note that if there is no threshold after adding the vote, the function checks if there is a skip threshold.
    // TO DISCUSS:
    // - There might be a problem if we generalize from single-shot to multi-shot: the keeper only keeps the totalWeight
    //   of the current height; I wonder if we need to keep the totalWeight for every Height that we may receive a vote for.
    pure def applyVote(keeper: Bookkeeper, vote: Vote, weight: int): {bookkeeper: Bookkeeper, event: ExecutorEvent} = {
        val height = keeper.height
        val total = keeper.totalWeight
        val roundVotes = keeper.rounds.getOrElse(vote.round, {height: height,
                                                              round: vote.round,
                                                              prevotes: newVoteCount(total),
                                                              precommits: newVoteCount(total),
                                                              emittedEvents: Set(),
                                                              votesAddressesWeights: Map()})
        val updatedVoteCount = if (vote.typ == "Prevote") roundVotes.prevotes.addVote(vote, weight)
                               else roundVotes.precommits.addVote(vote, weight)
        val threshold = computeThreshold(updatedVoteCount, vote.value)
        val event = toEvent(vote.round, vote.typ, threshold)
        val updatedVotesAddressesWeights = if (roundVotes.votesAddressesWeights.has(vote.address)) roundVotes.votesAddressesWeights
                                           else roundVotes.votesAddressesWeights.mapSafeSet(vote.address, weight)
        val sumSkip = updatedVotesAddressesWeights.keys().fold(0, (sum, v) => sum + updatedVotesAddressesWeights.get(v))
        val finalEvent = if (not(event.in(roundVotes.emittedEvents))) event
                         else if (roundVotes.emittedEvents == Set() and isSkip(sumSkip, total)) {round: vote.round, name: "Skip", value: "null"}
                         else {round: vote.round, name: "None", value: "null"}
        val updatedRoundVotes = if (vote.typ == "Prevote") roundVotes.with("prevotes", updatedVoteCount)                                   
                                else roundVotes.with("precommits", updatedVoteCount)
        val updatedEmmittedEvents = if (finalEvent.name != "None") roundVotes.emittedEvents.setAdd(finalEvent)
                                    else roundVotes.emittedEvents
        val updatedBookkeeper = keeper.with("rounds", keeper.rounds.mapSafeSet(vote.round, updatedRoundVotes.with("votesAddressesWeights", updatedVotesAddressesWeights)
                                                                                                            .with("emittedEvents", updatedEmmittedEvents)))
        {bookkeeper: updatedBookkeeper, event: finalEvent}
   }
    
    // Called by the executor to check if there is a specific threshold for a given round and voteType.
    // TO DISCUSS:
    // - The function does not consider Skip threshold. This because if the executor receives a Skip event
    //   and do not act on it, this means that it will never do it in the future. We should discuss that this
    //   is the case.
    pure def checkThreshold(keeper: Bookkeeper, round: Round, voteType: str, threshold: Threshold): bool = {
        if (keeper.rounds.has(round)) {
            val roundVotes = keeper.rounds.get(round)
            val voteCount = if (voteType == "Prevote") roundVotes.prevotes
                            else roundVotes.precommits
            val total = voteCount.totalWeight
            val sumWeight = voteCount.valuesWeights.keys().fold(0, (sum, v) => sum + voteCount.valuesWeights.get(v))
            if (threshold.name == "Value") isQuorum(voteCount.valuesWeights.getOrElse(threshold.value, 0), total)
            else if (threshold.name == "Nil") isQuorum(voteCount.valuesWeights.getOrElse("nil", 0), total)
            else if (threshold.name == "Any") isQuorum(sumWeight, total)
            else false
        } else false
    }


// run PrecommitTest = all {
// val bin : Bookkeeper = {
//                height: 0,
//                rounds:
//                  Map(
//                    0 ->
//                      {
//                        height: 0,
//                        precommits: { total: 4, valuesAddresses: Map(), valuesWeights: Map() },
//                        prevotes: { total: 4, valuesAddresses: Map(), valuesWeights: Map("a block" -> 1, "nil" -> 3) },
//                        round: 0
//                      }
//                  ),
//                totalWeight: 4
//              }
// val o1 = applyVote(bin, {value: "nil", round: 0, address: "v0", typ: "Precommit" }, 1)
// val o2 = applyVote(o1.bookkeeper, {value: "nil", round: 0, address: "v1", typ: "Precommit" }, 1)
// val o3 = applyVote(o2.bookkeeper, {value: "nil", round: 0, address: "v2", typ: "Precommit" }, 1)
// val o4 = applyVote(o3.bookkeeper, {value: "nil", round: 0, address: "v3", typ: "Precommit" }, 1)
// all{
//     assert(o1.event.name == "None"),
//     assert(o2.event.name == "None"),
//     assert(o3.event.name == "PrecommitAny"),
//     assert(o4.event.name == "PrecommitAny")
// }
// }

    // ****************************************************************************
    // Unit tests
    // ****************************************************************************

    run isQuorumTest = all {
        assert(isQuorum(0,0) == false),
        assert(isQuorum(2,6) == false),
        assert(isQuorum(4,6) == false),
        assert(isQuorum(5,6) == true)
    }

    run isSkipTest = all {
        assert(isSkip(0,0) == false),
        assert(isSkip(2,6) == false),
        assert(isSkip(3,6) == true)
    }

    run addVoteTest = {
        val voteCount = {totalWeight: 100, valuesWeights: Map("val1" -> 30, "val2" -> 20), votesAddresses: Set("alice", "bob")}
        val vote = {typ: "precommit", round: 10, value: "val3", address: "john"}
        all {
            // new voter, new value
            assert(addVote(voteCount, vote, 10) == {totalWeight: 100, valuesWeights: Map("val1" -> 30, "val2" -> 20, "val3" -> 10), votesAddresses: Set("alice", "bob", "john")}),
            // new voter, existing value
            assert(addVote(voteCount, vote.with("value", "val2"), 10) == {totalWeight: 100, valuesWeights: Map("val1" -> 30, "val2" -> 30), votesAddresses: Set("alice", "bob", "john")}),
            // existing voter
            assert(addVote(voteCount, vote.with("address", "alice"), 10) == voteCount),
        }
    }

    run computeThresholdTest = {  
        val voteCount = {totalWeight: 100, valuesWeights: Map(), votesAddresses: Set("alice", "bob")}
        val mapValueReached = Map("val1" -> 67, "val2" -> 20)
        val mapNilReached = Map("nil" -> 70, "val2" -> 20)
        val mapNoneReached = Map("nil" -> 20, "val2" -> 20)

        all {
            assert(computeThreshold(voteCount, "val3") == {name: "Unreached", value: "null"}),
            assert(computeThreshold(voteCount.with("valuesWeights", mapValueReached), "val1") == {name: "Value", value: "val1"}),
            assert(computeThreshold(voteCount.with("valuesWeights", mapValueReached), "val2") == {name: "Any", value: "null"}),
            assert(computeThreshold(voteCount.with("valuesWeights", mapNilReached), "nil") == {name: "Nil", value: "null"}),
            assert(computeThreshold(voteCount.with("valuesWeights", mapNilReached), "val2") == {name: "Any", value: "null"}),
            assert(computeThreshold(voteCount.with("valuesWeights", mapNoneReached), "val1") == {name: "Unreached", value: "null"}),
            assert(computeThreshold(voteCount.with("valuesWeights", mapNoneReached), "nil") == {name: "Unreached", value: "null"}),
        }
    }

    run toEventTest = {  
        val thresholdUnreached = {name: "Unreached", value: "null"}
        val thresholdAny = {name: "Any", value: "null"}
        val thresholdNil = {name: "Nil", value: "null"}
        val thresholdValue = {name: "Value", value: "val1"}
        val thresholdSkip = {name: "Skip", value: "null"}
        val round = 10
        all {
            assert(toEvent(round, "Prevote", thresholdUnreached) == {round: round, name: "None", value: "null"}),
            assert(toEvent(round, "Precommit", thresholdUnreached) == {round: round, name: "None", value: "null"}),
            assert(toEvent(round, "Prevote", thresholdAny) == {round: round, name: "PolkaAny", value: "null"}),
            assert(toEvent(round, "Prevote", thresholdNil) == {round: round, name: "PolkaNil", value: "null"}),
            assert(toEvent(round, "Prevote", thresholdValue) == {round: round, name: "PolkaValue", value: "val1"}),
            assert(toEvent(round, "Precommit", thresholdAny) == {round: round, name: "PrecommitAny", value: "null"}),
            assert(toEvent(round, "Precommit", thresholdNil) == {round: round, name: "PrecommitAny", value: "null"}),
            assert(toEvent(round, "Precommit", thresholdValue) == {round: round, name: "PrecommitValue", value: "val1"}),
            assert(toEvent(round, "Prevote", thresholdSkip) == {round: round, name: "Skip", value: "null"}),
            assert(toEvent(round, "Precommit", thresholdSkip) == {round: round, name: "Skip", value: "null"}),
            assert(toEvent(round, "Precommit", {name: "Error", value: "null"}) == {round: round, name: "None", value: "null"}),
            assert(toEvent(round, "Error", thresholdAny) == {round: round, name: "None", value: "null"}),
        }
    }

<<<<<<< HEAD

=======
    // ****************************************************************************
    // State machine state
    // **************************************************************************** 

    // Bookkeeper state
    var bookkeeper: Bookkeeper
    // Last emitted event
    var lastEmitted: ExecutorEvent

    // ****************************************************************************
    // Execution
    // ****************************************************************************

    action allUnchanged: bool = all {
      bookkeeper' = bookkeeper,
      lastEmitted' = lastEmitted
    }

    action initial(totalWeight: Weight): bool = all {
        bookkeeper' = {height: 10, totalWeight: totalWeight, rounds: Map()},
        lastEmitted' = {round: -1, name: "", value: "null"}
    }

    action applyVoteAction(vote: Vote, weight: Weight): bool = all {
        val result = applyVote(bookkeeper, vote, weight)
        all {
            bookkeeper' = result.bookkeeper,
            lastEmitted' = result.event
        }   
    }

    action init = all {
        initial(100)
    }

    action step = all {
        nondet validator = oneOf(Set(
            { address: "alice", weight: 60 },
            { address: "bob", weight: 30 },
            { address: "john", weight: 10 }
        ))
        nondet typ = oneOf(Set("Prevote", "Precommit"))
        nondet value = oneOf(Set("null", "proposal"))
        
        val vote = {typ: typ, round: 1, value: value, address: validator.address}
        applyVoteAction(vote, validator.weight)
    }

    // ****************************************************************************
    // Test traces
    // ****************************************************************************

    // Consensus full execution with all honest validators (including the leader) and a synchronous network:
    // all messages are received in order. We assume three validators in the validator set wtih 60%, 30% and 10%
    // each of the total voting power
    run synchronousConsensusTest = {
        initial(100)
        .then(applyVoteAction({typ: "Prevote", round: 1, value: "proposal", address: "alice"}, 60))
        .then(all{ assert(lastEmitted == {round: 1, name: "None", value: "null"}), allUnchanged })
        .then(applyVoteAction({typ: "Prevote", round: 1, value: "proposal", address: "john"}, 10))
        .then(all{ assert(lastEmitted == {round: 1, name: "PolkaValue", value: "proposal"}), allUnchanged })
        .then(applyVoteAction({typ: "Prevote", round: 1, value: "proposal", address: "bob"}, 30))
        .then(all{ assert(lastEmitted == {round: 1, name: "None", value: "null"}), allUnchanged })
        .then(applyVoteAction({typ: "Precommit", round: 1, value: "proposal", address: "bob"}, 30))
        .then(all{ assert(lastEmitted == {round: 1, name: "None", value: "null"}), allUnchanged })
        .then(applyVoteAction({typ: "Precommit", round: 1, value: "proposal", address: "john"}, 10))
        .then(all{ assert(lastEmitted == {round: 1, name: "None", value: "null"}), allUnchanged })
        .then(applyVoteAction({typ: "Precommit", round: 1, value: "proposal", address: "alive"}, 60))
        .then(all{ assert(lastEmitted == {round: 1, name: "PrecommitValue", value: "proposal"}), allUnchanged })
    }

    // Reaching PolkaAny 
    run polkaAnyTest = {
        initial(100)
        .then(applyVoteAction({typ: "Prevote", round: 1, value: "val1", address: "alice"}, 60))
        .then(all{ assert(lastEmitted == {round: 1, name: "None", value: "null"}), allUnchanged })
        .then(applyVoteAction({typ: "Prevote", round: 1, value: "nil", address: "john"}, 10))
        .then(all{ assert(lastEmitted == {round: 1, name: "PolkaAny", value: "null"}), allUnchanged })
    }

    // Reaching PolkaNil
    run polkaNilTest = {
        initial(100)
        .then(applyVoteAction({typ: "Prevote", round: 1, value: "nil", address: "alice"}, 60))
        .then(all{ assert(lastEmitted == {round: 1, name: "None", value: "null"}), allUnchanged })
        .then(applyVoteAction({typ: "Prevote", round: 1, value: "nil", address: "john"}, 10))
        .then(all{ assert(lastEmitted == {round: 1, name: "PolkaNil", value: "null"}), allUnchanged })
    }
>>>>>>> 4f66a4d9
}<|MERGE_RESOLUTION|>--- conflicted
+++ resolved
@@ -280,96 +280,5 @@
         }
     }
 
-<<<<<<< HEAD
-
-=======
-    // ****************************************************************************
-    // State machine state
-    // **************************************************************************** 
-
-    // Bookkeeper state
-    var bookkeeper: Bookkeeper
-    // Last emitted event
-    var lastEmitted: ExecutorEvent
-
-    // ****************************************************************************
-    // Execution
-    // ****************************************************************************
-
-    action allUnchanged: bool = all {
-      bookkeeper' = bookkeeper,
-      lastEmitted' = lastEmitted
-    }
-
-    action initial(totalWeight: Weight): bool = all {
-        bookkeeper' = {height: 10, totalWeight: totalWeight, rounds: Map()},
-        lastEmitted' = {round: -1, name: "", value: "null"}
-    }
-
-    action applyVoteAction(vote: Vote, weight: Weight): bool = all {
-        val result = applyVote(bookkeeper, vote, weight)
-        all {
-            bookkeeper' = result.bookkeeper,
-            lastEmitted' = result.event
-        }   
-    }
-
-    action init = all {
-        initial(100)
-    }
-
-    action step = all {
-        nondet validator = oneOf(Set(
-            { address: "alice", weight: 60 },
-            { address: "bob", weight: 30 },
-            { address: "john", weight: 10 }
-        ))
-        nondet typ = oneOf(Set("Prevote", "Precommit"))
-        nondet value = oneOf(Set("null", "proposal"))
-        
-        val vote = {typ: typ, round: 1, value: value, address: validator.address}
-        applyVoteAction(vote, validator.weight)
-    }
-
-    // ****************************************************************************
-    // Test traces
-    // ****************************************************************************
-
-    // Consensus full execution with all honest validators (including the leader) and a synchronous network:
-    // all messages are received in order. We assume three validators in the validator set wtih 60%, 30% and 10%
-    // each of the total voting power
-    run synchronousConsensusTest = {
-        initial(100)
-        .then(applyVoteAction({typ: "Prevote", round: 1, value: "proposal", address: "alice"}, 60))
-        .then(all{ assert(lastEmitted == {round: 1, name: "None", value: "null"}), allUnchanged })
-        .then(applyVoteAction({typ: "Prevote", round: 1, value: "proposal", address: "john"}, 10))
-        .then(all{ assert(lastEmitted == {round: 1, name: "PolkaValue", value: "proposal"}), allUnchanged })
-        .then(applyVoteAction({typ: "Prevote", round: 1, value: "proposal", address: "bob"}, 30))
-        .then(all{ assert(lastEmitted == {round: 1, name: "None", value: "null"}), allUnchanged })
-        .then(applyVoteAction({typ: "Precommit", round: 1, value: "proposal", address: "bob"}, 30))
-        .then(all{ assert(lastEmitted == {round: 1, name: "None", value: "null"}), allUnchanged })
-        .then(applyVoteAction({typ: "Precommit", round: 1, value: "proposal", address: "john"}, 10))
-        .then(all{ assert(lastEmitted == {round: 1, name: "None", value: "null"}), allUnchanged })
-        .then(applyVoteAction({typ: "Precommit", round: 1, value: "proposal", address: "alive"}, 60))
-        .then(all{ assert(lastEmitted == {round: 1, name: "PrecommitValue", value: "proposal"}), allUnchanged })
-    }
-
-    // Reaching PolkaAny 
-    run polkaAnyTest = {
-        initial(100)
-        .then(applyVoteAction({typ: "Prevote", round: 1, value: "val1", address: "alice"}, 60))
-        .then(all{ assert(lastEmitted == {round: 1, name: "None", value: "null"}), allUnchanged })
-        .then(applyVoteAction({typ: "Prevote", round: 1, value: "nil", address: "john"}, 10))
-        .then(all{ assert(lastEmitted == {round: 1, name: "PolkaAny", value: "null"}), allUnchanged })
-    }
-
-    // Reaching PolkaNil
-    run polkaNilTest = {
-        initial(100)
-        .then(applyVoteAction({typ: "Prevote", round: 1, value: "nil", address: "alice"}, 60))
-        .then(all{ assert(lastEmitted == {round: 1, name: "None", value: "null"}), allUnchanged })
-        .then(applyVoteAction({typ: "Prevote", round: 1, value: "nil", address: "john"}, 10))
-        .then(all{ assert(lastEmitted == {round: 1, name: "PolkaNil", value: "null"}), allUnchanged })
-    }
->>>>>>> 4f66a4d9
+
 }