--- conflicted
+++ resolved
@@ -283,20 +283,14 @@
                         value: "", 
                         vr: 0}
     callConsensus(es, es.bk, csInput)
-<<<<<<< HEAD
-}
-
+}
+      // TODO: change result type of proposal (an other similar functions to this so that consensus can be called at one point in the driver
 type MuxResult = {es: DriverState, ci: ConsensusInput}
 
 // We do this if the driver receives a proposal
-pure def ProposalMsg (es: DriverState, input: DriverInput) : (DriverState, ConsensusOutput) = {
+pure def proposal (es: DriverState, input: DriverInput) : (DriverState, ConsensusOutput) = {
 // TODO: result should be 
 
-=======
-
-// We do this if the driver receives a proposal
-pure def proposal(es: DriverState, input: DriverInput) : (DriverState, ConsensusOutput) =
->>>>>>> 265d3fe5
     val newES = { ...es, proposals: es.proposals.union(Set(input.proposal))}
     if (input.proposal.src != Proposer(es.valset, input.proposal.height, input.proposal.round))
         // proposer does not match the height/round of the proposal
@@ -414,7 +408,6 @@
                 callConsensus(es, es.bk, csInput)
         else 
             (es, defaultOutput)
-<<<<<<< HEAD
 }
 
 // We do this after calling consensus to remember whether the step has changed
@@ -473,8 +466,6 @@
 }
 
 
-=======
->>>>>>> 265d3fe5
 
 // We do this when we need to jump to a new round
 pure def skip (es: DriverState, r: int) : (DriverState, ConsensusOutput) = {
@@ -536,10 +527,7 @@
     ({ ...es, nextValueToPropose: value }, defaultOutput)
 
 
-<<<<<<< HEAD
-
-=======
->>>>>>> 265d3fe5
+
 /* *********************************************************
  * Main entry point
  * ********************************************************/
