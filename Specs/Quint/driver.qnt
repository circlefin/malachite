// -*- mode: Bluespec; -*-

/*
  TODO: round switch upon f+1 messages from the future is not done yet.
  We need to catch the event from the bookkeeper
*/ 

module driver {
    import extraSpells.* from "./extraSpells"
    import types.* from "./types"
    import consensus.* from "./consensus"
    import voteBookkeeper.* from "./voteBookkeeper"

<<<<<<< HEAD
=======
    // *************************************************************************
    // State
    // *************************************************************************

>>>>>>> 32498ca0
    type DriverState = {
        bk: Bookkeeper,
        cs: ConsensusState,
        proposals: Set[Proposal],
        valset: Address -> Weight,
        executedInputs: List[(ConsensusInput, Height, Round, Step)], // We record that to have the information in the trace
        pendingInputs: Set[(ConsensusInput, Height, Round)],
        pendingStepChange: Step, // NoStep if last consensus call did not change the step
        started: bool,
<<<<<<< HEAD
        voteKeeperOutput: VoteKeeperOutput, //debug TODO
=======
        voteKeeperOutput: VoteKeeperOutput,
>>>>>>> 32498ca0
        chain : List[Value],
        nextValueToPropose: Value,
    }

    pure def initDriver(v: Address, vs: Address -> Weight): DriverState = {
        bk: initBookKeeper(0, vs.mapSumValues()),
        cs: initConsensusState(v, 0),
        proposals: Set(),
        valset: vs,
        executedInputs: List(),
        pendingInputs: Set(),
        pendingStepChange: NoStep,
        started: false,
        voteKeeperOutput: NoVKOutput,
        chain : List(),
        nextValueToPropose: Nil, 
    }

    pure def existsProposal(state, round, value) = 
        state.proposals.exists(p => p.round == round and p.proposal == value)

    pure def existsProposalValid(state, round, value, validRound) = 
        state.proposals.exists(p => p.round == round and p.proposal == value and p.validRound == validRound)

    pure def setValue(es: DriverState, value: Value): DriverState =
        { ...es, nextValueToPropose: value }

<<<<<<< HEAD
    type NodeState = {
        es: DriverState,
        timeout: Set[(Timeout, Height, Round)], // TODO: rename to `timeouts`
        incomingVotes: Set[Vote],
        incomingProposals: Set[Proposal],
    }

    pure def initNode(v: Address, vs: Address -> Weight): NodeState = {
        es: initDriver(v,vs),
        timeout: Set(),
        incomingVotes: Set(),
        incomingProposals: Set(),
    }

    pure def existsTimeout(state: NodeState): bool =
        state.timeout.exists(x => x._2 == state.es.cs.height and x._3 == state.es.cs.round)

    // Pick an outstanding timeout and remove it from the incoming list.
    // Assumes that state.timeout is not empty.
    pure def pickTimeout(state: NodeState): (NodeState, DriverInput) =
        val timeouts = state.timeout.filter(x => x._2 == state.es.cs.height and x._3 == state.es.cs.round)
        // val someTimeout = timeouts.chooseSome()
        val someTimeout: (Timeout, Height, Round) = timeouts.fold((ProposeTimeout, 0, 0), (sum, y) => y)
        val newstate = { ...state, timeout: state.timeout.exclude(Set(someTimeout))}
        (newstate, TimeoutDInput(someTimeout._1))

    type DriverInput = 
        | NoDInput
        | ProposalDInput(Proposal)
        | VoteDInput(Vote)
        | TimeoutDInput(Timeout)
        | StartDInput
        | PendingDInput(ConsensusInput)
        | SetNextProposedValueDInput(NonNilValue)
        | StepChangeDInput

    val emptyProposal = mkProposal(noAddress, 0, 0, "", 0)
    val emptyVote = mkVote(Prevote, noAddress, 0, 0, Nil)

    //
    // Interface to app and/or mempool (Proposer, getValue, valid)
    // 

    // In the implementation this could be a callback to the application. But it needs to be
    // a function, that is, any two validators need to agree on this
    pure def proposer(valset: Address -> Weight, height: Height, round: Round): Address = {
        // Here: rotating coordinator. We can do something more clever actually using the valset
        val prop = (round + 1) % 4
        if (prop == 0) "v1"
        else if  (prop == 1) "v2"
        else if  (prop == 2) "v3"
        else "v4"
    }

    pure def getValue(es: DriverState) : Value =  es.nextValueToPropose

    type ConsensusCall = {
        es: DriverState,
        csInput: ConsensusInput,
        out: ConsensusOutput
    }

=======
    // *************************************************************************
    // Input
    // *************************************************************************

    type DriverInput = 
        | NoDInput
        | ProposalDInput(Proposal)
        | VoteDInput(Vote)
        | TimeoutDInput(Timeout)
        | StartDInput
        | PendingDInput(ConsensusInput)
        | SetNextProposedValueDInput(NonNilValue)
        | StepChangeDInput

    val emptyProposal = mkProposal(noAddress, 0, 0, "", 0)
    val emptyVote = mkVote(Prevote, noAddress, 0, 0, Nil)

    // *************************************************************************
    // Interface to app and/or mempool (Proposer, getValue, valid)
    // *************************************************************************

    // In the implementation this could be a callback to the application. But it needs to be
    // a function, that is, any two validators need to agree on this
    pure def proposer(valset: Address -> Weight, height: Height, round: Round): Address = {
        // Here: rotating coordinator. We can do something more clever actually using the valset
        val prop = (round + 1) % 4
        if (prop == 0) "v1"
        else if  (prop == 1) "v2"
        else if  (prop == 2) "v3"
        else "v4"
    }

    pure def getValue(state: DriverState): Value = state.nextValueToPropose

    type ConsensusCall = {
        es: DriverState,
        csInput: ConsensusInput,
        out: ConsensusOutput
    }

>>>>>>> 32498ca0
    pure def ListContains(list, value) = 
        list.foldl(false, (s,x) => s or x == value)

    // check whether the event has been already sent to consensus. If not, do so.
    pure def callConsensus(es: DriverState, bk: Bookkeeper, csInput: ConsensusInput): (DriverState, ConsensusOutput) =
        // Check whether we already executed the event already
        // TODO: Perhaps this check should be more fine-grained. Perhaps some inputs should only be acted on once per
        //          round, independent of the step.
        // TODO: get rid of bk parameter
        if (es.executedInputs.ListContains((csInput, es.cs.height, es.cs.round, es.cs.step)))
            ({ ...es, bk: bk, cs: es.cs }, NoConsensusOutput)
        else
            // Go to consensus
            val res = consensus(es.cs, csInput)
            // Record that we executed the event
            val csInputs = es.executedInputs.append((csInput, res.cs.height, res.cs.round, es.cs.step))
            ({ ...es, bk: bk, cs: res.cs, executedInputs: csInputs }, res.out)

    // We do this if the driver receives a Precommit
    // TODO: vote can be removed because the vote data is already in vkOutput.
    pure def handlePrecommit(es: DriverState, vote: Vote, vkOutput: VoteKeeperOutput): (DriverState, ConsensusOutput) =
        match vkOutput {
            | PrecommitValueVKOutput(round_value) =>
                val r: Round = round_value._1
                val v: NonNilValue = round_value._2
                if (es.existsProposal(r, v))
                    callConsensus(es, es.bk, ProposalAndCommitAndValidCInput(vote.valueId))
                else if (r == es.cs.round)
                    callConsensus(es, es.bk, PrecommitAnyCInput)
                else if (r > es.cs.round)
                    // if it is for a future round I can trigger skipround
                    // TODO: should we really do this. It is dead code as the f+1 event already happened
                    callConsensus(es, es.bk, RoundSkipCInput(vote.round))
                // ignore messages from past rounds
                else (es, NoConsensusOutput)
            | PrecommitAnyVKOutput(r) =>
                if (r == es.cs.round)
                    callConsensus(es, es.bk, PrecommitAnyCInput)
                else (es, NoConsensusOutput)
            | SkipVKOutput(r) => 
                if (r > es.cs.round)
                    callConsensus(es, es.bk, RoundSkipCInput(vote.round)) 
                else (es, NoConsensusOutput)
            // none of the supported Precommit events. Do nothing
            | _ => (es, NoConsensusOutput)
        }

    // We do this if the driver receives a Prevote
    pure def handlePrevote(es: DriverState, vkOutput: VoteKeeperOutput): (DriverState, ConsensusOutput) =
        // TODO: events do not have heights now.
        // TODO: Polka implications missing.
        match vkOutput {
            | PolkaValueVKOutput(round_value) =>
                val r = round_value._1
                val v: NonNilValue = round_value._2
                if (r < es.cs.round and es.existsProposalValid(es.cs.round, v, r))
                    // TODO: the value should come from the proposal   
                    callConsensus(es, es.bk, ProposalAndPolkaPreviousAndValidCInput((Val(v), r)))
                else if (r == es.cs.round)
                    if (es.existsProposal(es.cs.round, v))
                        val pending = (ProposalAndPolkaAndValidCInput(Val(v)), es.cs.height, es.cs.round)
                        val newES = { ...es,  pendingInputs: es.pendingInputs.union(Set(pending)) }
                        callConsensus(newES, es.bk, PolkaAnyCInput)   
                    else
                        // there is no matching proposal
                        callConsensus(es, es.bk, PolkaAnyCInput)

                // It is for a future round
                // TODO: we might check whether it is for a future round and jump
                else (es, NoConsensusOutput)

            | PolkaAnyVKOutput(r) =>
                if (r == es.cs.round)
                    // call consensus and remember that we did it
                    callConsensus(es, es.bk, PolkaAnyCInput)  
                // TODO: we might check whether it is for a future round and jump
                else (es, NoConsensusOutput)
                    
            | PolkaNilVKOutput(r) => 
                if (r == es.cs.round)
                    callConsensus(es, es.bk, PolkaNilCInput)
                else (es, NoConsensusOutput)

            | SkipVKOutput(r) => 
                if (r > es.cs.round)
                    callConsensus(es, es.bk, RoundSkipCInput(r))
                else (es, NoConsensusOutput)
            
            | _ => (es, NoConsensusOutput)
        }

    // We do this if a timeout expires at the driver
    pure def handleTimeout(es: DriverState, t: Timeout): (DriverState, ConsensusOutput) =
        // TODO: We assume that the timeout event is always for the current round. If this is not
        // the case, we need to encode it in the input to which round the timeout belongs
        match t {
            | ProposeTimeout => callConsensus(es, es.bk, TimeoutProposeCInput((es.cs.height, es.cs.round)))
            | PrevoteTimeout => callConsensus(es, es.bk, TimeoutPrevoteCInput((es.cs.height, es.cs.round)))
            | PrecommitTimeout => callConsensus(es, es.bk, TimeoutPrecommitCInput((es.cs.height, es.cs.round)))
        }

    // TODO: change result type of proposal (an other similar functions to this so that consensus can be called at one point in the driver
    // type MuxResult = {es: DriverState, ci: ConsensusInput}

    // We do this if the driver receives a proposal
    pure def handleProposal(es: DriverState, prop: Proposal): (DriverState, ConsensusOutput) =
        val th = ValueThreshold(prop.proposal)
        if (prop.srcAddress != proposer(es.valset, prop.height, prop.round))
            // proposer does not match the height/round of the proposal
            // keep ES (don't use newES here), that is, drop proposal
            (es, NoConsensusOutput)
        else if (prop.proposal.isValid())
            val newES: DriverState = { ...es, proposals: es.proposals.union(Set(prop))}
            val receivedCommit = checkThreshold(newES.bk, prop.round, Precommit, th)
            if (receivedCommit)
                // we have a commit that matches the proposal. We don't need to compare against
                // es.cs.round
                // TODO: check heights in bookkeeper
                callConsensus(newES, newES.bk, ProposalAndCommitAndValidCInput(Val(prop.proposal)))
            else if (es.cs.round != prop.round or es.cs.height != prop.height) 
                // the proposal is from the right proposer and valid, but not for this round
                // keep the proposal, do nothing else
                (newES, NoConsensusOutput)
            else
                // for current round and q, valid, and from right proposer
                val receivedPolkaCurrentVal = checkThreshold(newES.bk, newES.cs.round, Prevote, th)
                val propId: ValueId = id(Val(prop.proposal))
                if (newES.cs.step == ProposeStep)
                    val receivedPolkaValidRoundVal = checkThreshold(newES.bk, prop.validRound, Prevote, th)
                    if (prop.validRound == -1)
                        if (receivedPolkaCurrentVal)
                            callConsensus(newES, newES.bk, ProposalAndPolkaAndValidCInput(propId))
                        else
                            callConsensus(newES, newES.bk, ProposalCInput((prop.round, propId)))
                    else if (receivedPolkaValidRoundVal)
                        callConsensus(newES, newES.bk, ProposalAndPolkaPreviousAndValidCInput((propId, prop.validRound)))
                    else  
                        (newES, NoConsensusOutput)
                else if (newES.cs.step == PrevoteStep or newES.cs.step == PrecommitStep)
                    val receivedCommitCurrentVal = checkThreshold(newES.bk, newES.cs.round, Precommit, th)
                    if (receivedCommitCurrentVal)
                        // here we need to call both, Commit and Polka. 
                        // We do commit and append polka to pending
                        val pending = (ProposalAndPolkaAndValidCInput(propId), newES.cs.height, newES.cs.round)
                        val newES2 = { ...newES, pendingInputs: newES.pendingInputs.union(Set(pending))}
                        callConsensus(newES2, newES.bk, ProposalAndCommitAndValidCInput(propId))
                    else if (receivedPolkaCurrentVal)
                        callConsensus(newES, newES.bk, ProposalAndPolkaAndValidCInput(propId))
                    else (newES, NoConsensusOutput)
                else (newES, NoConsensusOutput)
        else // not(isValid(proposal))
            // keep ES (don't use newES here), that is, drop proposal
            if (es.cs.step == ProposeStep and es.cs.round == prop.round and es.cs.height == prop.height)
                if (checkThreshold(es.bk, es.cs.round, Prevote, th))
                    callConsensus(es, es.bk, ProposalAndPolkaAndInvalidCInput((es.cs.height, es.cs.round, id(Val(prop.proposal)))))
                else 
                    callConsensus(es, es.bk, ProposalInvalidCInput)
            else (es, NoConsensusOutput)

    // We do this after calling consensus to remember whether the step has changed
    pure def recordStepChange(old: DriverState, new: DriverState) : DriverState =
        if (old.cs.step == new.cs.step)
            { ...new, pendingStepChange: NoStep }
        else
            { ...new, pendingStepChange: new.cs.step}

    // We do this if a step change of the consensus state machine was recorded
    pure def handleStepChange(es: DriverState) : (DriverState, ConsensusOutput) =
        // TODO: First add to pending precommitany if it exists
        val newES = 
            if (checkThreshold(es.bk, es.cs.round, Precommit, AnyThreshold)) 
                val pend = (PrecommitAnyCInput, es.cs.height, es.cs.round) 
                { ...es, pendingInputs: es.pendingInputs.union(Set(pend))}
            else es

        // Then check proposal
        val proposer_ = proposer(newES.valset, newES.cs.height, newES.cs.round)
        val propSet = newES.proposals.filter(x => x.srcAddress == proposer_ and x.height == newES.cs.height and x.round == newES.cs.round)
        if (propSet != Set())
            val proposal: Proposal = propSet.fold(emptyProposal, (sum, y) => y) 
                        // TODO:    If the proposer is faulty there might be multiple
                        //          figure out what to do
            handleProposal(newES, proposal)

        // then go into step distinction but only consider rules without proposals
        else if (es.pendingStepChange == PrevoteStep)
            // If we have PolkaNil we don't start the timeout
            if (checkThreshold(newES.bk, newES.cs.round, Prevote, NilThreshold)) 
                callConsensus(es, es.bk, PolkaNilCInput)
            else if (checkThreshold(newES.bk, newES.cs.round, Prevote, AnyThreshold)) 
                callConsensus(es, es.bk, PolkaAnyCInput)
            else
                (es, NoConsensusOutput)
        
        // For steps "newRound", "propose", "Precommit", there are no specific rules to check
        else (es, NoConsensusOutput)

    // We do this when we need to jump to a new round
    pure def handleSkip(es: DriverState, r: Round): (DriverState, ConsensusOutput) =
<<<<<<< HEAD
        // line 15
        val prop = if (es.cs.validValue != Nil) es.cs.validValue else es.getValue()
        if (proposer(es.valset, es.cs.height, es.cs.round + 1) == es.cs.p)
=======
        if (proposer(es.valset, es.cs.height, es.cs.round + 1) == es.cs.p) // line 14
            val prop = if (es.cs.validValue != Nil) es.cs.validValue else es.getValue() // line 15
>>>>>>> 32498ca0
            callConsensus(es, es.bk, NewRoundProposerCInput((r, prop.getVal())))
        else 
            callConsensus(es, es.bk, NewRoundCInput(r)) 
        // what do we do now in the new round? Shouldn't we look whether we can build an event.
        // TODO: compute pending events.

<<<<<<< HEAD

=======
>>>>>>> 32498ca0
    // We do this when we have decided
    pure def handleDecided(es: DriverState, res: ConsensusOutput, value: Value): (DriverState, ConsensusOutput) =
        // here we call consensus to set a new height, that is, to initialize the state machine
        // and then we call skip to start round 0

    /*  // The following can be used to get to the next height. For now this
        // function does nothing
        // If we choose to move getValue out of the driver logic into the environment (gossip)
        // then, we would not do this here, but expect the environment to create a (to be defined) 
        // DriverInput      
        val s1 = callConsensus(s, s.bk, NewHeightCInput(s.cs.height + 1))  
        skip (s1._1, 0) 
    */
        ({ ...es, chain: es.chain.append(value) }, res)

    // take input out of pending inputs and then call consensus with that input
    // We do this when the driver is asked to work on pending events
    pure def handlePendingInput(es: DriverState): (DriverState, ConsensusOutput) =
        val input_height_round = es.pendingInputs.fold((NoConsensusInput, -1, -1), (sum, y) => y)
        val newState = { ...es, pendingInputs: es.pendingInputs.exclude(Set(input_height_round))}
        if (input_height_round._2 == es.cs.height and input_height_round._3 == es.cs.round)
            callConsensus(newState, es.bk, input_height_round._1)
<<<<<<< HEAD
        else
            (newState, NoConsensusOutput)


    /* *********************************************************
    * Main entry point
    * ********************************************************/


    // TODO: return ConsensusInput so that we know from outside what event was fired.
    pure def driverLogic(state: DriverState, input: DriverInput): (DriverState, ConsensusOutput) =
        // TODO: shall we check whether the sender actually is in the validator set
        match input {
            | ProposalDInput(proposal) =>
                val res = handleProposal(state, proposal)
                val newState = res._1
                val conOut = res._2
                match res._2 {
                    | DecidedOutput(v) => handleDecided(newState, conOut, v)
                    | SkipRoundOutput(r) => handleSkip(newState, r)
                    | _ => (newState, conOut)
                }
            | VoteDInput(vote) => 
                match vote.voteType {
                    | Precommit =>
                        val res = applyVote(state.bk, vote, state.valset.get(vote.srcAddress), state.cs.round)
                        val newState = { ...state, bk: res.bookkeeper, voteKeeperOutput: res.output}
                        // only a commit event can come here. 
                        val cons_res = handlePrecommit(newState, vote, res.output) 
                        val newState2 = cons_res._1
                        val conOut = cons_res._2
                        match conOut {
                            | DecidedOutput(v) => handleDecided(newState2, conOut, v) // CHECK: second argument to `decided` was `res._2` of type VoteKeeperOutput
                            | SkipRoundOutput(r) => handleSkip(newState2, r)
                            | _ => (newState2, conOut) // CHECK: originally this was `res` of type VoteKeeperOutput
                        }
                    | Prevote =>
                        val res = applyVote(state.bk, vote, state.valset.get(vote.srcAddress), state.cs.round)
                        val newState = { ...state, bk: res.bookkeeper, voteKeeperOutput: res.output}
                        // only a commit event can come here. 
                        val cons_res = handlePrevote(newState, res.output) 
                        val newState2 = cons_res._1
                        val conOut = cons_res._2
                        match cons_res._2 {
                            // TODO: dead branch. But we should put this after consensus call logic into a function
                            | DecidedOutput(v) => handleDecided(newState2, conOut, v) // CHECK: second argument to `decided` was `res._2` of type VoteKeeperOutput
                            | SkipRoundOutput(r) => handleSkip(newState2, r)
                            | _ => (newState2, conOut) // CHECK: originally this was `res` of type VoteKeeperOutput
                        }
                }
            | TimeoutDInput(timeout) =>
                val res = state.handleTimeout(timeout)
                val newState = res._1
                val conOut = res._2
                // result should be vote or skip
                match conOut {
                    | SkipRoundOutput(round) =>
                        handleSkip(newState, round)
                        // skip starts a new round. This may involve getValue. If we choose to move the getValue
                        // logic out of the driver, we wouldn't call skip here but add a (to be defined)
                        // DriverInput
                    | _ => (newState, conOut)
                }
            | StartDInput =>
                handleSkip({ ...state, started: true }, 0)
            | PendingDInput(_) => // CHECK: why input is not used?
                handlePendingInput(state)
            | StepChangeDInput =>
                handleStepChange(state)
            | SetNextProposedValueDInput(v) =>
                (state.setValue(Val(v)), NoConsensusOutput)
            | _ =>
                (state, NoConsensusOutput)
        }

    // To address step change
    pure def driver (es: DriverState, input: DriverInput) : (DriverState, ConsensusOutput) = {
        val res = driverLogic(es, input)
        (recordStepChange(es, res._1), res._2)
    }

    // This is a simple function that figures out in what external events (messages,
    // timeouts, etc.) the node should act.
    // currently this is linked in via the state machine. But we can move it into
    // the functional layer/
    pure def nextAction(state: NodeState): (NodeState, DriverInput) =
        if (not(state.es.started))
            (state, StartDInput)

        else if (state.es.pendingStepChange != NoStep)
            (state, StepChangeDInput)

        else if (state.es.pendingInputs != Set())
            val input_height_round = state.es.pendingInputs.fold((NoConsensusInput, -1, -1), (sum, y) => y)
            // this might be cheating as we look into the "es"
            (state, PendingDInput(input_height_round._1))
            // I DID IT. TODO: In the "starkBFT Spec" Google doc, it is written that pending events
            // should be executed before new messages, which would requir to push this
            // branch up.

        else if (state.incomingProposals != Set())
=======
        else
            (newState, NoConsensusOutput)

    // *************************************************************************
    // Main entry point
    // *************************************************************************

    // TODO: return ConsensusInput so that we know from outside what event was fired.
    pure def driverLogic(state: DriverState, input: DriverInput): (DriverState, ConsensusOutput) =
        // TODO: shall we check whether the sender actually is in the validator set
        match input {
            | SetNextProposedValueDInput(v) =>
                (state.setValue(Val(v)), NoConsensusOutput)
            | StartDInput =>
                handleSkip({ ...state, started: true }, 0)
            | ProposalDInput(proposal) =>
                val res = handleProposal(state, proposal)
                val newState = res._1
                val conOut = res._2
                match res._2 {
                    | DecidedOutput(v) => handleDecided(newState, conOut, v)
                    | SkipRoundOutput(r) => handleSkip(newState, r)
                    | _ => (newState, conOut)
                }
            | VoteDInput(vote) => 
                match vote.voteType {
                    | Precommit =>
                        val res = applyVote(state.bk, vote, state.valset.get(vote.srcAddress), state.cs.round)
                        val newState = { ...state, bk: res.bookkeeper, voteKeeperOutput: res.output}
                        // only a commit event can come here. 
                        val cons_res = handlePrecommit(newState, vote, res.output) 
                        val newState2 = cons_res._1
                        val conOut = cons_res._2
                        match conOut {
                            | DecidedOutput(v) => handleDecided(newState2, conOut, v)
                            | SkipRoundOutput(r) => handleSkip(newState2, r)
                            | _ => (newState2, conOut)
                        }
                    | Prevote =>
                        val res = applyVote(state.bk, vote, state.valset.get(vote.srcAddress), state.cs.round)
                        val newState = { ...state, bk: res.bookkeeper, voteKeeperOutput: res.output}
                        // only a commit event can come here. 
                        val cons_res = handlePrevote(newState, res.output) 
                        val newState2 = cons_res._1
                        val conOut = cons_res._2
                        match cons_res._2 {
                            // TODO: dead branch. But we should put this after consensus call logic into a function
                            | DecidedOutput(v) => handleDecided(newState2, conOut, v)
                            | SkipRoundOutput(r) => handleSkip(newState2, r)
                            | _ => (newState2, conOut)
                        }
                }
            | TimeoutDInput(timeout) =>
                val res = state.handleTimeout(timeout)
                val newState = res._1
                val conOut = res._2
                // result should be vote or skip
                match conOut {
                    | SkipRoundOutput(round) =>
                        handleSkip(newState, round)
                        // skip starts a new round. This may involve getValue. If we choose to move the getValue
                        // logic out of the driver, we wouldn't call skip here but add a (to be defined)
                        // DriverInput
                    | _ => (newState, conOut)
                }
            | PendingDInput(_) => // CHECK: why input is not used?
                handlePendingInput(state)
            | StepChangeDInput =>
                handleStepChange(state)
            | _ =>
                (state, NoConsensusOutput)
        }

    // To address step change
    pure def driver (state: DriverState, input: DriverInput): (DriverState, ConsensusOutput) =
        val res = driverLogic(state, input)
        (recordStepChange(state, res._1), res._2)

    // *************************************************************************
    // Node State
    // *************************************************************************

    type NodeState = {
        es: DriverState,
        timeouts: Set[(Timeout, Height, Round)],
        incomingVotes: Set[Vote],
        incomingProposals: Set[Proposal],
    }

    pure def initNode(v: Address, vs: Address -> Weight): NodeState = {
        es: initDriver(v,vs),
        timeouts: Set(),
        incomingVotes: Set(),
        incomingProposals: Set(),
    }

    pure def existsTimeout(state: NodeState): bool =
        state.timeouts.exists(x => x._2 == state.es.cs.height and x._3 == state.es.cs.round)

    // Pick an outstanding timeout and remove it from the incoming list.
    // Assumes that state.timeouts is not empty.
    pure def pickTimeout(state: NodeState): (NodeState, DriverInput) =
        val timeouts = state.timeouts.filter(x => x._2 == state.es.cs.height and x._3 == state.es.cs.round)
        // TODO: check that timeouts is not empty
        // val someTimeout = timeouts.chooseSome()
        val someTimeout: (Timeout, Height, Round) = timeouts.fold((ProposeTimeout, 0, 0), (sum, y) => y)
        val newstate = { ...state, timeouts: state.timeouts.exclude(Set(someTimeout))}
        (newstate, TimeoutDInput(someTimeout._1))

    // This is a simple function that figures out in what external events (messages,
    // timeouts, etc.) the node should act.
    // currently this is linked in via the state machine. But we can move it into
    // the functional layer/
    pure def nextAction(state: NodeState): (NodeState, DriverInput) =
        if (not(state.es.started))
            (state, StartDInput)

        else if (state.es.pendingStepChange != NoStep)
            (state, StepChangeDInput)

        else if (state.es.pendingInputs != Set())
            val input_height_round = state.es.pendingInputs.fold((NoConsensusInput, -1, -1), (sum, y) => y)
            // this might be cheating as we look into the "es"
            (state, PendingDInput(input_height_round._1))
            // I DID IT. TODO: In the "starkBFT Spec" Google doc, it is written that pending events
            // should be executed before new messages, which would requir to push this
            // branch up.

        else if (state.incomingProposals != Set())
            // pick proposal, remove it from incoming
            // val prop = state.incomingProposals.chooseSome()
            val prop = state.incomingProposals.fold (emptyProposal, (sum, y) => y)
            val newstate = { ...state, incomingProposals: state.incomingProposals.exclude(Set(prop))}
            (newstate, ProposalDInput(prop))

        else if (state.incomingVotes != Set())
            // pick vote, remove it from incoming
            // val vote = state.incomingVotes.chooseSome()
            val vote = state.incomingVotes.fold(emptyVote, (sum, y) => y)
            val newstate = { ...state, incomingVotes: state.incomingVotes.exclude(Set(vote))}
            (newstate, VoteDInput(vote))

        else if (state.existsTimeout())
            state.pickTimeout()

        else
            (state, NoDInput)

    type Command =
        | StartCmd
        | PendingCmd
        | ProposalCmd
        | VoteCmd
        | TimeoutCmd

    // This function can be used to control test runs better.
    pure def nextActionCommand(state: NodeState, command: Command): (NodeState, DriverInput) =
        if (command == StartCmd and not(state.es.started))
            (state, StartDInput)

        else if (command == PendingCmd and state.es.pendingInputs != Set())
            val input_height_round = state.es.pendingInputs.fold((NoConsensusInput, -1, -1), (sum, y) => y)
            // this might be cheating as we look into the "es"
            (state, PendingDInput(input_height_round._1))

        else if (command == ProposalCmd and state.incomingProposals != Set())
>>>>>>> 32498ca0
            // pick proposal, remove it from incoming
            // val prop = state.incomingProposals.chooseSome()
            val prop = state.incomingProposals.fold (emptyProposal, (sum, y) => y)
            val newstate = { ...state, incomingProposals: state.incomingProposals.exclude(Set(prop))}
            (newstate, ProposalDInput(prop))

<<<<<<< HEAD
        else if (state.incomingVotes != Set())
=======
        else if (command == VoteCmd and state.incomingVotes != Set())
>>>>>>> 32498ca0
            // pick vote, remove it from incoming
            // val vote = state.incomingVotes.chooseSome()
            val vote = state.incomingVotes.fold(emptyVote, (sum, y) => y)
            val newstate = { ...state, incomingVotes: state.incomingVotes.exclude(Set(vote))}
            (newstate, VoteDInput(vote))

<<<<<<< HEAD
        else if (state.existsTimeout())
=======
        else if (command == TimeoutCmd and state.existsTimeout())
>>>>>>> 32498ca0
            state.pickTimeout()

        else
            (state, NoDInput)
<<<<<<< HEAD

    type Command =
        | StartCmd
        | PendingCmd
        | ProposalCmd
        | VoteCmd
        | TimeoutCmd

    // This function can be used to control test runs better.
    pure def nextActionCommand(state: NodeState, command: Command): (NodeState, DriverInput) =
        if (command == StartCmd and not(state.es.started))
            (state, StartDInput)

        else if (command == PendingCmd and state.es.pendingInputs != Set())
            val input_height_round = state.es.pendingInputs.fold((NoConsensusInput, -1, -1), (sum, y) => y)
            // this might be cheating as we look into the "es"
            (state, PendingDInput(input_height_round._1))

        else if (command == ProposalCmd and state.incomingProposals != Set())
            // pick proposal, remove it from incoming
            // val prop = state.incomingProposals.chooseSome()
            val prop = state.incomingProposals.fold (emptyProposal, (sum, y) => y)
            val newstate = { ...state, incomingProposals: state.incomingProposals.exclude(Set(prop))}
            (newstate, ProposalDInput(prop))

        else if (command == VoteCmd and state.incomingVotes != Set())
            // pick vote, remove it from incoming
            // val vote = state.incomingVotes.chooseSome()
            val vote = state.incomingVotes.fold(emptyVote, (sum, y) => y)
            val newstate = { ...state, incomingVotes: state.incomingVotes.exclude(Set(vote))}
            (newstate, VoteDInput(vote))

        else if (command == TimeoutCmd and state.existsTimeout())
            state.pickTimeout()

        else
            (state, NoDInput)
=======
>>>>>>> 32498ca0

}<|MERGE_RESOLUTION|>--- conflicted
+++ resolved
@@ -11,13 +11,10 @@
     import consensus.* from "./consensus"
     import voteBookkeeper.* from "./voteBookkeeper"
 
-<<<<<<< HEAD
-=======
     // *************************************************************************
     // State
     // *************************************************************************
 
->>>>>>> 32498ca0
     type DriverState = {
         bk: Bookkeeper,
         cs: ConsensusState,
@@ -27,11 +24,7 @@
         pendingInputs: Set[(ConsensusInput, Height, Round)],
         pendingStepChange: Step, // NoStep if last consensus call did not change the step
         started: bool,
-<<<<<<< HEAD
-        voteKeeperOutput: VoteKeeperOutput, //debug TODO
-=======
         voteKeeperOutput: VoteKeeperOutput,
->>>>>>> 32498ca0
         chain : List[Value],
         nextValueToPropose: Value,
     }
@@ -59,32 +52,9 @@
     pure def setValue(es: DriverState, value: Value): DriverState =
         { ...es, nextValueToPropose: value }
 
-<<<<<<< HEAD
-    type NodeState = {
-        es: DriverState,
-        timeout: Set[(Timeout, Height, Round)], // TODO: rename to `timeouts`
-        incomingVotes: Set[Vote],
-        incomingProposals: Set[Proposal],
-    }
-
-    pure def initNode(v: Address, vs: Address -> Weight): NodeState = {
-        es: initDriver(v,vs),
-        timeout: Set(),
-        incomingVotes: Set(),
-        incomingProposals: Set(),
-    }
-
-    pure def existsTimeout(state: NodeState): bool =
-        state.timeout.exists(x => x._2 == state.es.cs.height and x._3 == state.es.cs.round)
-
-    // Pick an outstanding timeout and remove it from the incoming list.
-    // Assumes that state.timeout is not empty.
-    pure def pickTimeout(state: NodeState): (NodeState, DriverInput) =
-        val timeouts = state.timeout.filter(x => x._2 == state.es.cs.height and x._3 == state.es.cs.round)
-        // val someTimeout = timeouts.chooseSome()
-        val someTimeout: (Timeout, Height, Round) = timeouts.fold((ProposeTimeout, 0, 0), (sum, y) => y)
-        val newstate = { ...state, timeout: state.timeout.exclude(Set(someTimeout))}
-        (newstate, TimeoutDInput(someTimeout._1))
+    // *************************************************************************
+    // Input
+    // *************************************************************************
 
     type DriverInput = 
         | NoDInput
@@ -99,9 +69,9 @@
     val emptyProposal = mkProposal(noAddress, 0, 0, "", 0)
     val emptyVote = mkVote(Prevote, noAddress, 0, 0, Nil)
 
-    //
+    // *************************************************************************
     // Interface to app and/or mempool (Proposer, getValue, valid)
-    // 
+    // *************************************************************************
 
     // In the implementation this could be a callback to the application. But it needs to be
     // a function, that is, any two validators need to agree on this
@@ -114,7 +84,7 @@
         else "v4"
     }
 
-    pure def getValue(es: DriverState) : Value =  es.nextValueToPropose
+    pure def getValue(state: DriverState): Value = state.nextValueToPropose
 
     type ConsensusCall = {
         es: DriverState,
@@ -122,48 +92,6 @@
         out: ConsensusOutput
     }
 
-=======
-    // *************************************************************************
-    // Input
-    // *************************************************************************
-
-    type DriverInput = 
-        | NoDInput
-        | ProposalDInput(Proposal)
-        | VoteDInput(Vote)
-        | TimeoutDInput(Timeout)
-        | StartDInput
-        | PendingDInput(ConsensusInput)
-        | SetNextProposedValueDInput(NonNilValue)
-        | StepChangeDInput
-
-    val emptyProposal = mkProposal(noAddress, 0, 0, "", 0)
-    val emptyVote = mkVote(Prevote, noAddress, 0, 0, Nil)
-
-    // *************************************************************************
-    // Interface to app and/or mempool (Proposer, getValue, valid)
-    // *************************************************************************
-
-    // In the implementation this could be a callback to the application. But it needs to be
-    // a function, that is, any two validators need to agree on this
-    pure def proposer(valset: Address -> Weight, height: Height, round: Round): Address = {
-        // Here: rotating coordinator. We can do something more clever actually using the valset
-        val prop = (round + 1) % 4
-        if (prop == 0) "v1"
-        else if  (prop == 1) "v2"
-        else if  (prop == 2) "v3"
-        else "v4"
-    }
-
-    pure def getValue(state: DriverState): Value = state.nextValueToPropose
-
-    type ConsensusCall = {
-        es: DriverState,
-        csInput: ConsensusInput,
-        out: ConsensusOutput
-    }
-
->>>>>>> 32498ca0
     pure def ListContains(list, value) = 
         list.foldl(false, (s,x) => s or x == value)
 
@@ -363,24 +291,14 @@
 
     // We do this when we need to jump to a new round
     pure def handleSkip(es: DriverState, r: Round): (DriverState, ConsensusOutput) =
-<<<<<<< HEAD
-        // line 15
-        val prop = if (es.cs.validValue != Nil) es.cs.validValue else es.getValue()
-        if (proposer(es.valset, es.cs.height, es.cs.round + 1) == es.cs.p)
-=======
         if (proposer(es.valset, es.cs.height, es.cs.round + 1) == es.cs.p) // line 14
             val prop = if (es.cs.validValue != Nil) es.cs.validValue else es.getValue() // line 15
->>>>>>> 32498ca0
             callConsensus(es, es.bk, NewRoundProposerCInput((r, prop.getVal())))
         else 
             callConsensus(es, es.bk, NewRoundCInput(r)) 
         // what do we do now in the new round? Shouldn't we look whether we can build an event.
         // TODO: compute pending events.
 
-<<<<<<< HEAD
-
-=======
->>>>>>> 32498ca0
     // We do this when we have decided
     pure def handleDecided(es: DriverState, res: ConsensusOutput, value: Value): (DriverState, ConsensusOutput) =
         // here we call consensus to set a new height, that is, to initialize the state machine
@@ -403,109 +321,6 @@
         val newState = { ...es, pendingInputs: es.pendingInputs.exclude(Set(input_height_round))}
         if (input_height_round._2 == es.cs.height and input_height_round._3 == es.cs.round)
             callConsensus(newState, es.bk, input_height_round._1)
-<<<<<<< HEAD
-        else
-            (newState, NoConsensusOutput)
-
-
-    /* *********************************************************
-    * Main entry point
-    * ********************************************************/
-
-
-    // TODO: return ConsensusInput so that we know from outside what event was fired.
-    pure def driverLogic(state: DriverState, input: DriverInput): (DriverState, ConsensusOutput) =
-        // TODO: shall we check whether the sender actually is in the validator set
-        match input {
-            | ProposalDInput(proposal) =>
-                val res = handleProposal(state, proposal)
-                val newState = res._1
-                val conOut = res._2
-                match res._2 {
-                    | DecidedOutput(v) => handleDecided(newState, conOut, v)
-                    | SkipRoundOutput(r) => handleSkip(newState, r)
-                    | _ => (newState, conOut)
-                }
-            | VoteDInput(vote) => 
-                match vote.voteType {
-                    | Precommit =>
-                        val res = applyVote(state.bk, vote, state.valset.get(vote.srcAddress), state.cs.round)
-                        val newState = { ...state, bk: res.bookkeeper, voteKeeperOutput: res.output}
-                        // only a commit event can come here. 
-                        val cons_res = handlePrecommit(newState, vote, res.output) 
-                        val newState2 = cons_res._1
-                        val conOut = cons_res._2
-                        match conOut {
-                            | DecidedOutput(v) => handleDecided(newState2, conOut, v) // CHECK: second argument to `decided` was `res._2` of type VoteKeeperOutput
-                            | SkipRoundOutput(r) => handleSkip(newState2, r)
-                            | _ => (newState2, conOut) // CHECK: originally this was `res` of type VoteKeeperOutput
-                        }
-                    | Prevote =>
-                        val res = applyVote(state.bk, vote, state.valset.get(vote.srcAddress), state.cs.round)
-                        val newState = { ...state, bk: res.bookkeeper, voteKeeperOutput: res.output}
-                        // only a commit event can come here. 
-                        val cons_res = handlePrevote(newState, res.output) 
-                        val newState2 = cons_res._1
-                        val conOut = cons_res._2
-                        match cons_res._2 {
-                            // TODO: dead branch. But we should put this after consensus call logic into a function
-                            | DecidedOutput(v) => handleDecided(newState2, conOut, v) // CHECK: second argument to `decided` was `res._2` of type VoteKeeperOutput
-                            | SkipRoundOutput(r) => handleSkip(newState2, r)
-                            | _ => (newState2, conOut) // CHECK: originally this was `res` of type VoteKeeperOutput
-                        }
-                }
-            | TimeoutDInput(timeout) =>
-                val res = state.handleTimeout(timeout)
-                val newState = res._1
-                val conOut = res._2
-                // result should be vote or skip
-                match conOut {
-                    | SkipRoundOutput(round) =>
-                        handleSkip(newState, round)
-                        // skip starts a new round. This may involve getValue. If we choose to move the getValue
-                        // logic out of the driver, we wouldn't call skip here but add a (to be defined)
-                        // DriverInput
-                    | _ => (newState, conOut)
-                }
-            | StartDInput =>
-                handleSkip({ ...state, started: true }, 0)
-            | PendingDInput(_) => // CHECK: why input is not used?
-                handlePendingInput(state)
-            | StepChangeDInput =>
-                handleStepChange(state)
-            | SetNextProposedValueDInput(v) =>
-                (state.setValue(Val(v)), NoConsensusOutput)
-            | _ =>
-                (state, NoConsensusOutput)
-        }
-
-    // To address step change
-    pure def driver (es: DriverState, input: DriverInput) : (DriverState, ConsensusOutput) = {
-        val res = driverLogic(es, input)
-        (recordStepChange(es, res._1), res._2)
-    }
-
-    // This is a simple function that figures out in what external events (messages,
-    // timeouts, etc.) the node should act.
-    // currently this is linked in via the state machine. But we can move it into
-    // the functional layer/
-    pure def nextAction(state: NodeState): (NodeState, DriverInput) =
-        if (not(state.es.started))
-            (state, StartDInput)
-
-        else if (state.es.pendingStepChange != NoStep)
-            (state, StepChangeDInput)
-
-        else if (state.es.pendingInputs != Set())
-            val input_height_round = state.es.pendingInputs.fold((NoConsensusInput, -1, -1), (sum, y) => y)
-            // this might be cheating as we look into the "es"
-            (state, PendingDInput(input_height_round._1))
-            // I DID IT. TODO: In the "starkBFT Spec" Google doc, it is written that pending events
-            // should be executed before new messages, which would requir to push this
-            // branch up.
-
-        else if (state.incomingProposals != Set())
-=======
         else
             (newState, NoConsensusOutput)
 
@@ -672,53 +487,6 @@
             (state, PendingDInput(input_height_round._1))
 
         else if (command == ProposalCmd and state.incomingProposals != Set())
->>>>>>> 32498ca0
-            // pick proposal, remove it from incoming
-            // val prop = state.incomingProposals.chooseSome()
-            val prop = state.incomingProposals.fold (emptyProposal, (sum, y) => y)
-            val newstate = { ...state, incomingProposals: state.incomingProposals.exclude(Set(prop))}
-            (newstate, ProposalDInput(prop))
-
-<<<<<<< HEAD
-        else if (state.incomingVotes != Set())
-=======
-        else if (command == VoteCmd and state.incomingVotes != Set())
->>>>>>> 32498ca0
-            // pick vote, remove it from incoming
-            // val vote = state.incomingVotes.chooseSome()
-            val vote = state.incomingVotes.fold(emptyVote, (sum, y) => y)
-            val newstate = { ...state, incomingVotes: state.incomingVotes.exclude(Set(vote))}
-            (newstate, VoteDInput(vote))
-
-<<<<<<< HEAD
-        else if (state.existsTimeout())
-=======
-        else if (command == TimeoutCmd and state.existsTimeout())
->>>>>>> 32498ca0
-            state.pickTimeout()
-
-        else
-            (state, NoDInput)
-<<<<<<< HEAD
-
-    type Command =
-        | StartCmd
-        | PendingCmd
-        | ProposalCmd
-        | VoteCmd
-        | TimeoutCmd
-
-    // This function can be used to control test runs better.
-    pure def nextActionCommand(state: NodeState, command: Command): (NodeState, DriverInput) =
-        if (command == StartCmd and not(state.es.started))
-            (state, StartDInput)
-
-        else if (command == PendingCmd and state.es.pendingInputs != Set())
-            val input_height_round = state.es.pendingInputs.fold((NoConsensusInput, -1, -1), (sum, y) => y)
-            // this might be cheating as we look into the "es"
-            (state, PendingDInput(input_height_round._1))
-
-        else if (command == ProposalCmd and state.incomingProposals != Set())
             // pick proposal, remove it from incoming
             // val prop = state.incomingProposals.chooseSome()
             val prop = state.incomingProposals.fold (emptyProposal, (sum, y) => y)
@@ -737,7 +505,5 @@
 
         else
             (state, NoDInput)
-=======
->>>>>>> 32498ca0
 
 }