--- conflicted
+++ resolved
@@ -13,22 +13,13 @@
 import voteBookkeeper.* from "./voteBookkeeper"
 
 type DriverState = {
-<<<<<<< HEAD
     bk: Bookkeeper,
     cs: ConsensusState,
     proposals: Set[Proposal],
     valset: Address -> Weight,
-    executedInputs: List[(ConsensusInput, Height, Round)], // We record that to have the information in the trace
+    executedInputs: List[(ConsensusInput, Height, Round, Step)], // We record that to have the information in the trace
     pendingInputs: Set[(ConsensusInput, Height, Round)],
-=======
-    bk : Bookkeeper,
-    cs : ConsensusState,
-    proposals: Set[Proposal_t],
-    valset: Address_t -> int,
-    executedInputs: List[(ConsensusInput, Height_t, Round_t, Step_t)], // We record that to have the information in the trace
-    pendingInputs: Set[(ConsensusInput, Height_t, Round_t)],
-    pendingStepChange: Step_t, // "" if last consensus call did not change the step
->>>>>>> 3005a284
+    pendingStepChange: Step, // NoStep if last consensus call did not change the step
     started: bool,
     voteKeeperOutput: VoteKeeperOutput, //debug TODO
     chain : List[Value],
@@ -42,7 +33,7 @@
     valset: vs,
     executedInputs: List(),
     pendingInputs: Set(),
-    pendingStepChange: "",
+    pendingStepChange: NoStep,
     started: false,
     voteKeeperOutput: NoVKOutput, // debug
     chain : List(),
@@ -72,7 +63,6 @@
     incomingProposals: Set(),
 }
 
-<<<<<<< HEAD
 pure def existsTimeout(state: NodeState): bool =
     state.timeout.exists(x => x._2 == state.es.cs.height and x._3 == state.es.cs.round)
 
@@ -93,38 +83,8 @@
     | StartDInput
     | PendingDInput(ConsensusInput)
     | SetNextProposedValueDInput(NonNilValue)
-=======
-type DriverInput = {
-    name: str, // TODO: make a set of values. 
-    proposal: Proposal_t,
-    vote: Vote_t,
-    timeout: str,
-    csInput: ConsensusInput,
-    nextValueToPropose: Value_t,
-    step: Step_t
-}
-
-val defaultInput: DriverInput = {
-    name: "",
-    proposal: { src: "", height: 0, round: 0, proposal: "", validRound: 0 },
-    vote: { src: "", height: 0, round: 0, step: "", id: "", },
-    timeout: "",
-    csInput: defaultConsensusInput,
-    nextValueToPropose: "",
-    step: ""
-}
-
-// this is to match the type from the bookkeeper. When we add heights there we should
-// unify
-pure def toVote(v: Vote_t): Vote = 
-    val voteType = if (v.step == "Precommit") Precommit else Prevote
-    val value = if (v.id == "nil") Nil else Val(v.id)
-    { voteType: voteType, height: v.height, round: v.round, valueId: value, srcAddress: v.src }
-
-val defaultConsensusInput : ConsensusInput = { name : "", height : 0, round: 0, value: "", vr: 0 }    
->>>>>>> 3005a284
-
-
+    | StepChangeDInput
+    // TODO: add step: Step_t
 
 val emptyProposal = mkProposal(noAddress, 0, 0, "", 0)
 val emptyVote = mkVote(Prevote, noAddress, 0, 0, Nil)
@@ -158,26 +118,16 @@
 // check whether the event has been already sent to consensus. If not, do so.
 pure def callConsensus(es: DriverState, bk: Bookkeeper, csInput: ConsensusInput): (DriverState, ConsensusOutput) =
     // Check whether we already executed the event already
-<<<<<<< HEAD
-    if (es.executedInputs.ListContains((csInput, es.cs.height, es.cs.round)))
-        ({ ...es, bk: bk, cs: es.cs }, NoConsensusOutput)
-=======
     // TODO: Perhaps this check should be more fine-grained. Perhaps some inputs should only be acted on once per
     //          round, independent of the step.
     // TODO: get rid of bk parameter
     if (es.executedInputs.ListContains((csInput, es.cs.height, es.cs.round, es.cs.step)))
-        ({ ...es, bk: bk, cs: es.cs }, defaultOutput)
->>>>>>> 3005a284
+        ({ ...es, bk: bk, cs: es.cs }, NoConsensusOutput)
     else
         // Go to consensus
         val res = consensus(es.cs, csInput)
         // Record that we executed the event
-<<<<<<< HEAD
-        val csInputs = es.executedInputs.append((csInput, res.cs.height, res.cs.round))
-=======
-        val csInputs = es.executedInputs.append((csInput, es.cs.height, es.cs.round, es.cs.step))
-
->>>>>>> 3005a284
+        val csInputs = es.executedInputs.append((csInput, res.cs.height, res.cs.round, es.cs.step))
         ({ ...es, bk: bk, cs: res.cs, executedInputs: csInputs }, res.out)
 
 // We do this if the driver receives a Precommit
@@ -254,7 +204,6 @@
     }
 
 // We do this if a timeout expires at the driver
-<<<<<<< HEAD
 pure def handleTimeout(es: DriverState, t: Timeout): (DriverState, ConsensusOutput) =
     // TODO: We assume that the timeout event is always for the current round. If this is not
     // the case, we need to encode it in the input to which round the timeout belongs
@@ -264,33 +213,13 @@
         | PrecommitTimeout => callConsensus(es, es.bk, TimeoutPrecommitCInput((es.cs.height, es.cs.round)))
     }
 
+// TODO: change result type of proposal (an other similar functions to this so that consensus can be called at one point in the driver
+// type MuxResult = {es: DriverState, ci: ConsensusInput}
+
 // We do this if the driver receives a proposal
 pure def handleProposal(es: DriverState, prop: Proposal): (DriverState, ConsensusOutput) =
     val th = ValueThreshold(prop.proposal)
     if (prop.srcAddress != proposer(es.valset, prop.height, prop.round))
-=======
-pure def timeout(es: DriverState, input: DriverInput): (DriverState, ConsensusOutput) = {
-    // TODO: We assume that the timeout event is always for the current round. If this is not
-    // the case, we need to encode it in the input to which round the timeout belongs
-    val csInput: ConsensusInput = {name: input.timeout, 
-                        height: es.cs.height,
-                        round: es.cs.round, 
-                        value: "", 
-                        vr: 0}
-    callConsensus(es, es.bk, csInput)
-}
-
-// TODO: change result type of proposal (an other similar functions to this so that consensus can be called at one point in the driver
-// type MuxResult = {es: DriverState, ci: ConsensusInput}
-
-
-// We do this if the driver receives a proposal
-pure def proposalMsg(es: DriverState, input: DriverInput) : (DriverState, ConsensusOutput) = {
-// TODO: result should be 
-
-    val newES = { ...es, proposals: es.proposals.union(Set(input.proposal))}
-    if (input.proposal.src != Proposer(es.valset, input.proposal.height, input.proposal.round))
->>>>>>> 3005a284
         // proposer does not match the height/round of the proposal
         // keep ES (don't use newES here), that is, drop proposal
         (es, NoConsensusOutput)
@@ -339,77 +268,46 @@
             if (checkThreshold(es.bk, es.cs.round, Prevote, th))
                 callConsensus(es, es.bk, ProposalAndPolkaAndInvalidCInput((es.cs.height, es.cs.round, id(Val(prop.proposal)))))
             else 
-<<<<<<< HEAD
                 callConsensus(es, es.bk, ProposalInvalidCInput)
         else (es, NoConsensusOutput)
-=======
-                val csInput: ConsensusInput = {name: "ProposalInvalid", 
-                                    height: es.cs.height,
-                                    round: es.cs.round, 
-                                    value: id(input.proposal.proposal), 
-                                    vr: input.proposal.validRound}
-                callConsensus(es, es.bk, csInput)
-        else 
-            (es, defaultOutput)
-}
 
 // We do this after calling consensus to remember whether the step has changed
-pure def recordStepChange (old: DriverState, new: DriverState) : DriverState = {
+pure def recordStepChange(old: DriverState, new: DriverState) : DriverState =
     if (old.cs.step == new.cs.step)
-        { ...new, pendingStepChange: "" }
+        { ...new, pendingStepChange: NoStep }
     else
         { ...new, pendingStepChange: new.cs.step}
-}
 
 // We do this if a step change of the consensus state machine was recorded
-pure def StepChange (es: DriverState) : (DriverState, ConsensusOutput) = {
+pure def handleStepChange(es: DriverState) : (DriverState, ConsensusOutput) =
     // TODO: First add to pending precommitany if it exists
     val newES = 
         if (checkThreshold(es.bk, es.cs.round, Precommit, AnyThreshold)) 
-            val pend = (    {   name: "PrecommitAny",
-                                height: es.cs.height,
-                                round: es.cs.round,
-                                value: "",
-                                vr: -1},
-                            es.cs.height,
-                            es.cs.round) 
+            val pend = (PrecommitAnyCInput, es.cs.height, es.cs.round) 
             { ...es, pendingInputs: es.pendingInputs.union(Set(pend))}
         else es
 
     // Then check proposal
-    val proposer = Proposer(newES.valset, newES.cs.height, newES.cs.round)
-    val propSet = newES.proposals.filter(x => x.src == proposer and x.height == newES.cs.height and x.round == newES.cs.round)
+    val proposer_ = proposer(newES.valset, newES.cs.height, newES.cs.round)
+    val propSet = newES.proposals.filter(x => x.srcAddress == proposer_ and x.height == newES.cs.height and x.round == newES.cs.round)
     if (propSet != Set())
-        val proposal = propSet.fold(emptyProposal, (sum, y) => y) 
+        val proposal: Proposal = propSet.fold(emptyProposal, (sum, y) => y) 
                     // TODO:    If the proposer is faulty there might be multiple
                     //          figure out what to do
-        val input = { ...defaultInput, name: "proposal", proposal: proposal}
-        proposalMsg(newES, input) 
+        handleProposal(newES, proposal)
 
     // then go into step distinction but only consider rules without proposals
-    else if (es.pendingStepChange == "Prevote")
+    else if (es.pendingStepChange == PrevoteStep)
         // If we have PolkaNil we don't start the timeout
         if (checkThreshold(newES.bk, newES.cs.round, Prevote, NilThreshold)) 
-            callConsensus(es, es.bk, {  name: "PolkaNil",
-                                        height: newES.cs.height,
-                                        round: newES.cs.round,
-                                        value: "nil",
-                                        vr: -1})  
+            callConsensus(es, es.bk, PolkaNilCInput)
         else if (checkThreshold(newES.bk, newES.cs.round, Prevote, AnyThreshold)) 
-            callConsensus(es, es.bk, {  name: "PolkaAny",
-                                        height: newES.cs.height,
-                                        round: newES.cs.round,
-                                        value: "",
-                                        vr: -1})  
+            callConsensus(es, es.bk, PolkaAnyCInput)
         else
-            (es, defaultOutput)
-    else
-        // For steps "newRound", "propose", "Precommit", there are no specific rules to check
-        (es, defaultOutput)
-}
-
-
->>>>>>> 3005a284
+            (es, NoConsensusOutput)
+    
+    // For steps "newRound", "propose", "Precommit", there are no specific rules to check
+    else (es, NoConsensusOutput)
 
 // We do this when we need to jump to a new round
 pure def handleSkip(es: DriverState, r: Round): (DriverState, ConsensusOutput) =
@@ -455,8 +353,7 @@
 
 
 // TODO: return ConsensusInput so that we know from outside what event was fired.
-<<<<<<< HEAD
-pure def driver(state: DriverState, input: DriverInput): (DriverState, ConsensusOutput) =
+pure def driverLogic(state: DriverState, input: DriverInput): (DriverState, ConsensusOutput) =
     // TODO: shall we check whether the sender actually is in the validator set
     match input {
         | ProposalDInput(proposal) =>
@@ -513,83 +410,19 @@
             handleSkip({ ...state, started: true }, 0)
         | PendingDInput(_) => // CHECK: why input is not used?
             handlePendingInput(state)
+        | StepChangeDInput =>
+            handleStepChange(state)
         | SetNextProposedValueDInput(v) =>
             (state.setValue(Val(v)), NoConsensusOutput)
         | _ =>
             (state, NoConsensusOutput)
     }
-=======
-pure def driverLogic (es: DriverState, input: DriverInput) : (DriverState, ConsensusOutput) = {
-    // TODO: shall we check whether the sender actually is in the validator set
-    if (input.name == "proposal") {
-        val res = proposalMsg(es, input)
-        if (res._2.name == "decided")
-            decided (res._1, res._2)
-        else if (res._2.name == "skipRound")
-            skip (res._1, res._2.skipRound)
-        else
-            res
-    }
-    else if (input.name == "votemessage" and input.vote.step == "Precommit") {
-        val res = applyVote(es.bk, toVote(input.vote), es.valset.get(input.vote.src), es.cs.round)
-        val newES = { ...es, bk: res.bookkeeper, voteKeeperOutput: res.output }
-        // only a commit event can come here. 
-        val cons_res = precommit(newES, input, res.output) 
-        if (cons_res._2.name == "decided")
-            decided (cons_res._1, cons_res._2)
-        else if (cons_res._2.name == "skipRound")
-            skip (cons_res._1, cons_res._2.skipRound)
-        else
-            cons_res
-    }
-    else if (input.name == "votemessage" and input.vote.step == "Prevote") {
-        val res = applyVote(es.bk, toVote(input.vote), es.valset.get(input.vote.src), es.cs.round)
-        val newES = { ...es, bk: res.bookkeeper, voteKeeperOutput: res.output}
-        // only a commit event can come here. 
-        val cons_res = prevote(newES, input, res.output) 
-        if (cons_res._2.name == "decided")
-            // TODO: dead branch. But we should put this after consensus call logic into a function
-            decided (cons_res._1, cons_res._2)
-        else if (cons_res._2.name == "skipRound")
-            skip (cons_res._1, cons_res._2.skipRound)
-        else
-            cons_res
-    }
-    else if (input.name == "timeout") {
-        val res = timeout(es, input)
-        // result should be vote or skip
-        if (res._2.name == "skipRound")
-            skip (res._1, res._2.skipRound)
-            // skip starts a new round. This may involve getValue. If we choose to move the getValue
-            // logic out of the driver, we wouldn't call skip here but add a (to be defined)
-            // DriverInput
-        else
-            res
-    }
-    else if (input.name == "start") {
-        //
-        val new = { ...es, started: true}
-        skip (new, 0)
-    }
-    else if (input.name == "pending") {
-        PendingInput(es)
-    }
-    else if (input.name == "StepChange") {
-        StepChange(es)
-    }
-    else if (input.name == "SetNextProposedValue")
-        setValue(es, input.nextValueToPropose)
-    else
-        (es, defaultOutput)
-}
 
 // To address step change
 pure def driver (es: DriverState, input: DriverInput) : (DriverState, ConsensusOutput) = {
     val res = driverLogic(es, input)
     (recordStepChange(es, res._1), res._2)
 }
-
->>>>>>> 3005a284
 
 // This is a simple function that figures out in what external events (messages,
 // timeouts, etc.) the node should act.
@@ -599,8 +432,8 @@
     if (not(state.es.started))
         (state, StartDInput)
 
-    else if (state.es.pendingStepChange != "")
-        (state, { ...defaultInput, name: "StepChange" })
+    else if (state.es.pendingStepChange != NoStep)
+        (state, StepChangeDInput)
 
     else if (state.es.pendingInputs != Set())
         val input_height_round = state.es.pendingInputs.fold((NoConsensusInput, -1, -1), (sum, y) => y)
