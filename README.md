<h1 align="center">
<img src="./assets/banner.png" alt="Malachite" width="2400" align="center">
</h1>

<h4 align="center">
    Flexible BFT Consensus Engine in Rust<br/>
    State-of-the-art implementation of Tendermint
</h4>

---

[![Build Status][build-image]][build-link]
[![Quint tests][quint-image]][quint-link]
[![MBT tests][mbt-test-image]][mbt-test-link]
[![Code coverage][coverage-image]][coverage-link]

[![Apache 2.0 Licensed][license-image]][license-link]
![Rust Stable][rustc-image]
![Rust 1.82+][rustc-version]
[![Quint 0.22][quint-version]][quint-repo]

[![Telegram Chat][tg-badge]][tg-url]

## About

Malachite is a Byzantine-fault tolerant (BFT) consensus library implemented in Rust.
The goal is to enable developers to decentralize whatever the future may bring—sequencers, social networks, Layer 1s, etc.

Bundled with Malachite comes a state-of-the-art implementation of the Tendermint consensus algorithm.
Tendermint is a BFT consensus algorithm that is [optimistically responsive][responsive] and therefore exhibits high-performance.
Additionally, this algorithm found adoption in many decentralized systems through its implementation in Go as part of [CometBFT](https://github.com/cometbft/cometbft/).
CometBFT has been battle-tested for years, and many of the lessons and experiences of maintaining CometBFT inspired key [design decisions][announcement] that we took in Malachite.

> [!IMPORTANT]
> Malachite is pre-alpha software and still under heavy development.
> At this stage, it is not meant for use in production.
> The software is provided "as is" and has not been externally audited, use at your own risk.

## Overview

### Repository

The repository is split in three areas, each covering one of the important areas of this project:

1. [code](./code): Comprises the Rust implementation of the Tendermint consensus algorithm, split across multiple Rust crates.
2. [docs](./docs): Comprises Architectural Decision Records (ADRs) and other documentation, such as the 2018 paper describing the core consensus algorithm.
3. [specs](./specs): English and [Quint][quint-repo] specifications.

<<<<<<< HEAD
### Crates and Status

> [!NOTE]
> The actual name of each crate is prefixed with `informalsystems-malachitebft-`.
> For instance, the crate denoted by `core-consensus` below can be found on crates.io as `informalsystems-malachite-core-consensus`.

#### Core consensus algorithm

|                       Crate name                      |                                         Crate                                          |                                           Docs                                            |
|:------------------------------------------------------|:--------------------------------------------------------------------------------------:|:-----------------------------------------------------------------------------------------:|
|      [core-consensus](code/crates/core-consensus)     | [![core-consensus][core-consensus-crate-image]][core-consensus-crate-link]             | [![core-consensus Docs][core-consensus-docs-image]][core-consensus-docs-link]             |
|         [core-driver](code/crates/core-driver)        | [![core-driver][core-driver-crate-image]][core-driver-crate-link]                      | [![core-driver Docs][core-driver-docs-image]][core-driver-docs-link]                      |
|  [core-state-machine](code/crates/core-state-machine) | [![core-state-machine][core-state-machine-crate-image]][core-state-machine-crate-link] | [![core-state-machine Docs][core-state-machine-docs-image]][core-state-machine-docs-link] |
|          [core-types](code/crates/core-types)         | [![core-types][core-types-crate-image]][core-types-crate-link]                         | [![core-types Docs][core-types-docs-image]][core-types-docs-link]                         |
|     [core-votekeeper](code/crates/core-votekeeper)    | [![core-votekeeper][core-votekeeper-crate-image]][core-votekeeper-crate-link]          | [![core-votekeeper Docs][core-votekeeper-docs-image]][core-votekeeper-docs-link]          |

#### Consensus engine

|                 Crate name                 |                               Crate                               |                                 Docs                                 |
|-------------------------------------------:|:-----------------------------------------------------------------:|:--------------------------------------------------------------------:|
| [app-channel](./code/crates/app-channel)   | [![app-channel][app-channel-crate-image]][app-channel-crate-link] | [![app-channel Docs][app-channel-docs-image]][app-channel-docs-link] |
|         [app](./code/crates/app)           |             [![app][app-crate-image]][app-crate-link]             |             [![app Docs][app-docs-image]][app-docs-link]             |
|       [codec](./code/crates/codec)         |          [![codec][codec-crate-image]][codec-crate-link]          |          [![codec Docs][codec-docs-image]][codec-docs-link]          |
|      [config](./code/crates/config)        |        [![config][config-crate-image]][config-crate-link]         |        [![config Docs][config-docs-image]][config-docs-link]         |
|   [discovery](./code/crates/discovery)     |    [![discovery][discovery-crate-image]][discovery-crate-link]    |    [![discovery Docs][discovery-docs-image]][discovery-docs-link]    |
|      [engine](./code/crates/engine)        |        [![engine][engine-crate-image]][engine-crate-link]         |        [![engine Docs][engine-docs-image]][engine-docs-link]         |
|     [metrics](./code/crates/metrics)       |       [![metrics][metrics-crate-image]][metrics-crate-link]       |       [![metrics Docs][metrics-docs-image]][metrics-docs-link]       |
|     [network](./code/crates/network)       |       [![network][network-crate-image]][network-crate-link]       |       [![network Docs][network-docs-image]][network-docs-link]       |
|        [peer](./code/crates/peer)          |           [![peer][peer-crate-image]][peer-crate-link]            |           [![peer Docs][peer-docs-image]][peer-docs-link]            |
|       [proto](./code/crates/proto)         |          [![proto][proto-crate-image]][proto-crate-link]          |          [![proto Docs][proto-docs-image]][proto-docs-link]          |
|        [sync](./code/crates/sync)          |           [![sync][sync-crate-image]][sync-crate-link]            |           [![sync Docs][sync-docs-image]][sync-docs-link]            |
|         [wal](./code/crates/wal)           |             [![wal][wal-crate-image]][wal-crate-link]             |             [![wal Docs][wal-docs-image]][wal-docs-link]             |

=======
### Building with Malachite

As a guiding point to understand how to use Malachite, please read [ARCHITECTURE.md](ARCHITECTURE.md).

You can also check out the [examples](./code/examples) for a more in-depth experience.

### Contributing

If you would like to contribute to the Malachite open-source codebase, please see [CONTRIBUTING.md](./CONTRIBUTING.md).
We invite all contributors.
>>>>>>> 5bc34811

## Requirements

- Rust v1.82+ ([rustup.rs](https://rustup.rs))
- Quint v0.22+ ([github.com](https://github.com/informalsystems/quint))


## Join Us

Malachite is developed by [Informal Systems](https://informal.systems).

If you'd like to work full-time on challenging problems of and distributed systems and decentralization,
[we're always looking for talented people to join](https://informal.systems/careers)!


## License

Copyright © 2024 Informal Systems Inc.

Licensed under the Apache License, Version 2.0 (the "License"); you may not use the files in this repository except in compliance with the License. You may obtain a copy of the License at

    https://www.apache.org/licenses/LICENSE-2.0

Unless required by applicable law or agreed to in writing, software distributed under the License is distributed on an "AS IS" BASIS, WITHOUT WARRANTIES OR CONDITIONS OF ANY KIND, either express or implied. See the License for the specific language governing permissions and limitations under the License.


[build-image]: https://github.com/informalsystems/malachite/actions/workflows/rust.yml/badge.svg
[build-link]: https://github.com/informalsystems/malachite/actions/workflows/rust.yml
[quint-image]: https://github.com/informalsystems/malachite/actions/workflows/quint.yml/badge.svg
[quint-link]: https://github.com/informalsystems/malachite/actions/workflows/quint.yml
[mbt-test-image]: https://github.com/informalsystems/malachite/actions/workflows/mbt.yml/badge.svg
[mbt-test-link]: https://github.com/informalsystems/malachite/actions/workflows/mbt.yml
[coverage-image]: https://codecov.io/gh/informalsystems/malachite/graph/badge.svg?token=B9KY7B6DJF
[coverage-link]: https://codecov.io/gh/informalsystems/malachite
[license-image]: https://img.shields.io/badge/license-Apache_2.0-blue.svg
[license-link]: https://github.com/informalsystems/hermes/blob/master/LICENSE
[rustc-image]: https://img.shields.io/badge/Rust-stable-orange.svg
[rustc-version]: https://img.shields.io/badge/Rust-1.82+-orange.svg
[quint-version]: https://img.shields.io/badge/Quint-0.22-purple.svg
[quint-repo]: https://github.com/informalsystems/quint
[tg-url]: https://t.me/MalachiteEngine
[tg-badge]: https://img.shields.io/badge/Malachite-Engine-blue.svg?logo=data:image/svg+xml;base64,PHN2ZyB4bWxucz0iaHR0cDovL3d3dy53My5vcmcvMjAwMC9zdmciIHZpZXdCb3g9IjAgMCAyNCAyNCI+PHBhdGggZD0iTTEyIDI0YzYuNjI3IDAgMTItNS4zNzMgMTItMTJTMTguNjI3IDAgMTIgMCAwIDUuMzczIDAgMTJzNS4zNzMgMTIgMTIgMTJaIiBmaWxsPSJ1cmwoI2EpIi8+PHBhdGggZmlsbC1ydWxlPSJldmVub2RkIiBjbGlwLXJ1bGU9ImV2ZW5vZGQiIGQ9Ik01LjQyNSAxMS44NzFhNzk2LjQxNCA3OTYuNDE0IDAgMCAxIDYuOTk0LTMuMDE4YzMuMzI4LTEuMzg4IDQuMDI3LTEuNjI4IDQuNDc3LTEuNjM4LjEgMCAuMzIuMDIuNDcuMTQuMTIuMS4xNS4yMy4xNy4zMy4wMi4xLjA0LjMxLjAyLjQ3LS4xOCAxLjg5OC0uOTYgNi41MDQtMS4zNiA4LjYyMi0uMTcuOS0uNSAxLjE5OS0uODE5IDEuMjI5LS43LjA2LTEuMjI5LS40Ni0xLjg5OC0uOS0xLjA2LS42ODktMS42NDktMS4xMTktMi42NzgtMS43OTgtMS4xOS0uNzgtLjQyLTEuMjA5LjI2LTEuOTA4LjE4LS4xOCAzLjI0Ny0yLjk3OCAzLjMwNy0zLjIyOC4wMS0uMDMuMDEtLjE1LS4wNi0uMjEtLjA3LS4wNi0uMTctLjA0LS4yNS0uMDItLjExLjAyLTEuNzg4IDEuMTQtNS4wNTYgMy4zNDgtLjQ4LjMzLS45MDkuNDktMS4yOTkuNDgtLjQzLS4wMS0xLjI0OC0uMjQtMS44NjgtLjQ0LS43NS0uMjQtMS4zNDktLjM3LTEuMjk5LS43OS4wMy0uMjIuMzMtLjQ0Ljg5LS42NjlaIiBmaWxsPSIjZmZmIi8+PGRlZnM+PGxpbmVhckdyYWRpZW50IGlkPSJhIiB4MT0iMTEuOTkiIHkxPSIwIiB4Mj0iMTEuOTkiIHkyPSIyMy44MSIgZ3JhZGllbnRVbml0cz0idXNlclNwYWNlT25Vc2UiPjxzdG9wIHN0b3AtY29sb3I9IiMyQUFCRUUiLz48c3RvcCBvZmZzZXQ9IjEiIHN0b3AtY29sb3I9IiMyMjlFRDkiLz48L2xpbmVhckdyYWRpZW50PjwvZGVmcz48L3N2Zz4K
[responsive]: https://informal.systems/blog/tendermint-responsiveness
[announcement]: https://informal.systems/blog/malachite-decentralize-whatever

[//]: # (crates.io and docs.rs: links and badges)
[core-consensus-crate-image]: https://img.shields.io/crates/informalsystems-malachitebft-core-consensus
[core-consensus-crate-link]: https://crates.io/crates/informalsystems-malachitebft-core-consensus
[core-driver-crate-image]: https://img.shields.io/crates/informalsystems-malachitebft-core-driver
[core-driver-crate-link]: https://crates.io/crates/informalsystems-malachitebft-core-driver
[core-state-machine-crate-image]: https://img.shields.io/crates/informalsystems-malachitebft-core-state-machine
[core-state-machine-crate-link]: https://crates.io/crates/informalsystems-malachitebft-core-state-machine
[core-types-crate-image]: https://img.shields.io/crates/informalsystems-malachitebft-core-types
[core-types-crate-link]: https://crates.io/crates/informalsystems-malachitebft-core-types
[core-votekeeper-crate-image]: https://img.shields.io/crates/informalsystems-malachitebft-core-votekeeper
[core-votekeeper-crate-link]: https://crates.io/crates/informalsystems-malachitebft-core-votekeeper
[core-consensus-docs-image]: https://img.shields.io/docsrs/informalsystems-malachitebft-core-consensus
[core-consensus-docs-link]: https://docs.rs/informalsystems-malachitebft-core-consensus
[core-driver-docs-image]: https://img.shields.io/docsrs/informalsystems-malachitebft-core-driver
[core-driver-docs-link]: https://docs.rs/informalsystems-malachitebft-core-driver
[core-state-machine-docs-image]: https://img.shields.io/docsrs/informalsystems-malachitebft-core-stat-e-ma-chine
[core-state-machine-docs-link]: https://docs.rs/informalsystems-malachitebft-core-state-machine
[core-types-docs-image]: https://img.shields.io/docsrs/informalsystems-malachitebft-core-types
[core-types-docs-link]: https://docs.rs/informalsystems-malachitebft-core-types
[core-votekeeper-docs-image]: https://img.shields.io/docsrs/informalsystems-malachitebft-core-votekeeper
[core-votekeeper-docs-link]: https://docs.rs/informalsystems-malachitebft-core-votekeeper
[app-channel-crate-image]: https://img.shields.io/crates/informalsystems-malachitebft-app-channel
[app-channel-crate-link]: https://crates.io/crates/informalsystems-malachitebft-app-channel
[app-channel-docs-image]: https://img.shields.io/docsrs/informalsystems-malachitebft-app-channel
[app-channel-docs-link]: https://docs.rs/informalsystems-malachitebft-app-channel
[app-crate-image]: https://img.shields.io/crates/informalsystems-malachitebft-app
[app-crate-link]: https://crates.io/crates/informalsystems-malachitebft-app
[codec-crate-image]: https://img.shields.io/crates/informalsystems-malachitebft-codec
[codec-crate-link]: https://crates.io/crates/informalsystems-malachitebft-codec
[config-crate-image]: https://img.shields.io/crates/informalsystems-malachitebft-config
[config-crate-link]: https://crates.io/crates/informalsystems-malachitebft-config
[discovery-crate-image]: https://img.shields.io/crates/informalsystems-malachitebft-discovery
[discovery-crate-link]: https://crates.io/crates/informalsystems-malachitebft-discovery
[engine-crate-image]: https://img.shields.io/crates/informalsystems-malachitebft-engine
[engine-crate-link]: https://crates.io/crates/informalsystems-malachitebft-engine
[metrics-crate-image]: https://img.shields.io/crates/informalsystems-malachitebft-metrics
[metrics-crate-link]: https://crates.io/crates/informalsystems-malachitebft-metrics
[network-crate-image]: https://img.shields.io/crates/informalsystems-malachitebft-network
[network-crate-link]: https://crates.io/crates/informalsystems-malachitebft-network
[peer-crate-image]: https://img.shields.io/crates/informalsystems-malachitebft-peer
[peer-crate-link]: https://crates.io/crates/informalsystems-malachitebft-peer
[proto-crate-image]: https://img.shields.io/crates/informalsystems-malachitebft-proto
[proto-crate-link]: https://crates.io/crates/informalsystems-malachitebft-proto
[sync-crate-image]: https://img.shields.io/crates/informalsystems-malachitebft-sync
[sync-crate-link]: https://crates.io/crates/informalsystems-malachitebft-sync
[wal-crate-image]: https://img.shields.io/crates/informalsystems-malachitebft-wal
[wal-crate-link]: https://crates.io/crates/informalsystems-malachitebft-wal
[app-docs-image]: https://img.shields.io/docsrs/informalsystems-malachitebft-app
[app-docs-link]: https://docs.rs/informalsystems-malachitebft-app
[codec-docs-image]: https://img.shields.io/docsrs/informalsystems-malachitebft-codec
[codec-docs-link]: https://docs.rs/informalsystems-malachitebft-codec
[config-docs-image]: https://img.shields.io/docsrs/informalsystems-malachitebft-config
[config-docs-link]: https://docs.rs/informalsystems-malachitebft-config
[discovery-docs-image]: https://img.shields.io/docsrs/informalsystems-malachitebft-discovery
[discovery-docs-link]: https://docs.rs/informalsystems-malachitebft-discovery
[engine-docs-image]: https://img.shields.io/docsrs/informalsystems-malachitebft-engine
[engine-docs-link]: https://docs.rs/informalsystems-malachitebft-engine
[metrics-docs-image]: https://img.shields.io/docsrs/informalsystems-malachitebft-metrics
[metrics-docs-link]: https://docs.rs/informalsystems-malachitebft-metrics
[network-docs-image]: https://img.shields.io/docsrs/informalsystems-malachitebft-network
[network-docs-link]: https://docs.rs/informalsystems-malachitebft-network
[peer-docs-image]: https://img.shields.io/docsrs/informalsystems-malachitebft-peer
[peer-docs-link]: https://docs.rs/informalsystems-malachitebft-peer
[proto-docs-image]: https://img.shields.io/docsrs/informalsystems-malachitebft-proto
[proto-docs-link]: https://docs.rs/informalsystems-malachitebft-proto
[sync-docs-image]: https://img.shields.io/docsrs/informalsystems-malachitebft-sync
[sync-docs-link]: https://docs.rs/informalsystems-malachitebft-sync
[wal-docs-image]: https://img.shields.io/docsrs/informalsystems-malachitebft-wal
[wal-docs-link]: https://docs.rs/informalsystems-malachitebft-wal<|MERGE_RESOLUTION|>--- conflicted
+++ resolved
@@ -46,7 +46,6 @@
 2. [docs](./docs): Comprises Architectural Decision Records (ADRs) and other documentation, such as the 2018 paper describing the core consensus algorithm.
 3. [specs](./specs): English and [Quint][quint-repo] specifications.
 
-<<<<<<< HEAD
 ### Crates and Status
 
 > [!NOTE]
@@ -80,7 +79,7 @@
 |        [sync](./code/crates/sync)          |           [![sync][sync-crate-image]][sync-crate-link]            |           [![sync Docs][sync-docs-image]][sync-docs-link]            |
 |         [wal](./code/crates/wal)           |             [![wal][wal-crate-image]][wal-crate-link]             |             [![wal Docs][wal-docs-image]][wal-docs-link]             |
 
-=======
+
 ### Building with Malachite
 
 As a guiding point to understand how to use Malachite, please read [ARCHITECTURE.md](ARCHITECTURE.md).
@@ -91,7 +90,6 @@
 
 If you would like to contribute to the Malachite open-source codebase, please see [CONTRIBUTING.md](./CONTRIBUTING.md).
 We invite all contributors.
->>>>>>> 5bc34811
 
 ## Requirements
 
