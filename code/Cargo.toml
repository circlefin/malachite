--- conflicted
+++ resolved
@@ -16,7 +16,6 @@
   "crates/node",
   "crates/proto",
   "crates/round",
-<<<<<<< HEAD
   "crates/vote",
 
   # Test
@@ -25,12 +24,7 @@
 
   # Starknet
   "crates/starknet/*",
-=======
-  "crates/starknet/*",
-  "crates/test",
-  "crates/test/mbt",
-  "crates/vote",
->>>>>>> bdaeed24
+  "crates/starknet/*"
 ]
 
 [workspace.package]
