--- conflicted
+++ resolved
@@ -28,7 +28,6 @@
 # unused_crate_dependencies = "warn"
 
 [workspace.dependencies]
-<<<<<<< HEAD
 malachite-actors  = { version = "0.1.0", path = "actors" }
 malachite-cli     = { version = "0.1.0", path = "cli" }
 malachite-common  = { version = "0.1.0", path = "common" }
@@ -47,7 +46,7 @@
 ed25519-consensus  = "2.1.0"
 futures            = "0.3"
 glob               = "0.3.0"
-itf                = "0.2.2"
+itf                = "0.2.3"
 libp2p             = { version = "0.53.2", features = ["macros", "mdns",  "identify", "tokio", "ed25519", "quic", "tls", "gossipsub"] }
 libp2p-gossipsub   = { version = "0.46.1" }
 num-bigint         = "0.4.4"
@@ -58,32 +57,16 @@
 prost-types        = "0.12.3"
 ractor             = "0.9.6"
 ractor_actors      = { version = "0.4.0", default-features= false }
-rand               = "0.8.5"
+rand               = { version = "0.8.5", features = ["std_rng"] }
 rand_chacha        = "0.3.1"
 serde              = "1.0"
 serde_json         = "1.0"
-serde_with         = "3.4"
+serde_with         = "3.7"
 sha2               = "0.10.8"
-signature          = "2.1.0"
+signature          = "2.2.0"
 thiserror          = "1.0"
-tokio              = "1.35.1"
+tokio              = "1.36.0"
 tokio-stream       = "0.1"
 toml               = "0.8.10"
 tracing            = "0.1.40"
-tracing-subscriber = "0.3.18"
-=======
-derive-where      = "1.2.7"
-ed25519-consensus = "2.1.0"
-futures           = "0.3"
-glob              = "0.3.0"
-itf               = "0.2.3"
-num-bigint        = "0.4.4"
-num-traits        = "0.2.17"
-pretty_assertions = "1.4"
-rand              = { version = "0.8.5", features = ["std_rng"] }
-serde             = "1.0"
-serde_json        = "1.0"
-serde_with        = "3.4"
-sha2              = "0.10.8"
-signature         = "2.1.0"
->>>>>>> 4b7112a7
+tracing-subscriber = "0.3.18"