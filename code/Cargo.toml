--- conflicted
+++ resolved
@@ -116,12 +116,8 @@
 itertools          = "0.13"
 itf                = "0.2.3"
 libp2p             = { version = "0.54.1", features = ["macros", "identify", "tokio", "ed25519", "ecdsa", "tcp", "quic", "noise", "yamux", "gossipsub", "dns", "ping", "metrics", "request-response", "cbor", "serde"] }
-<<<<<<< HEAD
-=======
 libp2p-identity    = "0.2.10"
->>>>>>> a5e18d67
 libp2p-broadcast   = { version = "0.12.0", git = "https://github.com/romac/libp2p-broadcast.git" }
-libp2p-identity    = "0.2.9"
 multiaddr          = "0.18.2"
 nix                = { version = "0.29.0", features = ["signal"] }
 num-bigint         = "0.4.4"
