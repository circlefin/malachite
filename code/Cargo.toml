--- conflicted
+++ resolved
@@ -147,11 +147,7 @@
 tokio              = "1.41.1"
 tokio-stream       = "0.1"
 toml               = "0.8.19"
-<<<<<<< HEAD
-tracing            = "0.1.40"
-=======
 tikv-jemallocator  = "0.6.0"
 tracing            = "0.1.41"
->>>>>>> e0a74601
 tracing-appender   = "0.2.3"
 tracing-subscriber = { version = "0.3.18", features = ["env-filter"] }