--- conflicted
+++ resolved
@@ -42,11 +42,7 @@
 malachite-cli              = { version = "0.1.0", path = "crates/cli" }
 malachite-common           = { version = "0.1.0", path = "crates/common" }
 malachite-consensus        = { version = "0.1.0", path = "crates/consensus" }
-<<<<<<< HEAD
-malachite-crypto           = { version = "0.1.0", path = "crates/crypto" }
 malachite-discovery        = { version = "0.1.0", path = "crates/discovery" }
-=======
->>>>>>> b16aa8f4
 malachite-driver           = { version = "0.1.0", path = "crates/driver" }
 malachite-gossip-consensus = { version = "0.1.0", path = "crates/gossip-consensus" }
 malachite-gossip-mempool   = { version = "0.1.0", path = "crates/gossip-mempool" }
