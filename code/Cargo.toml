--- conflicted
+++ resolved
@@ -88,11 +88,7 @@
 humantime-serde    = "1.1.1"
 itertools          = "0.13"
 itf                = "0.2.3"
-<<<<<<< HEAD
-libp2p             = { version = "0.54.1", features = ["macros", "identify", "tokio", "ed25519", "ecdsa", "quic", "gossipsub", "floodsub", "cbor", "dns", "ping", "metrics", "request-response", "serde"] }
-=======
-libp2p             = { version = "0.54.1", features = ["macros", "identify", "tokio", "ed25519", "ecdsa", "tcp", "quic", "noise", "yamux", "gossipsub", "dns", "ping", "metrics"] }
->>>>>>> 221c787e
+libp2p             = { version = "0.54.1", features = ["macros", "identify", "tokio", "ed25519", "ecdsa", "tcp", "quic", "noise", "yamux", "gossipsub", "dns", "ping", "metrics", "request-response", "cbor", "serde"] }
 libp2p-identity    = "0.2.9"
 libp2p-broadcast   = { version = "0.12.0", git = "https://github.com/romac/libp2p-broadcast.git" }
 multiaddr          = "0.18.1"
