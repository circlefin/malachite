[workspace]
resolver = "2"

members = [
  "crates/actors",
  "crates/cli",
  "crates/common",
  "crates/consensus",
  "crates/driver",
  "crates/gossip-consensus",
  "crates/gossip-mempool",
  "crates/metrics",
  "crates/node",
  "crates/proto",
  "crates/round",
  "crates/test",
  "crates/test/mbt",
  "crates/vote",
  "crates/starknet/*"
]

[workspace.package]
version      = "0.1.0"
edition      = "2021"
repository   = "https://github.com/informalsystems/malachite"
license      = "Apache-2.0"
publish      = false
rust-version = "1.77"

[profile.release]
overflow-checks = true

[profile.profiling]
inherits = "release"
debug = true

[workspace.lints.rust]
unused_crate_dependencies = "warn"

[workspace.dependencies]
malachite-actors           = { version = "0.1.0", path = "crates/actors" }
malachite-cli              = { version = "0.1.0", path = "crates/cli" }
malachite-common           = { version = "0.1.0", path = "crates/common" }
<<<<<<< HEAD
malachite-consensus        = { version = "0.1.0", path = "crates/consensus", features = ["debug"] }
malachite-crypto           = { version = "0.1.0", path = "crates/crypto" }
=======
malachite-consensus        = { version = "0.1.0", path = "crates/consensus" }
>>>>>>> 0258a647
malachite-driver           = { version = "0.1.0", path = "crates/driver" }
malachite-gossip-consensus = { version = "0.1.0", path = "crates/gossip-consensus" }
malachite-gossip-mempool   = { version = "0.1.0", path = "crates/gossip-mempool" }
malachite-test-mbt         = { version = "0.1.0", path = "crates/test/mbt" }
malachite-metrics          = { version = "0.1.0", path = "crates/metrics" }
malachite-node             = { version = "0.1.0", path = "crates/node" }
malachite-proto            = { version = "0.1.0", path = "crates/proto" }
malachite-round            = { version = "0.1.0", path = "crates/round" }
malachite-test             = { version = "0.1.0", path = "crates/test" }
malachite-vote             = { version = "0.1.0", path = "crates/vote" }

# Starknet
malachite-starknet-host      = { version = "0.1.0", path = "crates/starknet/host" }
malachite-starknet-app       = { version = "0.1.0", path = "crates/starknet/app" }
malachite-starknet-p2p-proto = { version = "0.1.0", path = "crates/starknet/p2p-proto" }
malachite-starknet-p2p-types = { version = "0.1.0", path = "crates/starknet/p2p-types" }

# Starknet
starknet-core   = "0.11.1"
starknet-crypto = "0.7.1"

async-recursion    = "1.1"
async-trait        = "0.1.82"
axum               = "0.7"
base64             = "0.22.0"
bytesize           = "1.3"
bytes              = "1"
clap               = "4.5"
color-eyre         = "0.6"
config             = { version = "0.14", features = ["toml"], default-features = false }
derive-where       = "1.2.7"
displaydoc         = { version = "0.2", default-features = false }
directories        = "5.0.1"
ed25519-consensus  = "2.1.0"
either             = "1"
eyre               = "0.6"
futures            = "0.3"
genawaiter         = { version = "0.99.1", default-features = false }
glob               = "0.3.0"
hex                = { version = "0.4.3", features = ["serde"] }
humantime          = "2.1.0"
humantime-serde    = "1.1.1"
itertools          = "0.13"
itf                = "0.2.3"
libp2p             = { version = "0.54.1", features = ["macros", "identify", "tokio", "ed25519", "ecdsa", "tcp", "quic", "noise", "yamux", "gossipsub", "dns", "ping", "metrics"] }
libp2p-identity    = "0.2.9"
libp2p-broadcast   = { version = "0.12.0", git = "https://github.com/romac/libp2p-broadcast.git" }
multiaddr          = "0.18.2"
num-bigint         = "0.4.4"
num-traits         = "0.2.17"
pretty_assertions  = "1.4"
prometheus-client  = "0.22"
prost              = "0.13"
prost-build        = "0.13"
prost-types        = "0.13"
ractor             = "0.11.2"
ractor_actors      = { version = "0.4.2", default-features = false }
rand               = { version = "0.8.5", features = ["std_rng"] }
rand_chacha        = "0.3.1"
seahash            = "4.1"
serde              = "1.0"
serde_json         = "1.0"
serde_with         = "3.9"
sha3               = "0.10"
signature          = "2.2.0"
tempfile           = "3.12.0"
thiserror          = "1.0"
tokio              = "1.40.0"
tokio-stream       = "0.1"
toml               = "0.8.19"
tikv-jemallocator  = "0.6.0"
tracing            = "0.1.40"
tracing-subscriber = { version = "0.3.18", features = ["env-filter"] }<|MERGE_RESOLUTION|>--- conflicted
+++ resolved
@@ -41,12 +41,7 @@
 malachite-actors           = { version = "0.1.0", path = "crates/actors" }
 malachite-cli              = { version = "0.1.0", path = "crates/cli" }
 malachite-common           = { version = "0.1.0", path = "crates/common" }
-<<<<<<< HEAD
 malachite-consensus        = { version = "0.1.0", path = "crates/consensus", features = ["debug"] }
-malachite-crypto           = { version = "0.1.0", path = "crates/crypto" }
-=======
-malachite-consensus        = { version = "0.1.0", path = "crates/consensus" }
->>>>>>> 0258a647
 malachite-driver           = { version = "0.1.0", path = "crates/driver" }
 malachite-gossip-consensus = { version = "0.1.0", path = "crates/gossip-consensus" }
 malachite-gossip-mempool   = { version = "0.1.0", path = "crates/gossip-mempool" }
