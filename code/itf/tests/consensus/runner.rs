use std::collections::BTreeMap;

use pretty_assertions::assert_eq;

use malachite_common::{Context, NilOrVal, Round, TimeoutStep};
use malachite_itf::consensus::{Input as ModelInput, Output as ModelOutput, State};
use malachite_itf::types::Step;
use malachite_round::input::Input;
use malachite_round::output::Output;
use malachite_round::{state::State as RoundState, state_machine::Info};
use malachite_test::{Address, Height, TestContext};

use itf::Runner as ItfRunner;

use crate::utils::{
    value_from_model, value_from_string, value_id_from_model, value_id_from_string, OTHER_PROCESS,
};

pub struct ConsensusRunner {
    pub address_map: BTreeMap<String, Address>,
}

impl ItfRunner for ConsensusRunner {
    type ActualState = RoundState<TestContext>;
    type Result = Option<Output<TestContext>>;
    type ExpectedState = State;
    type Error = ();

    fn init(&mut self, expected: &Self::ExpectedState) -> Result<Self::ActualState, Self::Error> {
        println!("🔵 init: expected state={:?}", expected.state);

        let height = Height::new(expected.state.height as u64);
        let round = expected.state.round;

        let round = Round::new(round);
        let init_state = RoundState::new(height, round);

        Ok(init_state)
    }

    fn step(
        &mut self,
        actual: &mut Self::ActualState,
        expected: &Self::ExpectedState,
    ) -> Result<Self::Result, Self::Error> {
        println!("🔸 step: actual state={:?}", actual);
        println!("🔸 step: model input={:?}", expected.input);
        println!("🔸 step: model state={:?}", expected.state);

        let address = self.address_map.get(&expected.state.process).unwrap();
        let some_other_node = self.address_map.get(OTHER_PROCESS).unwrap(); // FIXME

        let (data, input) = match &expected.input {
            ModelInput::NoInput => unreachable!(),

            ModelInput::NewRound(round) => {
                let round = Round::new(*round);

                (
                    Info::new(round, address, some_other_node),
                    Input::NewRound(round),
                )
            }

            ModelInput::NewRoundProposer(round) => {
                let round = Round::new(*round);
                (Info::new_proposer(round, address), Input::NewRound(round))
            }

            ModelInput::ProposeValue(non_nil_value) => {
                let value = value_from_string(non_nil_value).unwrap();
                let data = Info::new_proposer(actual.round, address);
                (data, Input::ProposeValue(value))
            }

            ModelInput::Proposal(round, value) => {
                let input_round = Round::new(*round);
                let data = Info::new(input_round, address, some_other_node);
                let proposal = TestContext::new_proposal(
                    actual.height,
                    input_round,
                    value_from_model(value).unwrap(),
                    Round::Nil,
                );
                (data, Input::Proposal(proposal))
            }

            ModelInput::ProposalAndPolkaPreviousAndValid(value, valid_round) => {
                let data = Info::new(actual.round, address, some_other_node);
                let proposal = TestContext::new_proposal(
                    actual.height,
                    actual.round,
                    value_from_model(value).unwrap(),
                    Round::new(*valid_round),
                );
                (data, Input::ProposalAndPolkaPrevious(proposal))
            }

            ModelInput::ProposalAndPolkaAndValid(value) => {
                let data = Info::new(actual.round, address, some_other_node);
                let proposal = TestContext::new_proposal(
                    actual.height,
                    actual.round,
                    value_from_model(value).unwrap(),
                    Round::Nil,
                );
                (data, Input::ProposalAndPolkaCurrent(proposal))
            }

            ModelInput::ProposalAndPolkaAndInvalidCInput(height, round, value) => {
                let input_round = Round::new(*round);
                let data = Info::new(input_round, address, some_other_node);
                let proposal = TestContext::new_proposal(
                    Height::new(*height as u64),
                    input_round,
                    value_from_model(value).unwrap(),
                    Round::Nil,
                );
                (data, Input::InvalidProposalAndPolkaPrevious(proposal))
            }

            ModelInput::ProposalAndCommitAndValid(value) => {
                let data = Info::new(actual.round, address, some_other_node);
                let proposal = TestContext::new_proposal(
                    actual.height,
                    actual.round,
                    value_from_model(value).unwrap(),
                    Round::Nil,
                );
                (data, Input::ProposalAndPrecommitValue(proposal))
            }

            ModelInput::ProposalInvalid => (
                Info::new(actual.round, address, some_other_node),
                Input::InvalidProposal,
            ),

            ModelInput::PolkaNil => (
                Info::new(actual.round, address, some_other_node),
                Input::PolkaNil,
            ),

            ModelInput::PolkaAny => (
                Info::new(actual.round, address, some_other_node),
                Input::PolkaAny,
            ),

            ModelInput::PrecommitAny => (
                Info::new(actual.round, address, some_other_node),
                Input::PrecommitAny,
            ),

            ModelInput::RoundSkip(round) => {
                let input_round = Round::new(*round);
                (
                    Info::new(input_round, address, some_other_node),
                    Input::SkipRound(input_round),
                )
            }

            ModelInput::TimeoutPropose(_height, round) => (
                Info::new(Round::new(*round), address, some_other_node),
                Input::TimeoutPropose,
            ),

            ModelInput::TimeoutPrevote(_height, round) => (
                Info::new(Round::new(*round), address, some_other_node),
                Input::TimeoutPrevote,
            ),

            ModelInput::TimeoutPrecommit(_height, round) => (
                Info::new(Round::new(*round), address, some_other_node),
                Input::TimeoutPrecommit,
            ),
        };

        let round_state = core::mem::take(actual);
        let transition = round_state.apply(&data, input);

        println!("🔹 transition: next state={:?}", transition.next_state);
        println!("🔹 transition: output={:?}", transition.output);

        *actual = transition.next_state;

        Ok(transition.output)
    }

    fn result_invariant(
        &self,
        result: &Self::Result,
        expected: &Self::ExpectedState,
    ) -> Result<bool, Self::Error> {
        // Get expected result.
        let expected_result = &expected.output;

        println!("🟣 result invariant:   actual output={:?}", result);
        println!("🟣 result invariant: expected output={:?}", expected_result);

        // Check result against expected result.
        match result {
            Some(result) => match (result, expected_result) {
                (Output::NewRound(round), ModelOutput::SkipRound(expected_round)) => {
                    assert_eq!(round.as_i64(), *expected_round);
                }

                (Output::Proposal(proposal), ModelOutput::Proposal(expected_proposal)) => {
                    // TODO: check expected_proposal.src_address
                    assert_eq!(proposal.height.as_u64() as i64, expected_proposal.height);
                    assert_eq!(proposal.round.as_i64(), expected_proposal.round);
                    assert_eq!(proposal.pol_round.as_i64(), expected_proposal.valid_round);
                    assert_eq!(
                        Some(proposal.value),
                        value_from_string(&expected_proposal.proposal),
                        "unexpected proposal value"
                    );
                }

                (Output::Vote(vote), ModelOutput::Vote(expected_vote)) => {
                    let expected_src_address = self
                        .address_map
                        .get(expected_vote.src_address.as_str())
                        .unwrap();

                    assert_eq!(vote.validator_address, *expected_src_address);
                    assert_eq!(vote.typ, expected_vote.vote_type.to_common());
                    assert_eq!(vote.height.as_u64() as i64, expected_vote.height);
                    assert_eq!(vote.round.as_i64(), expected_vote.round);

                    let expected_value = expected_vote.value_id.fold(NilOrVal::Nil, |value| {
                        NilOrVal::Val(value_id_from_string(value).unwrap())
                    });
                    assert_eq!(vote.value, expected_value);
                }

                (
                    Output::ScheduleTimeout(timeout),
                    ModelOutput::Timeout(expected_round, expected_timeout),
                ) => {
                    assert_eq!(timeout.round.as_i64(), *expected_round);
                    assert_eq!(timeout.step, expected_timeout.to_common());
                }

                (
<<<<<<< HEAD
                    Output::GetValueAndScheduleTimeout(output_round, output_timeout),
                    ModelOutput::GetValueAndScheduleTimeout(_model_height, model_round),
                ) => {
                    // FIXME: Discrepancy between model having height but no timeout
                    // and implementation having timeout but no height.
=======
                    Output::GetValueAndScheduleTimeout(height, round, timeout),
                    ModelOutput::Proposal(proposal),
                ) => {
                    assert_eq!(height.as_u64(), proposal.height as u64);
                    assert_eq!(round.as_i64(), proposal.round);
                    assert_eq!(timeout.step, TimeoutStep::Propose);
>>>>>>> 17c5deb7

                    assert_eq!(output_round.as_i64(), *model_round);
                    assert_eq!(output_timeout.step, TimeoutStep::Propose);
                }

                (Output::Decision(decision), ModelOutput::Decided(expected_decided_value)) => {
                    assert_eq!(
                        Some(decision.value),
                        value_from_model(expected_decided_value),
                        "unexpected decided value"
                    );
                }

                _ => panic!("actual: {result:?}\nexpected: {expected:?}"),
            },

            None => panic!("no actual result; expected result: {expected_result:?}"),
        }

        Ok(true)
    }

    fn state_invariant(
        &self,
        actual: &Self::ActualState,
        expected: &Self::ExpectedState,
    ) -> Result<bool, Self::Error> {
        // TODO: What to do with actual.height? There is no height in the spec.

        println!("🟢 state invariant: actual state={:?}", actual);
        println!("🟢 state invariant: expected state={:?}", expected.state);

        if expected.state.step == Step::None {
            // This is the initial state.
            assert_eq!(actual.round, Round::Nil, "unexpected round");
        } else {
            assert_eq!(Some(actual.step), expected.state.step.to_round_step());

            if expected.state.step == Step::Unstarted {
                // In the spec, the new round comes from the input, it's not in the state.
                assert_eq!(
                    actual.round.as_i64(),
                    expected.state.round + 1,
                    "unexpected round"
                );
            } else {
                assert_eq!(
                    actual.round.as_i64(),
                    expected.state.round,
                    "unexpected round"
                );
            }
        }
        assert_eq!(
            actual.valid.as_ref().map(|v| v.round.as_i64()),
            expected.state.valid_round,
            "unexpected valid round"
        );
        assert_eq!(
            actual.valid.as_ref().map(|v| v.value.id()),
            value_id_from_model(&expected.state.valid_value),
            "unexpected valid value"
        );
        assert_eq!(
            actual.locked.as_ref().map(|v| v.round.as_i64()),
            expected.state.locked_round,
            "unexpected locked round"
        );
        assert_eq!(
            actual.locked.as_ref().map(|v| v.value.id()),
            value_id_from_model(&expected.state.locked_value),
            "unexpected locked value"
        );

        Ok(true)
    }
}<|MERGE_RESOLUTION|>--- conflicted
+++ resolved
@@ -241,21 +241,10 @@
                 }
 
                 (
-<<<<<<< HEAD
-                    Output::GetValueAndScheduleTimeout(output_round, output_timeout),
-                    ModelOutput::GetValueAndScheduleTimeout(_model_height, model_round),
+                    Output::GetValueAndScheduleTimeout(output_height, output_round, output_timeout),
+                    ModelOutput::GetValueAndScheduleTimeout(model_height, model_round),
                 ) => {
-                    // FIXME: Discrepancy between model having height but no timeout
-                    // and implementation having timeout but no height.
-=======
-                    Output::GetValueAndScheduleTimeout(height, round, timeout),
-                    ModelOutput::Proposal(proposal),
-                ) => {
-                    assert_eq!(height.as_u64(), proposal.height as u64);
-                    assert_eq!(round.as_i64(), proposal.round);
-                    assert_eq!(timeout.step, TimeoutStep::Propose);
->>>>>>> 17c5deb7
-
+                    assert_eq!(output_height.as_u64(), *model_height as u64);
                     assert_eq!(output_round.as_i64(), *model_round);
                     assert_eq!(output_timeout.step, TimeoutStep::Propose);
                 }
