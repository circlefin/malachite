--- conflicted
+++ resolved
@@ -8,7 +8,7 @@
 use rand::rngs::StdRng;
 use rand::{Rng, SeedableRng};
 use sha3::Digest;
-use tracing::debug;
+use tracing::{debug, error};
 
 use malachitebft_app_channel::app::consensus::ProposedValue;
 use malachitebft_app_channel::app::streaming::{StreamContent, StreamMessage};
@@ -17,13 +17,8 @@
 use malachitebft_app_channel::app::types::{LocallyProposedValue, PeerId};
 use malachitebft_test::codec::proto::ProtobufCodec;
 use malachitebft_test::{
-<<<<<<< HEAD
-    Address, Height, ProposalData, ProposalFin, ProposalInit, ProposalPart, TestContext, Value,
-    ValueId,
-=======
     Address, Genesis, Height, ProposalData, ProposalFin, ProposalInit, ProposalPart, TestContext,
-    ValidatorSet, Value,
->>>>>>> 33291e61
+    ValidatorSet, Value, ValueId,
 };
 
 use crate::store::{DecidedValue, Store};
@@ -176,21 +171,12 @@
             .get_undecided_proposal(certificate.height, certificate.round)
             .await
         else {
-<<<<<<< HEAD
             return Err(eyre!(
                 "Trying to commit a value at height {} and round {} that is not decided: {}",
                 certificate.height,
                 certificate.round,
                 certificate.value_id
             ));
-=======
-            error!(
-                height = %certificate.height,
-                "Trying to commit a value that is not decided"
-            );
-
-            return Ok(()); // FIXME: Return an actual error and handle in caller
->>>>>>> 33291e61
         };
 
         self.store
@@ -353,7 +339,6 @@
         parts
     }
 
-<<<<<<< HEAD
     pub async fn get_proposal(
         &self,
         height: Height,
@@ -368,7 +353,8 @@
             Value::new(value_id.as_u64()),
             None,
         ))
-=======
+    }
+
     /// Returns the set of validators.
     pub fn get_validator_set(&self) -> &ValidatorSet {
         &self.genesis.validator_set
@@ -420,7 +406,6 @@
         }
 
         Ok(())
->>>>>>> 33291e61
     }
 }
 
