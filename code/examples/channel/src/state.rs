--- conflicted
+++ resolved
@@ -19,13 +19,8 @@
 use malachitebft_app_channel::app::types::{LocallyProposedValue, PeerId};
 use malachitebft_test::codec::proto::ProtobufCodec;
 use malachitebft_test::{
-<<<<<<< HEAD
-    Address, Genesis, Height, ProposalData, ProposalFin, ProposalInit, ProposalPart, TestContext,
-    ValidatorSet, Value, ValueId,
-=======
     Address, Ed25519Provider, Genesis, Height, ProposalData, ProposalFin, ProposalInit,
-    ProposalPart, TestContext, ValidatorSet, Value,
->>>>>>> 614a46cb
+    ProposalPart, TestContext, ValidatorSet, Value, ValueId,
 };
 
 use crate::store::{DecidedValue, Store};
@@ -39,11 +34,7 @@
     signing_provider: Ed25519Provider,
     genesis: Genesis,
     address: Address,
-<<<<<<< HEAD
-=======
-    store: Store,
     vote_extensions: HashMap<Height, VoteExtensions<TestContext>>,
->>>>>>> 614a46cb
     stream_id: u64,
     streams_map: PartStreamsMap,
     rng: StdRng,
@@ -385,7 +376,6 @@
             height,
             round,
             Value::new(value_id.as_u64()),
-            None,
         ))
     }
 
