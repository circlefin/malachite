//! The Application (or Node) definition. The Node trait implements the Consensus context and the
//! cryptographic library used for signing.

use std::path::PathBuf;

use async_trait::async_trait;
use malachitebft_app_channel::app::events::{RxEvent, TxEvent};
use malachitebft_test_cli::config::{
    BootstrapProtocol, RuntimeConfig, Selector, TransportProtocol,
};
use rand::{CryptoRng, RngCore};

use malachitebft_app_channel::app::metrics::SharedRegistry;
use malachitebft_app_channel::app::types::core::{Height as _, VotingPower};
use malachitebft_app_channel::app::types::Keypair;
use malachitebft_app_channel::app::{
    CanGeneratePrivateKey, CanMakeConfig, CanMakeGenesis, CanMakePrivateKeyFile, EngineHandle,
    Node, NodeHandle,
};

// Use the same types used for integration tests.
// A real application would use its own types and context instead.
use malachitebft_test::codec::proto::ProtobufCodec;
use malachitebft_test::{
    Address, Ed25519Provider, Genesis, Height, PrivateKey, PublicKey, TestContext, Validator,
    ValidatorSet,
};
use malachitebft_test_cli::metrics;
use tokio::task::JoinHandle;
use tracing::Instrument;

use crate::config::{load_config, Config};
use crate::metrics::DbMetrics;
use crate::state::State;
use crate::store::Store;

/// Main application struct implementing the consensus node functionality
#[derive(Clone)]
pub struct App {
    pub home_dir: PathBuf,
    pub config_file: PathBuf,
    pub genesis_file: PathBuf,
    pub private_key_file: PathBuf,
    pub start_height: Option<Height>,
}

pub struct Handle {
    pub app: JoinHandle<()>,
    pub engine: EngineHandle,
    pub tx_event: TxEvent<TestContext>,
}

#[async_trait]
impl NodeHandle<TestContext> for Handle {
    fn subscribe(&self) -> RxEvent<TestContext> {
        self.tx_event.subscribe()
    }

    async fn kill(&self, _reason: Option<String>) -> eyre::Result<()> {
        self.engine.actor.kill_and_wait(None).await?;
        self.app.abort();
        self.engine.handle.abort();
        Ok(())
    }
}

#[async_trait]
impl Node for App {
    type Context = TestContext;
    type Config = Config;
    type Genesis = Genesis;
    type PrivateKeyFile = PrivateKey;
    type SigningProvider = Ed25519Provider;
    type NodeHandle = Handle;

    fn get_home_dir(&self) -> PathBuf {
        self.home_dir.to_owned()
    }

    fn load_config(&self) -> eyre::Result<Self::Config> {
        load_config(&self.config_file, Some("MALACHITE"))
    }

    fn get_address(&self, pk: &PublicKey) -> Address {
        Address::from_public_key(pk)
    }

    fn get_public_key(&self, pk: &PrivateKey) -> PublicKey {
        pk.public_key()
    }

    fn get_keypair(&self, pk: PrivateKey) -> Keypair {
        Keypair::ed25519_from_bytes(pk.inner().to_bytes()).unwrap()
    }

    fn load_private_key(&self, file: Self::PrivateKeyFile) -> PrivateKey {
        file
    }

    fn load_private_key_file(&self) -> eyre::Result<Self::PrivateKeyFile> {
        let private_key = std::fs::read_to_string(&self.private_key_file)?;
        serde_json::from_str(&private_key).map_err(Into::into)
    }

    fn get_signing_provider(&self, private_key: PrivateKey) -> Self::SigningProvider {
        Ed25519Provider::new(private_key)
    }

    fn load_genesis(&self) -> eyre::Result<Self::Genesis> {
        let genesis = std::fs::read_to_string(&self.genesis_file)?;
        serde_json::from_str(&genesis).map_err(Into::into)
    }

    async fn start(&self) -> eyre::Result<Handle> {
<<<<<<< HEAD
        let config = self.load_config()?;

        let span = tracing::error_span!("node", moniker = %config.moniker);
        let _enter = span.enter();

=======
>>>>>>> ad7350e8
        let private_key_file = self.load_private_key_file()?;
        let private_key = self.load_private_key(private_key_file);
        let public_key = self.get_public_key(&private_key);
        let address = self.get_address(&public_key);
        let signing_provider = self.get_signing_provider(private_key);
        let ctx = TestContext::new();

        let genesis = self.load_genesis()?;
        let initial_validator_set = genesis.validator_set.clone();

        let codec = ProtobufCodec;

        let (mut channels, engine_handle) = malachitebft_app_channel::start_engine(
            ctx,
            codec,
            self.clone(),
            config.clone(),
            self.start_height,
            initial_validator_set,
        )
        .await?;

        let tx_event = channels.events.clone();

        let registry = SharedRegistry::global().with_moniker(&config.moniker);
        let metrics = DbMetrics::register(&registry);

        if config.metrics.enabled {
            tokio::spawn(metrics::serve(config.metrics.listen_addr));
        }

        let db_dir = self.get_home_dir().join("db");
        std::fs::create_dir_all(&db_dir)?;

        let store = Store::open(db_dir.join("store.db"), metrics)?;
        let start_height = self.start_height.unwrap_or(Height::INITIAL);
        let mut state = State::new(ctx, signing_provider, genesis, address, start_height, store);

        let span = tracing::error_span!("node", moniker = %self.config.moniker);
        let app_handle = tokio::spawn(
            async move {
                if let Err(e) = crate::app::run(&mut state, &mut channels).await {
                    tracing::error!(%e, "Application error");
                }
            }
            .instrument(span),
        );

        Ok(Handle {
            app: app_handle,
            engine: engine_handle,
            tx_event,
        })
    }

    async fn run(self) -> eyre::Result<()> {
        let handles = self.start().await?;
        handles.app.await.map_err(Into::into)
    }
}

impl CanMakeGenesis for App {
    fn make_genesis(&self, validators: Vec<(PublicKey, VotingPower)>) -> Self::Genesis {
        let validators = validators
            .into_iter()
            .map(|(pk, vp)| Validator::new(pk, vp));

        let validator_set = ValidatorSet::new(validators);

        Genesis { validator_set }
    }
}

impl CanGeneratePrivateKey for App {
    fn generate_private_key<R>(&self, rng: R) -> PrivateKey
    where
        R: RngCore + CryptoRng,
    {
        PrivateKey::generate(rng)
    }
}

impl CanMakePrivateKeyFile for App {
    fn make_private_key_file(&self, private_key: PrivateKey) -> Self::PrivateKeyFile {
        private_key
    }
}

impl CanMakeConfig for App {
    fn make_config(
        index: usize,
        total: usize,
        runtime: RuntimeConfig,
        enable_discovery: bool,
        bootstrap_protocol: BootstrapProtocol,
        selector: Selector,
        num_outbound_peers: usize,
        num_inbound_peers: usize,
        ephemeral_connection_timeout_ms: u64,
        transport: TransportProtocol,
    ) -> Self::Config {
        make_config(
            index,
            total,
            runtime,
            enable_discovery,
            bootstrap_protocol,
            selector,
            num_outbound_peers,
            num_inbound_peers,
            ephemeral_connection_timeout_ms,
            transport,
        )
    }
}

/// Generate configuration for node "index" out of "total" number of nodes.
#[allow(clippy::too_many_arguments)]
fn make_config(
    index: usize,
    total: usize,
    runtime: RuntimeConfig,
    enable_discovery: bool,
    bootstrap_protocol: BootstrapProtocol,
    selector: Selector,
    num_outbound_peers: usize,
    num_inbound_peers: usize,
    ephemeral_connection_timeout_ms: u64,
    transport: TransportProtocol,
) -> Config {
    use itertools::Itertools;
    use rand::seq::IteratorRandom;
    use rand::Rng;
    use std::time::Duration;

    use malachitebft_app_channel::app::config::*;

    const CONSENSUS_BASE_PORT: usize = 27000;
    const METRICS_BASE_PORT: usize = 29000;

    let consensus_port = CONSENSUS_BASE_PORT + index;
    let metrics_port = METRICS_BASE_PORT + index;

    Config {
        moniker: format!("app-{}", index),
        consensus: ConsensusConfig {
            value_payload: ValuePayload::PartsOnly,
            timeouts: TimeoutConfig::default(),
            p2p: P2pConfig {
                protocol: PubSubProtocol::default(),
                listen_addr: transport.multiaddr("127.0.0.1", consensus_port),
                persistent_peers: if enable_discovery {
                    let mut rng = rand::thread_rng();
                    let count = if total > 1 {
                        rng.gen_range(1..=(total / 2))
                    } else {
                        0
                    };
                    let peers = (0..total)
                        .filter(|j| *j != index)
                        .choose_multiple(&mut rng, count);

                    peers
                        .iter()
                        .unique()
                        .map(|index| transport.multiaddr("127.0.0.1", CONSENSUS_BASE_PORT + index))
                        .collect()
                } else {
                    (0..total)
                        .filter(|j| *j != index)
                        .map(|j| transport.multiaddr("127.0.0.1", CONSENSUS_BASE_PORT + j))
                        .collect()
                },
                discovery: DiscoveryConfig {
                    enabled: enable_discovery,
                    bootstrap_protocol,
                    selector,
                    num_outbound_peers,
                    num_inbound_peers,
                    ephemeral_connection_timeout: Duration::from_millis(
                        ephemeral_connection_timeout_ms,
                    ),
                },
                transport,
                ..Default::default()
            },
        },
        sync: Default::default(),
        metrics: MetricsConfig {
            enabled: true,
            listen_addr: format!("127.0.0.1:{metrics_port}").parse().unwrap(),
        },
        runtime,
        logging: LoggingConfig::default(),
    }
}<|MERGE_RESOLUTION|>--- conflicted
+++ resolved
@@ -112,14 +112,11 @@
     }
 
     async fn start(&self) -> eyre::Result<Handle> {
-<<<<<<< HEAD
         let config = self.load_config()?;
 
         let span = tracing::error_span!("node", moniker = %config.moniker);
         let _enter = span.enter();
 
-=======
->>>>>>> ad7350e8
         let private_key_file = self.load_private_key_file()?;
         let private_key = self.load_private_key(private_key_file);
         let public_key = self.get_public_key(&private_key);
@@ -158,7 +155,7 @@
         let start_height = self.start_height.unwrap_or(Height::INITIAL);
         let mut state = State::new(ctx, signing_provider, genesis, address, start_height, store);
 
-        let span = tracing::error_span!("node", moniker = %self.config.moniker);
+        let span = tracing::error_span!("node", moniker = %config.moniker);
         let app_handle = tokio::spawn(
             async move {
                 if let Err(e) = crate::app::run(&mut state, &mut channels).await {
@@ -267,6 +264,9 @@
         moniker: format!("app-{}", index),
         consensus: ConsensusConfig {
             value_payload: ValuePayload::PartsOnly,
+            vote_sync: VoteSyncConfig {
+                mode: VoteSyncMode::RequestResponse,
+            },
             timeouts: TimeoutConfig::default(),
             p2p: P2pConfig {
                 protocol: PubSubProtocol::default(),
@@ -307,12 +307,12 @@
                 ..Default::default()
             },
         },
-        sync: Default::default(),
         metrics: MetricsConfig {
             enabled: true,
             listen_addr: format!("127.0.0.1:{metrics_port}").parse().unwrap(),
         },
         runtime,
         logging: LoggingConfig::default(),
+        value_sync: ValueSyncConfig::default(),
     }
 }