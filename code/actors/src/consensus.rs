--- conflicted
+++ resolved
@@ -16,7 +16,7 @@
 use malachite_driver::Input as DriverInput;
 use malachite_driver::Output as DriverOutput;
 use malachite_driver::Validity;
-use malachite_gossip::{Channel, Event as GossipEvent, Event};
+use malachite_gossip::{Channel, Event as GossipEvent};
 use malachite_network::Msg as NetworkMsg;
 use malachite_network::PeerId;
 use malachite_proto as proto;
@@ -635,33 +635,6 @@
             }
 
             Msg::GossipEvent(event) => {
-<<<<<<< HEAD
-                if let Event::Message(_, _, data) = event.as_ref() {
-                    let msg = NetworkMsg::from_network_bytes(data).unwrap();
-                    let msg_height = match msg {
-                        NetworkMsg::Vote(msg) => {
-                            let signed_vote = SignedVote::<Ctx>::from_proto(msg).unwrap();
-                            signed_vote.vote.height()
-                        }
-                        NetworkMsg::Proposal(msg) => {
-                            let proposal = SignedProposal::<Ctx>::from_proto(msg).unwrap();
-                            proposal.proposal.height()
-                        }
-                    };
-
-                    // Queue messages if driver is not initialized, or if they are for higher height.
-                    // Process messages received for the current height.
-                    // Drop all others.
-                    if state.driver.round() == Round::Nil {
-                        debug!("Received gossip event at round -1, queuing for later");
-                        state.msg_queue.push_back(Msg::GossipEvent(event));
-                    } else if state.driver.height() < msg_height {
-                        debug!("Received gossip event for higher height");
-                        state.msg_queue.push_back(Msg::GossipEvent(event));
-                    } else if state.driver.height() == msg_height {
-                        self.handle_gossip_event(event.as_ref(), myself, state)
-                            .await?;
-=======
                 match event.as_ref() {
                     GossipEvent::Listening(addr) => {
                         info!("Listening on {addr}");
@@ -690,15 +663,33 @@
                         // TODO: pause/stop consensus, if necessary
                     }
 
-                    _ => {
+                    GossipEvent::Message(_, _, data) => {
+                        let msg = NetworkMsg::from_network_bytes(data).unwrap(); // FIXME
+
+                        let msg_height = match msg {
+                            NetworkMsg::Vote(msg) => {
+                                let signed_vote = SignedVote::<Ctx>::from_proto(msg).unwrap(); // FIXME
+                                signed_vote.vote.height()
+                            }
+                            NetworkMsg::Proposal(msg) => {
+                                let proposal = SignedProposal::<Ctx>::from_proto(msg).unwrap(); // FIXME
+                                proposal.proposal.height()
+                            }
+                        };
+
+                        // Queue messages if driver is not initialized, or if they are for higher height.
+                        // Process messages received for the current height.
+                        // Drop all others.
                         if state.driver.round() == Round::Nil {
                             debug!("Received gossip event at round -1, queuing for later");
                             state.msg_queue.push_back(Msg::GossipEvent(event));
-                        } else {
+                        } else if state.driver.height() < msg_height {
+                            debug!("Received gossip event for higher height");
+                            state.msg_queue.push_back(Msg::GossipEvent(event));
+                        } else if state.driver.height() == msg_height {
                             self.handle_gossip_event(event.as_ref(), myself, state)
                                 .await?;
                         }
->>>>>>> a2192b79
                     }
                 }
             }
