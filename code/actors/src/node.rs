use async_trait::async_trait;
use ractor::{Actor, ActorRef};
<<<<<<< HEAD
use std::time::Duration;
=======
>>>>>>> db9f0cee
use tokio::sync::mpsc;
use tokio::task::JoinHandle;
use tracing::debug;

use malachite_common::{Context, Round};
use malachite_gossip::{Multiaddr, PeerId};
use malachite_proto::Protobuf;
use malachite_vote::ThresholdParams;

use crate::cal::Msg as CALMsg;
use crate::cal::CAL;
use crate::consensus::{Consensus, Msg as ConsensusMsg, Params as ConsensusParams};
use crate::gossip::{Gossip, Msg as GossipMsg};
use crate::gossip_mempool::Msg as GossipMempoolMsg;
use crate::mempool::Msg as MempoolMsg;
use crate::proposal_builder::Msg as ProposalBuilderMsg;
use crate::proposal_builder::ProposalBuilder;
use crate::timers::Config as TimersConfig;
use crate::util::ValueBuilder;

pub struct Params<Ctx: Context> {
    pub address: Ctx::Address,
    pub initial_validator_set: Ctx::ValidatorSet,
    pub validator_peer_ids: Vec<PeerId>,
    pub keypair: malachite_gossip::Keypair,
    pub start_height: Ctx::Height,
    pub threshold_params: ThresholdParams,
    pub timers_config: TimersConfig,
    pub value_builder: Box<dyn ValueBuilder<Ctx>>,
    pub gossip_mempool: ActorRef<crate::gossip_mempool::Msg>,
    pub mempool: ActorRef<crate::mempool::Msg>,
    pub tx_decision: mpsc::Sender<(Ctx::Height, Round, Ctx::Value)>,
}

pub async fn spawn<Ctx>(
    ctx: Ctx,
    params: Params<Ctx>,
) -> Result<(ActorRef<Msg>, JoinHandle<()>), ractor::ActorProcessingErr>
where
    Ctx: Context,
    Ctx::Vote: Protobuf<Proto = malachite_proto::Vote>,
    Ctx::Proposal: Protobuf<Proto = malachite_proto::Proposal>,
{
    let cal = CAL::spawn(ctx.clone(), params.initial_validator_set.clone()).await?;

    let proposal_builder = ProposalBuilder::spawn(ctx.clone(), params.value_builder).await?;

    let consensus_params = ConsensusParams {
        start_height: params.start_height,
        initial_validator_set: params.initial_validator_set.clone(),
        address: params.address,
        threshold_params: params.threshold_params,
    };

    let addr: Multiaddr = "/ip4/0.0.0.0/udp/0/quic-v1".parse().unwrap();
    let config = malachite_gossip::Config::default();

    let gossip = Gossip::spawn(
        params.keypair,
        addr.clone(),
        params.validator_peer_ids,
        config,
        None,
    )
    .await
    .unwrap();

    let consensus = Consensus::spawn(
        ctx.clone(),
        consensus_params,
        params.timers_config,
        gossip.clone(),
        cal.clone(),
        proposal_builder.clone(),
        params.tx_decision,
        None,
    )
    .await?;

    let node = Node::new(
        ctx,
        cal,
        gossip,
        consensus,
        params.gossip_mempool,
        params.mempool,
        proposal_builder,
        params.start_height,
    );

    let actor = node.spawn().await?;
    Ok(actor)
}

pub struct Node<Ctx: Context> {
    #[allow(dead_code)]
    ctx: Ctx,
    cal: ActorRef<CALMsg<Ctx>>,
    gossip: ActorRef<GossipMsg>,
    consensus: ActorRef<ConsensusMsg<Ctx>>,
    gossip_mempool: ActorRef<GossipMempoolMsg>,
    mempool: ActorRef<MempoolMsg>,
    proposal_builder: ActorRef<ProposalBuilderMsg<Ctx>>,
    start_height: Ctx::Height,
}

impl<Ctx> Node<Ctx>
where
    Ctx: Context,
    Ctx::Vote: Protobuf<Proto = malachite_proto::Vote>,
    Ctx::Proposal: Protobuf<Proto = malachite_proto::Proposal>,
{
    #[allow(clippy::too_many_arguments)]
    pub fn new(
        ctx: Ctx,
        cal: ActorRef<CALMsg<Ctx>>,
        gossip: ActorRef<GossipMsg>,
        consensus: ActorRef<ConsensusMsg<Ctx>>,
        gossip_mempool: ActorRef<GossipMempoolMsg>,
        mempool: ActorRef<MempoolMsg>,
        proposal_builder: ActorRef<ProposalBuilderMsg<Ctx>>,
        start_height: Ctx::Height,
    ) -> Self {
        Self {
            ctx,
            cal,
            gossip,
            consensus,
            gossip_mempool,
            mempool,
            proposal_builder,
            start_height,
        }
    }

    pub async fn spawn(self) -> Result<(ActorRef<Msg>, JoinHandle<()>), ractor::SpawnErr> {
        Actor::spawn(None, self, ()).await
    }
}

pub enum Msg {
    Start,
}

#[async_trait]
impl<Ctx> Actor for Node<Ctx>
where
    Ctx: Context,
    Ctx::Vote: Protobuf<Proto = malachite_proto::Vote>,
    Ctx::Proposal: Protobuf<Proto = malachite_proto::Proposal>,
{
    type Msg = Msg;
    type State = ();
    type Arguments = ();

    async fn pre_start(
        &self,
        myself: ActorRef<Self::Msg>,
        _args: (),
    ) -> Result<(), ractor::ActorProcessingErr> {
        // Set ourselves as the supervisor of the other actors
        self.cal.link(myself.get_cell());
        self.gossip.link(myself.get_cell());
        self.consensus.link(myself.get_cell());
        self.gossip_mempool.link(myself.get_cell());
        self.mempool.link(myself.get_cell());
        self.proposal_builder.link(myself.get_cell());

        Ok(())
    }

    async fn handle(
        &self,
        _myself: ActorRef<Self::Msg>,
        msg: Self::Msg,
        _state: &mut (),
    ) -> Result<(), ractor::ActorProcessingErr> {
        match msg {
            Msg::Start => {
<<<<<<< HEAD
                // TODO - remove
                // Big hack to delay start of consensus and mempool actors until their gossips establish peers
                // but good enough until https://github.com/informalsystems/malachite/pull/190 lands
                loop {
                    let gossip_peers = self
                        .gossip
                        .call(|reply| crate::gossip::Msg::GetState { reply }, None) // TODO timeout
                        .await?
                        .unwrap();

                    debug!("gossip peers: {gossip_peers}");

                    let mempool_peers = self
                        .gossip_mempool
                        .call(|reply| crate::gossip_mempool::Msg::GetState { reply }, None) // TODO timeout
                        .await?
                        .unwrap();

                    debug!("mempool peers: {mempool_peers}");

                    if gossip_peers >= 2 && mempool_peers >= 2 {
                        break;
                    }

                    // NOTE: We need to be careful to sleep here using `tokio:time::sleep`,
                    //       otherwise we might block the tokio runtime and prevent the actors from
                    //       making progress.
                    tokio::time::sleep(Duration::from_millis(100)).await;
                }

                tokio::time::sleep(Duration::from_millis(100)).await;

=======
>>>>>>> db9f0cee
                self.consensus
                    .cast(crate::consensus::Msg::StartHeight(self.start_height))?;

                self.mempool.cast(crate::mempool::Msg::Start)?
            }
        }

        Ok(())
    }
}<|MERGE_RESOLUTION|>--- conflicted
+++ resolved
@@ -1,12 +1,7 @@
 use async_trait::async_trait;
 use ractor::{Actor, ActorRef};
-<<<<<<< HEAD
-use std::time::Duration;
-=======
->>>>>>> db9f0cee
 use tokio::sync::mpsc;
 use tokio::task::JoinHandle;
-use tracing::debug;
 
 use malachite_common::{Context, Round};
 use malachite_gossip::{Multiaddr, PeerId};
@@ -183,41 +178,6 @@
     ) -> Result<(), ractor::ActorProcessingErr> {
         match msg {
             Msg::Start => {
-<<<<<<< HEAD
-                // TODO - remove
-                // Big hack to delay start of consensus and mempool actors until their gossips establish peers
-                // but good enough until https://github.com/informalsystems/malachite/pull/190 lands
-                loop {
-                    let gossip_peers = self
-                        .gossip
-                        .call(|reply| crate::gossip::Msg::GetState { reply }, None) // TODO timeout
-                        .await?
-                        .unwrap();
-
-                    debug!("gossip peers: {gossip_peers}");
-
-                    let mempool_peers = self
-                        .gossip_mempool
-                        .call(|reply| crate::gossip_mempool::Msg::GetState { reply }, None) // TODO timeout
-                        .await?
-                        .unwrap();
-
-                    debug!("mempool peers: {mempool_peers}");
-
-                    if gossip_peers >= 2 && mempool_peers >= 2 {
-                        break;
-                    }
-
-                    // NOTE: We need to be careful to sleep here using `tokio:time::sleep`,
-                    //       otherwise we might block the tokio runtime and prevent the actors from
-                    //       making progress.
-                    tokio::time::sleep(Duration::from_millis(100)).await;
-                }
-
-                tokio::time::sleep(Duration::from_millis(100)).await;
-
-=======
->>>>>>> db9f0cee
                 self.consensus
                     .cast(crate::consensus::Msg::StartHeight(self.start_height))?;
 
