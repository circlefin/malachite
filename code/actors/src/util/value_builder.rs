use std::time::{Duration, Instant};

use async_trait::async_trait;
use ractor::ActorRef;
use tracing::{error, info, trace};

use malachite_common::{Context, Round};

use crate::consensus::Msg as ConsensusMsg;
use crate::host::{LocallyProposedValue, ReceivedProposedValue};
use crate::util::PartStore;

#[async_trait]
pub trait ValueBuilder<Ctx: Context>: Send + Sync + 'static {
    async fn build_value_locally(
        &self,
        height: Ctx::Height,
        round: Round,
        timeout_duration: Duration,
        address: Ctx::Address,
        consensus: ActorRef<ConsensusMsg<Ctx>>,
        part_store: &mut PartStore<Ctx>,
    ) -> Option<LocallyProposedValue<Ctx>>;

    async fn build_value_from_block_parts(
        &self,
        block_part: Ctx::BlockPart,
        part_store: &mut PartStore<Ctx>,
    ) -> Option<ReceivedProposedValue<Ctx>>;

    async fn maybe_received_value(
        &self,
        height: Ctx::Height,
        round: Round,
        part_store: &mut PartStore<Ctx>,
    ) -> Option<ReceivedProposedValue<Ctx>>;
}

pub mod test {

    use std::marker::PhantomData;

<<<<<<< HEAD
    use bytesize::ByteSize;
    use ractor::ActorRef;

    use super::*;
=======
    use malachite_node::config::TestConfig;
    use ractor::ActorRef;

>>>>>>> f1f1e6d0
    use malachite_common::Context;
    use malachite_driver::Validity;
    use malachite_test::{
        Address, BlockMetadata, BlockPart, Content, Height, TestContext, TransactionBatch, Value,
    };
<<<<<<< HEAD
=======

    use crate::mempool::Msg as MempoolMsg;
>>>>>>> f1f1e6d0

    #[derive(Copy, Clone, Debug)]
    pub struct TestParams {
        pub max_block_size: ByteSize,
    }

    #[derive(Copy, Clone, Debug)]
    pub struct TestParams {
        pub txs_per_part: u64,
        pub time_allowance_factor: f32,
        pub exec_time_per_part: Duration,
    }

    impl From<TestConfig> for TestParams {
        fn from(cfg: TestConfig) -> Self {
            Self {
                txs_per_part: cfg.txs_per_part,
                time_allowance_factor: cfg.time_allowance_factor,
                exec_time_per_part: cfg.exec_time_per_part,
            }
        }
    }

    #[derive(Clone)]
    pub struct TestValueBuilder<Ctx: Context> {
        _phantom: PhantomData<Ctx>,
<<<<<<< HEAD
        tx_streamer: ActorRef<crate::mempool::Msg>,
=======
        tx_streamer: ActorRef<MempoolMsg>,
>>>>>>> f1f1e6d0
        params: TestParams,
    }

    impl<Ctx> TestValueBuilder<Ctx>
    where
        Ctx: Context,
    {
<<<<<<< HEAD
        pub fn new(tx_streamer: ActorRef<crate::mempool::Msg>, params: TestParams) -> Self {
=======
        pub fn new(tx_streamer: ActorRef<MempoolMsg>, params: TestParams) -> Self {
>>>>>>> f1f1e6d0
            Self {
                _phantom: Default::default(),
                tx_streamer,
                params,
            }
        }
    }

    #[async_trait]
    impl ValueBuilder<TestContext> for TestValueBuilder<TestContext> {
        async fn build_value_locally(
            &self,
            height: Height,
            round: Round,
            timeout_duration: Duration,
            validator_address: Address,
            consensus: ActorRef<ConsensusMsg<TestContext>>,
            part_store: &mut PartStore<TestContext>,
        ) -> Option<LocallyProposedValue<TestContext>> {
            let now = Instant::now();
            let deadline = now + timeout_duration.mul_f32(self.params.time_allowance_factor);
            let expiration_time = now + timeout_duration;

            let mut tx_batch = vec![];
            let mut sequence = 1;
            let mut block_size = 0;
            let mut result = None;

            loop {
                trace!(
                    "Build local value for h:{}, r:{}, s:{}",
                    height,
                    round,
                    sequence
                );

                let txes = self
                    .tx_streamer
                    .call(
                        |reply| MempoolMsg::TxStream {
                            height: height.as_u64(),
                            num_txes: self.params.txs_per_part,
                            reply,
                        },
                        None,
                    ) // TODO timeout
                    .await
                    .ok()?
                    .unwrap();

                if txes.is_empty() {
                    break;
                }

                // Create, store and gossip the batch in a BlockPart
                let block_part = BlockPart::new(
                    height,
                    round,
                    sequence,
                    validator_address,
                    Content::new(TransactionBatch::new(txes.clone()), None),
                );

                part_store.store(block_part.clone());

                consensus
                    .cast(ConsensusMsg::BuilderBlockPart(block_part.clone()))
                    .unwrap();

                // Simulate execution
<<<<<<< HEAD
                tokio::time::sleep(Duration::from_micros(EXEC_TIME_MICROSEC_PER_PART)).await;

                'inner: for tx in txes {
                    if block_size + tx.size_bytes() > self.params.max_block_size.as_u64() {
                        break 'inner;
                    }

                    block_size += tx.size_bytes();
                    tx_batch.push(tx);
                }
=======
                tokio::time::sleep(self.params.exec_time_per_part).await;
                tx_batch.append(&mut txes);
>>>>>>> f1f1e6d0

                sequence += 1;

                if Instant::now() > expiration_time {
                    error!("Value Builder started at {now:?} but failed to complete by expiration time {expiration_time:?}");
                    result = None;
                    break;
                }

                if Instant::now() > deadline {
                    // Create, store and gossip the BlockMetadata in a BlockPart
                    let value = Value::new_from_transactions(tx_batch.clone());

                    result = Some(LocallyProposedValue {
                        height,
                        round,
                        value: Some(value),
                    });

                    let block_part = BlockPart::new(
                        height,
                        round,
                        sequence,
                        validator_address,
                        Content::new(
                            TransactionBatch::new(vec![]),
                            Some(BlockMetadata::new(vec![], value)),
                        ),
                    );

                    part_store.store(block_part.clone());

                    consensus
                        .cast(ConsensusMsg::BuilderBlockPart(block_part))
                        .unwrap();

                    info!(
                        "Value Builder created a block with {} tx-es ({}), block hash: {:?} ",
                        tx_batch.len(),
                        ByteSize::b(block_size),
                        value.id()
                    );

                    break;
                }
            }

            result
        }

        async fn build_value_from_block_parts(
            &self,
            block_part: BlockPart,
            part_store: &mut PartStore<TestContext>,
        ) -> Option<ReceivedProposedValue<TestContext>> {
            let height = block_part.height();
            let round = block_part.round();
            let sequence = block_part.sequence();

            part_store.store(block_part.clone());
            let num_parts = part_store.all_parts(height, round).len();
            trace!("({num_parts}): Received block part (h: {height}, r: {round}, seq: {sequence}");

            // Simulate Tx execution and proof verification (assumes success)
            // TODO - add config knob for invalid blocks
            tokio::time::sleep(self.params.exec_time_per_part).await;

            // Get the "last" part, the one with highest sequence.
            // Block parts may not be received in order.
            if let Some(last_part) =
                part_store.get(block_part.height(), block_part.round(), num_parts as u64)
            {
                // If the "last" part includes a metadata then this is truly the last part.
                // So in this case all block parts have been received, including the metadata that includes
                // the block hash/ value. This can be returned as the block is complete.
                // TODO - the logic here is weak, we assume earlier parts don't include metadata
                // Should change once we implement `oneof`/ proper enum in protobuf but good enough for now test code
                match last_part.metadata() {
                    Some(meta) => {
                        info!(
                            "Value Builder received last block part for height:{}, round:{}, num_parts: {num_parts}",
                            last_part.height(),
                            last_part.round(),
                        );
                        Some(ReceivedProposedValue {
                            validator_address: *last_part.validator_address(),
                            height: last_part.height(),
                            round: last_part.round(),
                            value: Some(meta.value()),
                            valid: Validity::Valid,
                        })
                    }
                    None => None,
                }
            } else {
                None
            }
        }

        async fn maybe_received_value(
            &self,
            height: Height,
            round: Round,
            part_store: &mut PartStore<TestContext>,
        ) -> Option<ReceivedProposedValue<TestContext>> {
            let block_parts = part_store.all_parts(height, round);
            let num_parts = block_parts.len();
            let last_part = block_parts[num_parts - 1];
            last_part.metadata().map(|metadata| ReceivedProposedValue {
                validator_address: *last_part.validator_address(),
                height,
                round,
                value: Some(metadata.value()),
                valid: Validity::Valid,
            })
        }
    }
}<|MERGE_RESOLUTION|>--- conflicted
+++ resolved
@@ -37,76 +37,45 @@
 }
 
 pub mod test {
+    use super::*;
 
     use std::marker::PhantomData;
 
-<<<<<<< HEAD
     use bytesize::ByteSize;
     use ractor::ActorRef;
 
-    use super::*;
-=======
-    use malachite_node::config::TestConfig;
-    use ractor::ActorRef;
-
->>>>>>> f1f1e6d0
     use malachite_common::Context;
     use malachite_driver::Validity;
     use malachite_test::{
         Address, BlockMetadata, BlockPart, Content, Height, TestContext, TransactionBatch, Value,
     };
-<<<<<<< HEAD
-=======
 
     use crate::mempool::Msg as MempoolMsg;
->>>>>>> f1f1e6d0
 
     #[derive(Copy, Clone, Debug)]
     pub struct TestParams {
         pub max_block_size: ByteSize,
-    }
-
-    #[derive(Copy, Clone, Debug)]
-    pub struct TestParams {
         pub txs_per_part: u64,
         pub time_allowance_factor: f32,
         pub exec_time_per_part: Duration,
     }
 
-    impl From<TestConfig> for TestParams {
-        fn from(cfg: TestConfig) -> Self {
-            Self {
-                txs_per_part: cfg.txs_per_part,
-                time_allowance_factor: cfg.time_allowance_factor,
-                exec_time_per_part: cfg.exec_time_per_part,
-            }
-        }
-    }
-
     #[derive(Clone)]
     pub struct TestValueBuilder<Ctx: Context> {
+        tx_streamer: ActorRef<MempoolMsg>,
+        params: TestParams,
         _phantom: PhantomData<Ctx>,
-<<<<<<< HEAD
-        tx_streamer: ActorRef<crate::mempool::Msg>,
-=======
-        tx_streamer: ActorRef<MempoolMsg>,
->>>>>>> f1f1e6d0
-        params: TestParams,
     }
 
     impl<Ctx> TestValueBuilder<Ctx>
     where
         Ctx: Context,
     {
-<<<<<<< HEAD
-        pub fn new(tx_streamer: ActorRef<crate::mempool::Msg>, params: TestParams) -> Self {
-=======
         pub fn new(tx_streamer: ActorRef<MempoolMsg>, params: TestParams) -> Self {
->>>>>>> f1f1e6d0
             Self {
-                _phantom: Default::default(),
                 tx_streamer,
                 params,
+                _phantom: PhantomData,
             }
         }
     }
@@ -173,8 +142,7 @@
                     .unwrap();
 
                 // Simulate execution
-<<<<<<< HEAD
-                tokio::time::sleep(Duration::from_micros(EXEC_TIME_MICROSEC_PER_PART)).await;
+                tokio::time::sleep(self.params.exec_time_per_part).await;
 
                 'inner: for tx in txes {
                     if block_size + tx.size_bytes() > self.params.max_block_size.as_u64() {
@@ -184,10 +152,6 @@
                     block_size += tx.size_bytes();
                     tx_batch.push(tx);
                 }
-=======
-                tokio::time::sleep(self.params.exec_time_per_part).await;
-                tx_batch.append(&mut txes);
->>>>>>> f1f1e6d0
 
                 sequence += 1;
 
