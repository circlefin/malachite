use std::time::Duration;

use ractor::ActorRef;
use tokio::sync::mpsc;
use tokio::task::JoinHandle;

use malachite_common::Round;
use malachite_gossip::Keypair;
use malachite_gossip_mempool::Config as GossipMempoolConfig;
use malachite_node::config::Config as NodeConfig;
use malachite_test::{Address, Height, PrivateKey, TestContext, ValidatorSet, Value};

use crate::consensus::Consensus;
use crate::gossip::Gossip;
use crate::gossip_mempool::GossipMempool;
use crate::host::Host;
use crate::mempool::Mempool;
use crate::node::{Msg as NodeMsg, Msg, Node};
use crate::timers::Config as TimersConfig;
use crate::util::value_builder::test::TestParams as TestValueBuilderParams;
use crate::util::PartStore;
use crate::util::TestValueBuilder;

pub async fn make_node_actor(
    cfg: NodeConfig,
    initial_validator_set: ValidatorSet,
    validator_pk: PrivateKey,
    node_pk: PrivateKey,
    address: Address,
    tx_decision: mpsc::Sender<(Height, Round, Value)>,
) -> (ActorRef<NodeMsg>, JoinHandle<()>) {
    // Spawn mempool and its gossip
    let node_keypair = Keypair::ed25519_from_bytes(node_pk.inner().to_bytes()).unwrap();

    let config_gossip_mempool = GossipMempoolConfig {
        listen_addr: cfg.mempool.p2p.listen_addr.clone(),
        persistent_peers: cfg.mempool.p2p.persistent_peers.clone(),
        idle_connection_timeout: Duration::from_secs(60),
    };

    let gossip_mempool = GossipMempool::spawn(node_keypair.clone(), config_gossip_mempool, None)
        .await
        .unwrap();

    let mempool = Mempool::spawn(crate::mempool::Params {}, gossip_mempool.clone(), None)
        .await
        .unwrap();

    let ctx = TestContext::new(validator_pk.clone());

    // Spawn the host actor
    let value_builder = Box::new(TestValueBuilder::<TestContext>::new(
        mempool.clone(),
<<<<<<< HEAD
        TestValueBuilderParams {
            max_block_size: cfg.consensus.max_block_size,
        },
=======
        cfg.test.into(),
>>>>>>> f1f1e6d0
    ));

    let host = Host::spawn(
        value_builder,
        PartStore::new(),
        initial_validator_set.clone(),
    )
    .await
    .unwrap();

    // Spawn consensus and its gossip
    let validator_keypair = Keypair::ed25519_from_bytes(validator_pk.inner().to_bytes()).unwrap();

    let config_gossip = malachite_gossip::Config {
        listen_addr: cfg.consensus.p2p.listen_addr.clone(),
        persistent_peers: cfg.consensus.p2p.persistent_peers.clone(),
        idle_connection_timeout: Duration::from_secs(60),
    };

    let gossip_consensus = Gossip::spawn(validator_keypair.clone(), config_gossip, None)
        .await
        .unwrap();

    let timers_config = TimersConfig::default();

    let start_height = Height::new(1);

    let consensus_params = crate::consensus::Params {
        start_height,
        initial_validator_set,
        address,
        threshold_params: Default::default(),
    };

    let consensus = Consensus::spawn(
        ctx.clone(),
        consensus_params,
        timers_config,
        gossip_consensus.clone(),
        host.clone(),
        tx_decision,
        None,
    )
    .await
    .unwrap();

    // Spawn the node actor
    let node = Node::new(
        ctx,
        gossip_consensus,
        consensus.clone(),
        gossip_mempool,
        mempool,
        host,
        start_height,
    );

    let result = node.spawn().await.unwrap();
    let actor = result.0.clone();
    let _ = actor.cast(Msg::Start);

    result
}<|MERGE_RESOLUTION|>--- conflicted
+++ resolved
@@ -48,18 +48,17 @@
 
     let ctx = TestContext::new(validator_pk.clone());
 
-    // Spawn the host actor
     let value_builder = Box::new(TestValueBuilder::<TestContext>::new(
         mempool.clone(),
-<<<<<<< HEAD
         TestValueBuilderParams {
             max_block_size: cfg.consensus.max_block_size,
+            txs_per_part: cfg.test.txs_per_part,
+            time_allowance_factor: cfg.test.time_allowance_factor,
+            exec_time_per_part: cfg.test.exec_time_per_part,
         },
-=======
-        cfg.test.into(),
->>>>>>> f1f1e6d0
     ));
 
+    // Spawn the host actor
     let host = Host::spawn(
         value_builder,
         PartStore::new(),
