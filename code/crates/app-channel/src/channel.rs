use std::time::Duration;

use bytes::Bytes;
use derive_where::derive_where;
use tokio::sync::mpsc;
use tokio::sync::oneshot;

use crate::app::types::core::{CommitCertificate, Context, Round, ValueId};
use crate::app::types::streaming::StreamMessage;
use crate::app::types::sync::DecidedValue;
use crate::app::types::{LocallyProposedValue, PeerId, ProposedValue};

use malachite_actors::consensus::Msg as ConsensusActorMsg;

/// Channels created for application consumption
pub struct Channels<Ctx: Context> {
    pub consensus: mpsc::Receiver<AppMsg<Ctx>>,
    pub consensus_gossip: mpsc::Sender<ConsensusGossipMsg<Ctx>>,
}

/// Messages sent from consensus to the application.
#[derive_where(Debug)]
pub enum AppMsg<Ctx: Context> {
    /// Consensus is ready
    ConsensusReady {
        reply_to: oneshot::Sender<ConsensusMsg<Ctx>>,
    },

    /// Consensus has started a new round.
    StartedRound {
        height: Ctx::Height,
        round: Round,
        proposer: Ctx::Address,
    },

    /// Request to build a local block/value from Driver
    GetValue {
        height: Ctx::Height,
        round: Round,
        timeout_duration: Duration,
        address: Ctx::Address,
        reply_to: oneshot::Sender<LocallyProposedValue<Ctx>>,
    },

    /// Request to restream an existing block/value from Driver
    RestreamValue {
        height: Ctx::Height,
        round: Round,
        valid_round: Round,
        address: Ctx::Address,
        value_id: ValueId<Ctx>,
    },

    /// Request the earliest block height in the block store
    GetEarliestBlockHeight {
        reply_to: oneshot::Sender<Ctx::Height>,
    },

    /// ProposalPart received <-- consensus <-- gossip
    ReceivedProposalPart {
        from: PeerId,
        part: StreamMessage<Ctx::ProposalPart>,
        reply_to: oneshot::Sender<ProposedValue<Ctx>>,
    },

    /// Get the validator set at a given height
    GetValidatorSet {
        height: Ctx::Height,
        reply_to: oneshot::Sender<Ctx::ValidatorSet>,
    },

    // Consensus has decided on a value
    Decided {
        certificate: CommitCertificate<Ctx>,
        reply_to: oneshot::Sender<ConsensusMsg<Ctx>>,
    },

    // Retrieve decided block from the block store
    GetDecidedBlock {
        height: Ctx::Height,
        reply_to: oneshot::Sender<Option<DecidedValue<Ctx>>>,
    },

    // Synced block
    ProcessSyncedValue {
        height: Ctx::Height,
        round: Round,
        validator_address: Ctx::Address,
        value_bytes: Bytes,
        reply_to: oneshot::Sender<ProposedValue<Ctx>>,
    },
}

/// Messages sent from the application to consensus.
#[derive_where(Debug)]
pub enum ConsensusMsg<Ctx: Context> {
    StartHeight(Ctx::Height, Ctx::ValidatorSet),
}

<<<<<<< HEAD
=======
use malachite_engine::consensus::Msg as ConsensusActorMsg;

>>>>>>> 8d71152d
impl<Ctx: Context> From<ConsensusMsg<Ctx>> for ConsensusActorMsg<Ctx> {
    fn from(msg: ConsensusMsg<Ctx>) -> ConsensusActorMsg<Ctx> {
        match msg {
            ConsensusMsg::StartHeight(height, validator_set) => {
                ConsensusActorMsg::StartHeight(height, validator_set)
            }
        }
    }
}

/// Messages sent from the application to consensus gossip.
#[derive_where(Debug)]
pub enum ConsensusGossipMsg<Ctx: Context> {
    PublishProposalPart(StreamMessage<Ctx::ProposalPart>),
}<|MERGE_RESOLUTION|>--- conflicted
+++ resolved
@@ -10,7 +10,7 @@
 use crate::app::types::sync::DecidedValue;
 use crate::app::types::{LocallyProposedValue, PeerId, ProposedValue};
 
-use malachite_actors::consensus::Msg as ConsensusActorMsg;
+use malachite_engine::consensus::Msg as ConsensusActorMsg;
 
 /// Channels created for application consumption
 pub struct Channels<Ctx: Context> {
@@ -97,11 +97,6 @@
     StartHeight(Ctx::Height, Ctx::ValidatorSet),
 }
 
-<<<<<<< HEAD
-=======
-use malachite_engine::consensus::Msg as ConsensusActorMsg;
-
->>>>>>> 8d71152d
 impl<Ctx: Context> From<ConsensusMsg<Ctx>> for ConsensusActorMsg<Ctx> {
     fn from(msg: ConsensusMsg<Ctx>) -> ConsensusActorMsg<Ctx> {
         match msg {
