--- conflicted
+++ resolved
@@ -15,10 +15,6 @@
 use crate::spawn::{spawn_host_actor, spawn_network_actor};
 use crate::Channels;
 
-<<<<<<< HEAD
-=======
-#[tracing::instrument("node", skip_all, fields(moniker = %cfg.moniker()))]
->>>>>>> 201eaf83
 pub async fn start_engine<Node, Ctx, Codec>(
     ctx: Ctx,
     codec: Codec,
