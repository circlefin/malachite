--- conflicted
+++ resolved
@@ -25,12 +25,7 @@
     cfg: Node::Config,
     wal_codec: WalCodec,
     net_codec: NetCodec,
-<<<<<<< HEAD
-    start_height: Option<Ctx::Height>,
-    initial_validator_set: Ctx::ValidatorSet,
     initial_timeouts: Ctx::Timeouts,
-=======
->>>>>>> 95e04304
 ) -> Result<(Channels<Ctx>, EngineHandle)>
 where
     Ctx: Context,
@@ -73,12 +68,7 @@
 
     // Spawn consensus
     let consensus = spawn_consensus_actor(
-<<<<<<< HEAD
-        start_height,
-        initial_validator_set,
         initial_timeouts,
-=======
->>>>>>> 95e04304
         address,
         ctx.clone(),
         cfg.consensus().clone(),
