//! Run Malachite consensus with the given configuration and context.
//! Provides the application with a channel for receiving messages from consensus.

use eyre::Result;

use crate::app::types::codec::{ConsensusCodec, SyncCodec, WalCodec};
use crate::app::types::config::Config as NodeConfig;
use crate::app::types::core::Context;
use crate::app::types::metrics::{Metrics, SharedRegistry};
use crate::spawn::{spawn_gossip_consensus_actor, spawn_host_actor};
use crate::{app, Channels};

<<<<<<< HEAD
use malachite_actors::util::events::TxEvent;
use malachite_app::{spawn_consensus_actor, spawn_sync_actor, spawn_wal_actor};
=======
use malachite_app::{
    spawn_consensus_actor, spawn_network_actor, spawn_sync_actor, spawn_wal_actor,
};
use malachite_engine::util::events::TxEvent;
>>>>>>> 8d71152d

#[tracing::instrument("node", skip_all, fields(moniker = %cfg.moniker))]
pub async fn run<Node, Ctx, Codec>(
    cfg: NodeConfig,
    start_height: Option<Ctx::Height>,
    ctx: Ctx,
    codec: Codec,
    node: Node,
    initial_validator_set: Ctx::ValidatorSet,
) -> Result<Channels<Ctx>>
where
    Ctx: Context,
    Node: app::Node<Context = Ctx>,
    Codec: WalCodec<Ctx> + Clone,
    Codec: ConsensusCodec<Ctx>,
    Codec: SyncCodec<Ctx>,
{
    let start_height = start_height.unwrap_or_default();

    let registry = SharedRegistry::global().with_moniker(cfg.moniker.as_str());
    let metrics = Metrics::register(&registry);

    // TODO: Simplify this?
    let mut config_file = node.get_home_dir().clone();
    config_file.push("config");
    config_file.push("priv_validator_key.json");
    let private_key_file = node.load_private_key_file(config_file)?;
    let private_key = node.load_private_key(private_key_file);
    let public_key = node.get_public_key(&private_key);
    let address = node.get_address(&public_key);
    let keypair = node.get_keypair(private_key);

    // Spawn consensus gossip
<<<<<<< HEAD
    let (gossip_consensus, gossipconsensusmsg_tx) =
        spawn_gossip_consensus_actor(&cfg, keypair, &registry, codec.clone()).await?;
=======
    let network = spawn_network_actor(&cfg, keypair, &registry, codec.clone()).await?;
>>>>>>> 8d71152d

    let wal = spawn_wal_actor(&ctx, codec, &node.get_home_dir(), &registry).await?;

    // Spawn the host actor
    let (connector, appmsg_rx) = spawn_host_actor(metrics.clone()).await?;

    let sync = spawn_sync_actor(
        ctx.clone(),
        network.clone(),
        connector.clone(),
        &cfg.sync,
        &registry,
    )
    .await?;

    // Spawn consensus
    let _consensus = spawn_consensus_actor(
        start_height,
        initial_validator_set,
        address,
        ctx,
        cfg,
        network,
        connector,
        wal,
        sync.clone(),
        metrics,
        TxEvent::new(),
    )
    .await?;

    Ok(Channels {
        consensus: appmsg_rx,
        consensus_gossip: gossipconsensusmsg_tx,
    })
}<|MERGE_RESOLUTION|>--- conflicted
+++ resolved
@@ -7,18 +7,13 @@
 use crate::app::types::config::Config as NodeConfig;
 use crate::app::types::core::Context;
 use crate::app::types::metrics::{Metrics, SharedRegistry};
-use crate::spawn::{spawn_gossip_consensus_actor, spawn_host_actor};
+use crate::spawn::{spawn_network_actor, spawn_host_actor};
 use crate::{app, Channels};
 
-<<<<<<< HEAD
-use malachite_actors::util::events::TxEvent;
-use malachite_app::{spawn_consensus_actor, spawn_sync_actor, spawn_wal_actor};
-=======
 use malachite_app::{
-    spawn_consensus_actor, spawn_network_actor, spawn_sync_actor, spawn_wal_actor,
+    spawn_consensus_actor, spawn_sync_actor, spawn_wal_actor,
 };
 use malachite_engine::util::events::TxEvent;
->>>>>>> 8d71152d
 
 #[tracing::instrument("node", skip_all, fields(moniker = %cfg.moniker))]
 pub async fn run<Node, Ctx, Codec>(
@@ -52,12 +47,8 @@
     let keypair = node.get_keypair(private_key);
 
     // Spawn consensus gossip
-<<<<<<< HEAD
-    let (gossip_consensus, gossipconsensusmsg_tx) =
-        spawn_gossip_consensus_actor(&cfg, keypair, &registry, codec.clone()).await?;
-=======
-    let network = spawn_network_actor(&cfg, keypair, &registry, codec.clone()).await?;
->>>>>>> 8d71152d
+    let (network, network_msg_tx) =
+        spawn_network_actor(&cfg, keypair, &registry, codec.clone()).await?;
 
     let wal = spawn_wal_actor(&ctx, codec, &node.get_home_dir(), &registry).await?;
 
@@ -91,6 +82,6 @@
 
     Ok(Channels {
         consensus: appmsg_rx,
-        consensus_gossip: gossipconsensusmsg_tx,
+        consensus_gossip: network_msg_tx,
     })
 }