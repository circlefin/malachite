--- conflicted
+++ resolved
@@ -9,10 +9,6 @@
 use malachite_consensus::SignedConsensusMsg;
 use malachite_gossip_consensus::Keypair;
 use malachite_metrics::{Metrics, SharedRegistry};
-<<<<<<< HEAD
-=======
-use malachite_node as node;
->>>>>>> 7499c3dc
 
 use crate::channel::AppMsg;
 use crate::spawn::{
@@ -20,20 +16,10 @@
     spawn_wal_actor,
 };
 
-<<<<<<< HEAD
 pub async fn run<Ctx, Codec>(
     cfg: NodeConfig,
     start_height: Option<Ctx::Height>,
     ctx: Ctx,
-=======
-// Todo: Remove clippy exception when the function signature is finalized
-#[allow(clippy::too_many_arguments)]
-pub async fn run<Ctx, Node, Codec>(
-    cfg: NodeConfig,
-    start_height: Option<Ctx::Height>,
-    ctx: Ctx,
-    node: Node,
->>>>>>> 7499c3dc
     codec: Codec,
     keypair: Keypair,      // Todo: see note in code
     address: Ctx::Address, // Todo: remove it when Node was properly implemented
