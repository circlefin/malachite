//! Run Malachite consensus with the given configuration and context.
//! Provides the application with a channel for receiving messages from consensus.

use eyre::Result;

use malachitebft_app::NodeConfig;
use malachitebft_engine::util::events::TxEvent;

use crate::app;
use crate::app::metrics::{Metrics, SharedRegistry};
use crate::app::spawn::{
    spawn_consensus_actor, spawn_node_actor, spawn_sync_actor, spawn_wal_actor,
};
use crate::app::types::codec::{ConsensusCodec, SyncCodec, WalCodec};
use crate::app::types::core::Context;
use crate::app::EngineHandle;
use crate::spawn::{spawn_host_actor, spawn_network_actor};
use crate::Channels;

#[tracing::instrument("node", skip_all, fields(moniker = %cfg.moniker()))]
pub async fn start_engine<Node, Ctx, Codec>(
    ctx: Ctx,
    codec: Codec,
    node: Node,
    cfg: Node::Config,
    start_height: Option<Ctx::Height>,
    initial_validator_set: Ctx::ValidatorSet,
) -> Result<(Channels<Ctx>, EngineHandle)>
where
    Ctx: Context,
    Node: app::Node<Context = Ctx>,
    Codec: WalCodec<Ctx> + Clone,
    Codec: ConsensusCodec<Ctx>,
    Codec: SyncCodec<Ctx>,
{
    let start_height = start_height.unwrap_or_default();

    let registry = SharedRegistry::global().with_moniker(cfg.moniker());
    let metrics = Metrics::register(&registry);

    let private_key_file = node.load_private_key_file()?;
    let private_key = node.load_private_key(private_key_file);
    let public_key = node.get_public_key(&private_key);
    let address = node.get_address(&public_key);
    let keypair = node.get_keypair(private_key.clone());
    let signing_provider = node.get_signing_provider(private_key);

    // Spawn consensus gossip
    let (network, tx_network) =
        spawn_network_actor(cfg.consensus(), keypair, &registry, codec.clone()).await?;

    let wal = spawn_wal_actor(&ctx, codec, &node.get_home_dir(), &registry).await?;

    // Spawn the host actor
    let (connector, rx_consensus) = spawn_host_actor(metrics.clone()).await?;

    let sync = spawn_sync_actor(
        ctx.clone(),
        network.clone(),
        connector.clone(),
<<<<<<< HEAD
        cfg.sync(),
=======
        &cfg.value_sync,
        &cfg.consensus.vote_sync,
>>>>>>> ad7350e8
        &registry,
    )
    .await?;

    let tx_event = TxEvent::new();

    // Spawn consensus
    let consensus = spawn_consensus_actor(
        start_height,
        initial_validator_set,
        address,
        ctx.clone(),
        cfg.consensus(),
        Box::new(signing_provider),
        network.clone(),
        connector.clone(),
        wal.clone(),
        sync.clone(),
        metrics,
        tx_event.clone(),
    )
    .await?;

    let (node, handle) = spawn_node_actor(ctx, network, consensus, wal, sync, connector).await?;

    let channels = Channels {
        consensus: rx_consensus,
        network: tx_network,
        events: tx_event,
    };

    let handle = EngineHandle {
        actor: node,
        handle,
    };

    Ok((channels, handle))
}<|MERGE_RESOLUTION|>--- conflicted
+++ resolved
@@ -58,12 +58,8 @@
         ctx.clone(),
         network.clone(),
         connector.clone(),
-<<<<<<< HEAD
-        cfg.sync(),
-=======
-        &cfg.value_sync,
-        &cfg.consensus.vote_sync,
->>>>>>> ad7350e8
+        cfg.value_sync(),
+        &cfg.consensus().vote_sync,
         &registry,
     )
     .await?;
