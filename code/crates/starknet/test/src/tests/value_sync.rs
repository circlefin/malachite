use std::time::Duration;

<<<<<<< HEAD
use crate::{init_logging, TestBuilder, TestParams};

#[tokio::test]
pub async fn crash_restart_from_start() {
    init_logging(module_path!());

=======
use malachitebft_config::ValuePayload;

use crate::{TestBuilder, TestParams};

pub async fn crash_restart_from_start(params: TestParams) {
>>>>>>> 490766e0
    const HEIGHT: u64 = 10;

    let mut test = TestBuilder::<()>::new();

    // Node 1 starts with 10 voting power.
    test.add_node()
        .with_voting_power(10)
        .start()
        // Wait until it reaches height 10
        .wait_until(HEIGHT)
        // Record a successful test for this node
        .success();

    // Node 2 starts with 10 voting power, in parallel with node 1 and with the same behaviour
    test.add_node()
        .with_voting_power(10)
        .start()
        .wait_until(HEIGHT)
        .success();

    // Node 3 starts with 5 voting power, in parallel with node 1 and 2.
    test.add_node()
        .with_voting_power(5)
        .start()
        // Wait until the node reaches height 2...
        .wait_until(2)
        // ...and then kills it
        .crash()
        // Reset the database so that the node has to do Sync from height 1
        .reset_db()
        // After that, it waits 5 seconds before restarting the node
        .restart_after(Duration::from_secs(5))
        // Wait until the node reached the expected height
        .wait_until(HEIGHT)
        // Record a successful test for this node
        .success();

    test.build()
        .run_with_params(
            Duration::from_secs(60), // Timeout for the whole test
            TestParams {
                enable_sync: true, // Enable Sync
                ..Default::default()
            },
        )
        .await
}

#[tokio::test]
pub async fn crash_restart_from_latest() {
    const HEIGHT: u64 = 10;

    let mut test = TestBuilder::<()>::new();

    test.add_node()
        .with_voting_power(10)
        .start()
        .wait_until(HEIGHT)
        .success();
    test.add_node()
        .with_voting_power(10)
        .start()
        .wait_until(HEIGHT)
        .success();

    test.add_node()
        .with_voting_power(5)
        .start()
        .wait_until(2)
        .crash()
        // We do not reset the database so that the node can restart from the latest height
        .restart_after(Duration::from_secs(5))
        .wait_until(HEIGHT)
        .success();

    test.build()
        .run_with_params(
            Duration::from_secs(60),
            TestParams {
                enable_sync: true,
                ..Default::default()
            },
        )
        .await
}

#[tokio::test]
pub async fn aggressive_pruning() {
    const HEIGHT: u64 = 15;

    let mut test = TestBuilder::<()>::new();

    // Node 1 starts with 10 voting power.
    test.add_node()
        .with_voting_power(10)
        .start()
        .wait_until(HEIGHT)
        .success();
    test.add_node()
        .with_voting_power(10)
        .start()
        .wait_until(HEIGHT)
        .success();

    test.add_node()
        .with_voting_power(5)
        .start()
        .wait_until(2)
        .crash()
        .reset_db()
        .restart_after(Duration::from_secs(5))
        .wait_until(HEIGHT)
        .success();

    test.build()
        .run_with_params(
            Duration::from_secs(60), // Timeout for the whole test
            TestParams {
                enable_sync: true,     // Enable Sync
                max_retain_blocks: 10, // Prune blocks older than 10
                ..Default::default()
            },
        )
        .await
}

#[tokio::test]
pub async fn start_late() {
    const HEIGHT: u64 = 5;

    let mut test = TestBuilder::<()>::new();

    test.add_node()
        .with_voting_power(10)
        .start()
        .wait_until(HEIGHT * 2)
        .success();

    test.add_node()
        .with_voting_power(10)
        .start()
        .wait_until(HEIGHT * 2)
        .success();

    test.add_node()
        .with_voting_power(5)
        .start_after(1, Duration::from_secs(10))
        .wait_until(HEIGHT)
        .success();

    test.build()
        .run_with_params(
            Duration::from_secs(30),
            TestParams {
                enable_sync: true,
                ..Default::default()
            },
        )
        .await
}<|MERGE_RESOLUTION|>--- conflicted
+++ resolved
@@ -1,19 +1,9 @@
 use std::time::Duration;
 
-<<<<<<< HEAD
-use crate::{init_logging, TestBuilder, TestParams};
+use crate::{TestBuilder, TestParams};
 
 #[tokio::test]
 pub async fn crash_restart_from_start() {
-    init_logging(module_path!());
-
-=======
-use malachitebft_config::ValuePayload;
-
-use crate::{TestBuilder, TestParams};
-
-pub async fn crash_restart_from_start(params: TestParams) {
->>>>>>> 490766e0
     const HEIGHT: u64 = 10;
 
     let mut test = TestBuilder::<()>::new();
