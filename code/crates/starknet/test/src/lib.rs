--- conflicted
+++ resolved
@@ -144,13 +144,10 @@
             moniker: format!("node-{}", node),
             logging: LoggingConfig::default(),
             consensus: ConsensusConfig {
-<<<<<<< HEAD
                 value_payload: ValuePayload::PartsOnly,
-=======
                 vote_sync: VoteSyncConfig {
                     mode: VoteSyncMode::Rebroadcast,
                 },
->>>>>>> ad7350e8
                 timeouts: TimeoutConfig::default(),
                 p2p: P2pConfig {
                     transport,
@@ -228,7 +225,7 @@
 }
 
 fn apply_params(config: &mut Config, params: &TestParams) {
-    config.sync.enabled = params.enable_sync;
+    config.value_sync.enabled = params.enable_value_sync;
     config.consensus.p2p.protocol = params.protocol;
     config.consensus.timeouts.timeout_step = params.timeout_step;
     config.consensus.value_payload = params.value_payload;
