#![allow(unused_crate_dependencies)]

use std::time::Duration;

use malachite_starknet_test::{App, Test, TestNode};

#[tokio::test]
pub async fn all_correct_nodes() {
    const HEIGHT: u64 = 5;

    let n1 = TestNode::new(1).start().wait_until(HEIGHT).success();
    let n2 = TestNode::new(2).start().wait_until(HEIGHT).success();
    let n3 = TestNode::new(3).start().wait_until(HEIGHT).success();

<<<<<<< HEAD
    Test::new([n1, n2, n3]).run(Duration::from_secs(30)).await
=======
    Test::new([n1, n2, n3])
        .run(App::Starknet, Duration::from_secs(30))
        .await
>>>>>>> 87511a77
}<|MERGE_RESOLUTION|>--- conflicted
+++ resolved
@@ -12,11 +12,7 @@
     let n2 = TestNode::new(2).start().wait_until(HEIGHT).success();
     let n3 = TestNode::new(3).start().wait_until(HEIGHT).success();
 
-<<<<<<< HEAD
-    Test::new([n1, n2, n3]).run(Duration::from_secs(30)).await
-=======
     Test::new([n1, n2, n3])
         .run(App::Starknet, Duration::from_secs(30))
         .await
->>>>>>> 87511a77
 }