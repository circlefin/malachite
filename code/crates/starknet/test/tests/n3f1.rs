--- conflicted
+++ resolved
@@ -1,21 +1,5 @@
 #![allow(unused_crate_dependencies)]
 
-<<<<<<< HEAD
-use malachite_starknet_test::{Expected, Fault, Test, TestNode};
-
-#[tokio::test]
-pub async fn proposer_fails_to_start() {
-    let test = Test::new(
-        [
-            TestNode::faulty(10, vec![Fault::NoStart]),
-            TestNode::correct(10),
-            TestNode::correct(10),
-        ],
-        Expected::Exactly(0),
-    );
-
-    test.run().await
-=======
 use std::time::Duration;
 
 use malachite_starknet_test::{App, Test, TestNode};
@@ -31,51 +15,10 @@
     Test::new([n1, n2, n3])
         .run(App::Starknet, Duration::from_secs(30))
         .await
->>>>>>> aa8cd02b
 }
 
 #[tokio::test]
 pub async fn one_node_fails_to_start() {
-<<<<<<< HEAD
-    let test = Test::new(
-        [
-            TestNode::correct(10),
-            TestNode::faulty(10, vec![Fault::NoStart]),
-            TestNode::correct(10),
-        ],
-        Expected::Exactly(0),
-    );
-
-    test.run().await
-}
-
-#[tokio::test]
-pub async fn proposer_crashes_at_height_1() {
-    let test = Test::new(
-        [
-            TestNode::faulty(10, vec![Fault::Crash(1)]),
-            TestNode::correct(10),
-            TestNode::correct(10),
-        ],
-        Expected::AtMost(4),
-    );
-
-    test.run().await
-}
-
-#[tokio::test]
-pub async fn one_node_crashes_at_height_2() {
-    let test = Test::new(
-        [
-            TestNode::correct(10),
-            TestNode::correct(10),
-            TestNode::faulty(5, vec![Fault::Crash(2)]),
-        ],
-        Expected::AtMost(7),
-    );
-
-    test.run().await
-=======
     const HEIGHT: u64 = 5;
 
     let n1 = TestNode::new(1).vp(5).start().wait_until(HEIGHT).success();
@@ -121,5 +64,4 @@
     Test::new([n1, n2, n3])
         .run(App::Starknet, Duration::from_secs(30))
         .await
->>>>>>> aa8cd02b
 }