--- conflicted
+++ resolved
@@ -10,18 +10,13 @@
 use malachite_actors::gossip_mempool::{GossipMempool, GossipMempoolRef};
 use malachite_actors::host::HostRef;
 use malachite_actors::node::{Node, NodeRef};
-<<<<<<< HEAD
 use malachite_common::SignedProposal;
-use malachite_gossip_consensus::{Config as GossipConsensusConfig, DiscoveryConfig, Keypair};
-=======
-use malachite_common::Round;
 use malachite_config::{
     Config as NodeConfig, MempoolConfig, PubSubProtocol, TestConfig, TransportProtocol,
 };
 use malachite_gossip_consensus::{
     Config as GossipConsensusConfig, DiscoveryConfig, GossipSubConfig, Keypair,
 };
->>>>>>> bdaeed24
 use malachite_gossip_mempool::Config as GossipMempoolConfig;
 use malachite_metrics::Metrics;
 use malachite_metrics::SharedRegistry;
@@ -63,14 +58,10 @@
     )
     .await;
 
-<<<<<<< HEAD
     let block_sync =
         spawn_block_sync_actor(ctx.clone(), gossip_consensus.clone(), host.clone()).await;
 
-    let start_height = Height::new(1);
-=======
     let start_height = Height::new(1, 1);
->>>>>>> bdaeed24
 
     // Spawn consensus
     let consensus = spawn_consensus_actor(
@@ -237,11 +228,8 @@
         txs_per_part: cfg.test.txs_per_part,
         time_allowance_factor: cfg.test.time_allowance_factor,
         exec_time_per_tx: cfg.test.exec_time_per_tx,
-<<<<<<< HEAD
         max_retain_blocks: cfg.test.max_retain_blocks,
-=======
         vote_extensions: cfg.test.vote_extensions,
->>>>>>> bdaeed24
     };
 
     let mock_host = MockHost::new(
