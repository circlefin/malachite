--- conflicted
+++ resolved
@@ -14,11 +14,9 @@
 use malachite_gossip_mempool::Config as GossipMempoolConfig;
 use malachite_metrics::Metrics;
 use malachite_metrics::SharedRegistry;
-<<<<<<< HEAD
-use malachite_node::config::{Config as NodeConfig, MempoolConfig, TestConfig, TransportProtocol};
-=======
-use malachite_node::config::{Config as NodeConfig, MempoolConfig, PubSubProtocol, TestConfig};
->>>>>>> 882779dc
+use malachite_node::config::{
+    Config as NodeConfig, MempoolConfig, PubSubProtocol, TestConfig, TransportProtocol,
+};
 use malachite_starknet_host::actor::StarknetHost;
 use malachite_starknet_host::mempool::{Mempool, MempoolRef};
 use malachite_starknet_host::mock::context::MockContext;
@@ -131,15 +129,13 @@
         listen_addr: cfg.consensus.p2p.listen_addr.clone(),
         persistent_peers: cfg.consensus.p2p.persistent_peers.clone(),
         idle_connection_timeout: Duration::from_secs(60),
-<<<<<<< HEAD
         transport: match cfg.consensus.p2p.transport {
             TransportProtocol::Tcp => malachite_gossip_consensus::TransportProtocol::Tcp,
             TransportProtocol::Quic => malachite_gossip_consensus::TransportProtocol::Quic,
-=======
+        },
         protocol: match cfg.consensus.p2p.protocol {
             PubSubProtocol::GossipSub => malachite_gossip_consensus::PubSubProtocol::GossipSub,
             PubSubProtocol::Broadcast => malachite_gossip_consensus::PubSubProtocol::Broadcast,
->>>>>>> 882779dc
         },
     };
 
