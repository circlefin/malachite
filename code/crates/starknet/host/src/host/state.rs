use std::path::Path;
use std::sync::Arc;

use rand::RngCore;
use tracing::{debug, error, trace};

<<<<<<< HEAD
use malachitebft_core_types::{Context, Round, SignedExtension, Validity};
=======
use malachitebft_core_types::{Round, Validity};
>>>>>>> 614a46cb
use malachitebft_engine::consensus::ConsensusRef;
use malachitebft_engine::host::ProposedValue;
use malachitebft_engine::util::streaming::StreamId;
use malachitebft_starknet_p2p_proto as p2p_proto;

use crate::block_store::BlockStore;
use crate::host::{Host, StarknetHost};
use crate::streaming::PartStreamsMap;
use crate::types::*;

pub struct HostState {
    pub ctx: MockContext,
    pub height: Height,
    pub round: Round,
    pub proposer: Option<Address>,
    pub host: StarknetHost,
    pub consensus: Option<ConsensusRef<MockContext>>,
    pub block_store: BlockStore,
    pub part_streams_map: PartStreamsMap,
    pub nonce: u64,
}

impl HostState {
    pub fn new<R>(
        ctx: MockContext,
        host: StarknetHost,
        db_path: impl AsRef<Path>,
        rng: &mut R,
    ) -> Self
    where
        R: RngCore,
    {
        Self {
            ctx,
            height: Height::new(0, 0),
            round: Round::Nil,
            proposer: None,
            host,
            consensus: None,
            block_store: BlockStore::new(db_path).unwrap(),
            part_streams_map: PartStreamsMap::default(),
            nonce: rng.next_u64(),
        }
    }

    pub fn stream_id(&mut self) -> StreamId {
        let stream_id = p2p_proto::ConsensusStreamId {
            height: self.height.as_u64(),
            round: self.round.as_u32().expect("round is non-nil"),
            nonce: self.nonce,
        };

        self.nonce += 1;

        let bytes = prost::Message::encode_to_vec(&stream_id);
        StreamId::new(bytes.into())
    }

    #[tracing::instrument(skip_all, fields(%height, %round))]
    pub async fn build_value_from_parts(
        &self,
        parts: &[Arc<ProposalPart>],
        height: Height,
        round: Round,
    ) -> Option<ProposedValue<MockContext>> {
        let (valid_round, value, proposer, validity) = self
            .build_proposal_content_from_parts(parts, height, round)
            .await?;

        Some(ProposedValue {
            proposer,
            height,
            round,
            valid_round,
            value,
            validity,
        })
    }

    #[allow(clippy::type_complexity)]
    #[tracing::instrument(skip_all, fields(%height, %round))]
    pub async fn build_proposal_content_from_parts(
        &self,
        parts: &[Arc<ProposalPart>],
        height: Height,
        round: Round,
    ) -> Option<(Round, BlockHash, Address, Validity)> {
        if parts.is_empty() {
            return None;
        }

        let Some(init) = parts.iter().find_map(|part| part.as_init()) else {
            error!("Part not found: Init");
            return None;
        };

        let Some(fin) = parts.iter().find_map(|part| part.as_fin()) else {
            error!("Part not found: Fin");
            return None;
        };

<<<<<<< HEAD
        let Some(_block_info) = parts.iter().find_map(|part| part.as_block_info()) else {
            error!("Part not found: BlockInfo");
            return None;
        };
=======
        trace!(parts.len = %parts.len(), "Building proposal content from parts");

        let block_hash = {
            let mut block_hasher = sha3::Keccak256::new();
            for part in parts {
                if part.as_init().is_some() || part.as_fin().is_some() {
                    // NOTE: We do not hash over Init, so restreaming returns the same hash
                    // NOTE: We do not hash over Fin, because Fin includes a signature over the block hash
                    // TODO: we should probably still include height
                    continue;
                }

                block_hasher.update(part.to_sign_bytes());
            }
>>>>>>> 614a46cb

        let Some(commitment) = parts.iter().find_map(|part| part.as_commitment()) else {
            error!("Part not found: ProposalCommitment");
            return None;
        };

        let validity = self.verify_proposal_validity(init, fin, commitment).await?;

        let valid_round = init.valid_round;
        if valid_round.is_defined() {
            debug!("Reassembling a proposal we might have seen before: {init:?}");
        }

        trace!(parts.len = %parts.len(), "Building proposal content from parts");

        let extension = self.host.generate_vote_extension(height, round);

<<<<<<< HEAD
        Some((
            valid_round,
            fin.proposal_commitment_hash,
            init.proposer,
            validity,
            extension,
        ))
=======
        Some((valid_round, block_hash, init.proposer, validity))
>>>>>>> 614a46cb
    }

    async fn verify_proposal_validity(
        &self,
        init: &ProposalInit,
        _fin: &ProposalFin,
        _commitment: &ProposalCommitment,
    ) -> Option<Validity> {
        let validators = self.host.validators(init.height).await?;

        if !validators.iter().any(|v| v.address == init.proposer) {
            error!(proposer = %init.proposer, "No validator found for the proposer");
            return None;
        };

        let validator_set = ValidatorSet::new(validators);
        let proposer = self
            .ctx
            .select_proposer(&validator_set, init.height, init.round);

        if proposer.address != init.proposer {
            error!(
                height = %init.height,
                round = %init.round,
                proposer = %init.proposer,
                expected = %proposer.address,
                "Proposer is not the selected proposer for this height and round"
            );

            return None;
        }

        // TODO: Check that the hash of `commitment` matches `fin.proposal_commitment_hash`

        Some(Validity::Valid)
    }

    #[tracing::instrument(skip_all, fields(
        part.height = %height,
        part.round = %round,
        part.message = ?part.part_type(),
    ))]
    pub async fn build_value_from_part(
        &mut self,
        height: Height,
        round: Round,
        part: ProposalPart,
    ) -> Option<ProposedValue<MockContext>> {
        self.host.part_store.store(height, round, part.clone());

        if let ProposalPart::Transactions(txes) = &part {
            debug!("Simulating tx execution and proof verification");

            // Simulate Tx execution and proof verification (assumes success)
            // TODO: Add config knob for invalid blocks
            let num_txes = txes.len() as u32;
            let exec_time = self.host.params.exec_time_per_tx * num_txes;
            tokio::time::sleep(exec_time).await;

            trace!("Simulation took {exec_time:?} to execute {num_txes} txes");
        }

        let parts = self.host.part_store.all_parts(height, round);

        trace!(
            count = self.host.part_store.blocks_count(),
            "Blocks for which we have parts"
        );

        // TODO: Do more validations, e.g. there is no higher tx proposal part,
        //       check that we have received the proof, etc.
        let Some(_fin) = parts.iter().find_map(|part| part.as_fin()) else {
            debug!("Proposal part has not been received yet: Fin");
            return None;
        };

        let Some(_block_info) = parts.iter().find_map(|part| part.as_block_info()) else {
            debug!("Proposal part has not been received yet: BlockInfo");
            return None;
        };

        let Some(_proposal_commitment) = parts.iter().find_map(|part| part.as_commitment()) else {
            debug!("Proposal part has not been received yet: ProposalCommitment");
            return None;
        };

        let block_size: usize = parts.iter().map(|p| p.size_bytes()).sum();
        let tx_count: usize = parts.iter().map(|p| p.tx_count()).sum();

        debug!(
            tx.count = %tx_count, block.size = %block_size, parts.count = %parts.len(),
            "All parts have been received already, building value"
        );

        let result = self.build_value_from_parts(&parts, height, round).await;

        if let Some(ref proposed_value) = result {
            self.host
                .part_store
                .store_value_id(height, round, proposed_value.value);
        }

        result
    }
}<|MERGE_RESOLUTION|>--- conflicted
+++ resolved
@@ -4,11 +4,7 @@
 use rand::RngCore;
 use tracing::{debug, error, trace};
 
-<<<<<<< HEAD
-use malachitebft_core_types::{Context, Round, SignedExtension, Validity};
-=======
-use malachitebft_core_types::{Round, Validity};
->>>>>>> 614a46cb
+use malachitebft_core_types::{Context, Round, Validity};
 use malachitebft_engine::consensus::ConsensusRef;
 use malachitebft_engine::host::ProposedValue;
 use malachitebft_engine::util::streaming::StreamId;
@@ -110,27 +106,10 @@
             return None;
         };
 
-<<<<<<< HEAD
         let Some(_block_info) = parts.iter().find_map(|part| part.as_block_info()) else {
             error!("Part not found: BlockInfo");
             return None;
         };
-=======
-        trace!(parts.len = %parts.len(), "Building proposal content from parts");
-
-        let block_hash = {
-            let mut block_hasher = sha3::Keccak256::new();
-            for part in parts {
-                if part.as_init().is_some() || part.as_fin().is_some() {
-                    // NOTE: We do not hash over Init, so restreaming returns the same hash
-                    // NOTE: We do not hash over Fin, because Fin includes a signature over the block hash
-                    // TODO: we should probably still include height
-                    continue;
-                }
-
-                block_hasher.update(part.to_sign_bytes());
-            }
->>>>>>> 614a46cb
 
         let Some(commitment) = parts.iter().find_map(|part| part.as_commitment()) else {
             error!("Part not found: ProposalCommitment");
@@ -146,19 +125,12 @@
 
         trace!(parts.len = %parts.len(), "Building proposal content from parts");
 
-        let extension = self.host.generate_vote_extension(height, round);
-
-<<<<<<< HEAD
         Some((
             valid_round,
             fin.proposal_commitment_hash,
             init.proposer,
             validity,
-            extension,
         ))
-=======
-        Some((valid_round, block_hash, init.proposer, validity))
->>>>>>> 614a46cb
     }
 
     async fn verify_proposal_validity(
