--- conflicted
+++ resolved
@@ -51,12 +51,8 @@
     height: Height,
     round: Round,
     proposer: Address,
-<<<<<<< HEAD
     _private_key: PrivateKey,
-=======
-    private_key: PrivateKey,
     vote_extensions: VoteExtensions<MockContext>,
->>>>>>> 614a46cb
     params: StarknetParams,
     deadline: Instant,
     mempool: MempoolRef,
@@ -68,14 +64,9 @@
 
     let mut sequence = 0;
     let mut block_tx_count = 0;
-<<<<<<< HEAD
-    let mut max_block_size_reached = false;
-=======
-    let mut block_hasher = sha3::Keccak256::new();
     let vote_extensions_size =
         (params.vote_extensions.size.as_u64() * vote_extensions.extensions.len() as u64) as usize;
     let mut block_size = vote_extensions_size;
->>>>>>> 614a46cb
 
     trace!(%height, %round, "Building local value");
 
@@ -94,7 +85,6 @@
 
     let now = SystemTime::UNIX_EPOCH.elapsed().unwrap().as_secs();
 
-<<<<<<< HEAD
     // Block Info
     {
         let part = ProposalPart::BlockInfo(BlockInfo {
@@ -111,14 +101,10 @@
         tx_part.send(part).await?;
         sequence += 1;
     }
-=======
+
     let max_block_size = params.max_block_size.as_u64() as usize;
 
     'reap: loop {
-        trace!(%height, %round, %sequence, "Building local value");
->>>>>>> 614a46cb
-
-    loop {
         let reaped_txes = mempool
             .call(
                 |reply| MempoolMsg::Reap {
@@ -179,35 +165,7 @@
         }
     }
 
-<<<<<<< HEAD
     // Proposal Commitment
-=======
-    // Vote extensions
-    if !vote_extensions.extensions.is_empty() {
-        let transactions = vote_extensions
-            .extensions
-            .into_iter()
-            .map(|(_, e)| e.message)
-            .take_while(|e| {
-                let keep_going = block_size + e.len() <= max_block_size;
-                if keep_going {
-                    block_size += e.len();
-                    block_tx_count += 1;
-                }
-                keep_going
-            })
-            .map(Transaction::new)
-            .collect();
-
-        let part = ProposalPart::Transactions(Transactions::new(transactions));
-
-        block_hasher.update(part.to_sign_bytes());
-        tx_part.send(part).await?;
-        sequence += 1;
-    }
-
-    // BlockProof
->>>>>>> 614a46cb
     {
         let part = ProposalPart::Commitment(Box::new(ProposalCommitment {
             height,
