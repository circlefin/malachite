--- conflicted
+++ resolved
@@ -57,13 +57,8 @@
 
         let (actor_ref, _) = Actor::spawn(
             None,
-<<<<<<< HEAD
             Self::new(mempool, mempool_load, network, metrics, span),
-            HostState::new(host, db_path, &mut StdRng::from_entropy()),
-=======
-            Self::new(mempool, network, metrics, span),
             HostState::new(ctx, host, db_path, &mut StdRng::from_entropy()),
->>>>>>> 99124f52
         )
         .await?;
 
