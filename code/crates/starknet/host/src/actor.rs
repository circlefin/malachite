--- conflicted
+++ resolved
@@ -1,38 +1,25 @@
-#![allow(unused_variables, unused_imports)]
-use bytes::Bytes;
-
-use std::ops::Deref;
 use std::sync::Arc;
 
 use bytes::Bytes;
 use eyre::eyre;
-<<<<<<< HEAD
-use malachite_blocksync::SyncedBlock;
-
-use malachite_actors::gossip_consensus::{GossipConsensusMsg, GossipConsensusRef};
-use malachite_actors::util::streaming::{StreamContent, StreamId, StreamMessage};
-=======
->>>>>>> bdaeed24
+
 use ractor::{async_trait, Actor, ActorProcessingErr, SpawnErr};
 use rand::RngCore;
 use sha3::Digest;
 use tokio::time::Instant;
 use tracing::{debug, error, trace, warn};
 
-use crate::block_store::{BlockStore, DecidedBlock};
+use malachite_actors::gossip_consensus::{GossipConsensusMsg, GossipConsensusRef};
+use malachite_actors::util::streaming::{StreamContent, StreamId, StreamMessage};
+use malachite_blocksync::SyncedBlock;
+
 use malachite_actors::consensus::ConsensusMsg;
-use malachite_actors::gossip_consensus::{GossipConsensusMsg, GossipConsensusRef};
 use malachite_actors::host::{LocallyProposedValue, ProposedValue};
-<<<<<<< HEAD
-use malachite_common::{Proposal, Round, Validity, Value, ValueId};
-=======
-use malachite_actors::util::streaming::{StreamContent, StreamId, StreamMessage};
-use malachite_common::{Extension, Round, Validity};
->>>>>>> bdaeed24
+use malachite_common::{Extension, Proposal, Round, Validity, Value};
 use malachite_metrics::Metrics;
 use malachite_proto::Protobuf;
-use malachite_starknet_p2p_types::Transactions;
-
+
+use crate::block_store::BlockStore;
 use crate::mempool::{MempoolMsg, MempoolRef};
 use crate::mock::context::MockContext;
 use crate::mock::host::MockHost;
@@ -142,7 +129,7 @@
             return None;
         };
 
-        let Some(fin) = parts.iter().find_map(|part| part.as_fin()) else {
+        let Some(_fin) = parts.iter().find_map(|part| part.as_fin()) else {
             error!("No Fin part found in the proposal parts");
             return None;
         };
@@ -192,7 +179,7 @@
     ) -> Option<ProposedValue<MockContext>> {
         state.part_store.store(height, round, part.clone());
 
-        if let ProposalPart::Transactions(txes) = &part {
+        if let ProposalPart::Transactions(_txes) = &part {
             debug!("Simulating tx execution and proof verification");
 
             // Simulate Tx execution and proof verification (assumes success)
@@ -206,17 +193,14 @@
 
         let all_parts = state.part_store.all_parts(height, round);
 
-<<<<<<< HEAD
-=======
-        debug!(
+        trace!(
             count = state.part_store.blocks_stored(),
             "The store has blocks"
         );
 
->>>>>>> bdaeed24
         // TODO: Do more validations, e.g. there is no higher tx proposal part,
         //       check that we have received the proof, etc.
-        let Some(fin) = all_parts.iter().find_map(|part| part.as_fin()) else {
+        let Some(_fin) = all_parts.iter().find_map(|part| part.as_fin()) else {
             debug!("Final proposal part has not been received yet");
             return None;
         };
@@ -237,12 +221,17 @@
             .block_store
             .store_keys()
             .last()
-            .unwrap_or(&Height::default())
-            .as_u64();
-
-        let min_number_blocks: u64 =
-            std::cmp::min(self.host.params().max_retain_blocks as u64, max_height);
-        let retain_height = Height::new(max_height - min_number_blocks);
+            .copied()
+            .unwrap_or_default();
+
+        let min_number_blocks: u64 = std::cmp::min(
+            self.host.params().max_retain_blocks as u64,
+            max_height.as_u64(),
+        );
+
+        let retain_height =
+            Height::new(max_height.as_u64() - min_number_blocks, max_height.fork_id);
+
         state.block_store.prune(retain_height);
     }
 }
@@ -285,7 +274,7 @@
                 height,
                 round,
                 timeout_duration,
-                address,
+                address: _,
                 reply_to,
             } => {
                 let deadline = Instant::now() + timeout_duration;
@@ -505,7 +494,7 @@
                 reply_to,
             } => {
                 // TODO - process and check that block_bytes match the proposal
-                let block_hash = {
+                let _block_hash = {
                     let mut block_hasher = sha3::Keccak256::new();
                     block_hasher.update(block_bytes);
                     BlockHash::new(block_hasher.finalize().into())
@@ -517,6 +506,7 @@
                     validator_address: proposal.validator_address().clone(),
                     value: proposal.value().id(),
                     validity: Validity::Valid,
+                    extension: None,
                 };
 
                 reply_to.send(proposal)?;
