--- conflicted
+++ resolved
@@ -45,66 +45,18 @@
 }
 
 impl HostState {
-<<<<<<< HEAD
-    pub fn new(host: MockHost) -> Self {
-=======
-    fn new(home_dir: PathBuf) -> Self {
->>>>>>> a94bbb4d
+    pub fn new(host: MockHost, home_dir: PathBuf) -> Self {
         Self {
             height: Height::new(0, 0),
             round: Round::Nil,
             proposer: None,
-<<<<<<< HEAD
             host,
-            block_store: BlockStore::default(),
-=======
             block_store: BlockStore::new(home_dir.join("blocks.db")).unwrap(),
-            part_store: PartStore::default(),
->>>>>>> a94bbb4d
             part_streams_map: PartStreamsMap::default(),
             next_stream_id: StreamId::default(),
         }
     }
-<<<<<<< HEAD
-=======
-}
-
-pub type HostRef = malachite_actors::host::HostRef<MockContext>;
-pub type HostMsg = malachite_actors::host::HostMsg<MockContext>;
-
-impl StarknetHost {
-    pub fn new(
-        host: MockHost,
-        mempool: MempoolRef,
-        gossip_consensus: GossipConsensusRef<MockContext>,
-        metrics: Metrics,
-    ) -> Self {
-        Self {
-            host,
-            mempool,
-            gossip_consensus,
-            metrics,
-        }
-    }
-
-    pub async fn spawn(
-        home_dir: PathBuf,
-        host: MockHost,
-        mempool: MempoolRef,
-        gossip_consensus: GossipConsensusRef<MockContext>,
-        metrics: Metrics,
-    ) -> Result<HostRef, SpawnErr> {
-        let (actor_ref, _) = Actor::spawn(
-            None,
-            Self::new(host, mempool, gossip_consensus, metrics),
-            HostState::new(home_dir),
-        )
-        .await?;
-
-        Ok(actor_ref)
-    }
-
->>>>>>> a94bbb4d
+
     #[tracing::instrument(skip_all, fields(%height, %round))]
     pub fn build_value_from_parts(
         &self,
@@ -224,13 +176,8 @@
         let all_parts = entry.parts.clone();
 
         trace!(
-<<<<<<< HEAD
-            count = self.host.part_store.blocks_stored(),
-            "The store has blocks"
-=======
-            count = state.part_store.blocks_count(),
+            count = self.host.part_store.blocks_count(),
             "Blocks for which we have parts"
->>>>>>> a94bbb4d
         );
 
         // TODO: Do more validations, e.g. there is no higher tx proposal part,
@@ -263,6 +210,23 @@
 pub type HostMsg = malachite_actors::host::HostMsg<MockContext>;
 
 impl StarknetHost {
+    pub async fn spawn(
+        home_dir: PathBuf,
+        host: MockHost,
+        mempool: MempoolRef,
+        gossip_consensus: GossipConsensusRef<MockContext>,
+        metrics: Metrics,
+    ) -> Result<HostRef, SpawnErr> {
+        let (actor_ref, _) = Actor::spawn(
+            None,
+            Self::new(mempool, gossip_consensus, metrics),
+            HostState::new(host, home_dir),
+        )
+        .await?;
+
+        Ok(actor_ref)
+    }
+
     pub fn new(
         mempool: MempoolRef,
         gossip_consensus: GossipConsensusRef<MockContext>,
@@ -274,36 +238,9 @@
             metrics,
         }
     }
-
-    pub async fn spawn(
-        host: MockHost,
-        mempool: MempoolRef,
-        gossip_consensus: GossipConsensusRef<MockContext>,
-        metrics: Metrics,
-    ) -> Result<HostRef, SpawnErr> {
-        let (actor_ref, _) = Actor::spawn(
-            None,
-            Self::new(mempool, gossip_consensus, metrics),
-            HostState::new(host),
-        )
-        .await?;
-
-        Ok(actor_ref)
-    }
-
-<<<<<<< HEAD
-    fn store_block(&self, state: &mut HostState) {
-        let max_height = state.block_store.store_keys().last().unwrap_or_default();
-
-        let min_number_blocks: u64 = std::cmp::min(
-            state.host.params().max_retain_blocks as u64,
-            max_height.as_u64(),
-        );
-=======
     async fn prune_block_store(&self, state: &mut HostState) {
         let max_height = state.block_store.last_height().unwrap_or_default();
-        let max_retain_blocks = self.host.params().max_retain_blocks as u64;
->>>>>>> a94bbb4d
+        let max_retain_blocks = state.host.params().max_retain_blocks as u64;
 
         // Compute the height to retain blocks higher than
         let retain_height = max_height.as_u64().saturating_sub(max_retain_blocks);
@@ -395,11 +332,7 @@
                     .cast(GossipConsensusMsg::PublishProposalPart(msg))?;
 
                 let block_hash = rx_hash.await?;
-<<<<<<< HEAD
-                debug!(%block_hash, "Got block, storing with parts");
-=======
                 debug!(%block_hash, "Assembled block");
->>>>>>> a94bbb4d
 
                 state
                     .host
@@ -407,8 +340,8 @@
                     .store_value_id(height, round, block_hash);
                 let parts = state.host.part_store.all_parts(height, round);
 
-                let extension = self.host.params().vote_extensions.enabled.then(|| {
-                    let size = self.host.params().vote_extensions.size.as_u64() as usize;
+                let extension = state.host.params().vote_extensions.enabled.then(|| {
+                    let size = state.host.params().vote_extensions.size.as_u64() as usize;
                     debug!(%size, "Vote extensions are enabled");
 
                     let mut bytes = vec![0u8; size];
@@ -450,7 +383,6 @@
                     match part {
                         ProposalPart::Init(ref mut init_part) => {
                             // Change the Init to reflect it is a reproposal
-                            assert_eq!(init_part.proposal_round, valid_round);
                             init_part.proposal_round = round;
                             init_part.valid_round = valid_round;
                             init_part.proposer = address.clone();
