--- conflicted
+++ resolved
@@ -207,15 +207,11 @@
                 proposer,
                 value_bytes,
                 reply_to,
-<<<<<<< HEAD
-            } => on_process_synced_value(value_bytes, height, round, validator_address, reply_to),
+            } => on_process_synced_value(value_bytes, height, round, proposer, reply_to),
 
             HostMsg::ReceivedProposal { .. } => {
                 panic!("ProposalOnly not supported");
             }
-=======
-            } => on_process_synced_value(value_bytes, height, round, proposer, reply_to),
->>>>>>> b7c96d5c
         }
     }
 }
