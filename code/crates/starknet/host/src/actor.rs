use std::path::PathBuf;
use std::time::Duration;

use bytes::Bytes;
use eyre::eyre;
use itertools::Itertools;
use ractor::{async_trait, Actor, ActorProcessingErr, RpcReplyPort, SpawnErr};
use rand::rngs::StdRng;
use rand::SeedableRng;
use tokio::time::Instant;
use tracing::{debug, error, info, trace, warn};

use malachitebft_core_consensus::{PeerId, VoteExtensionError};
use malachitebft_core_types::{
    CommitCertificate, Round, Validity, ValueId, ValueOrigin, VoteExtensions,
};
use malachitebft_engine::consensus::{ConsensusMsg, ConsensusRef};
use malachitebft_engine::host::{LocallyProposedValue, ProposedValue};
use malachitebft_engine::network::{NetworkMsg, NetworkRef};
use malachitebft_engine::util::streaming::{StreamContent, StreamMessage};
use malachitebft_metrics::Metrics;
use malachitebft_sync::RawDecidedValue;

use crate::host::proposal::compute_proposal_signature;
use crate::host::state::HostState;
use crate::host::{Host as _, StarknetHost};
use crate::mempool::{MempoolMsg, MempoolRef};
use crate::proto::Protobuf;
use crate::types::*;

pub struct Host {
    mempool: MempoolRef,
    network: NetworkRef<MockContext>,
    metrics: Metrics,
    span: tracing::Span,
}

pub type HostRef = malachitebft_engine::host::HostRef<MockContext>;
pub type HostMsg = malachitebft_engine::host::HostMsg<MockContext>;

impl Host {
    pub async fn spawn(
        home_dir: PathBuf,
        host: StarknetHost,
        mempool: MempoolRef,
        network: NetworkRef<MockContext>,
        metrics: Metrics,
        span: tracing::Span,
    ) -> Result<HostRef, SpawnErr> {
        let db_dir = home_dir.join("db");
        std::fs::create_dir_all(&db_dir).map_err(|e| SpawnErr::StartupFailed(e.into()))?;
        let db_path = db_dir.join("blocks.db");

        let (actor_ref, _) = Actor::spawn(
            None,
            Self::new(mempool, network, metrics, span),
            HostState::new(host, db_path, &mut StdRng::from_entropy()),
        )
        .await?;

        Ok(actor_ref)
    }

    pub fn new(
        mempool: MempoolRef,
        network: NetworkRef<MockContext>,
        metrics: Metrics,
        span: tracing::Span,
    ) -> Self {
        Self {
            mempool,
            network,
            metrics,
            span,
        }
    }
}

#[async_trait]
impl Actor for Host {
    type Arguments = HostState;
    type State = HostState;
    type Msg = HostMsg;

    async fn pre_start(
        &self,
        myself: HostRef,
        initial_state: Self::State,
    ) -> Result<Self::State, ActorProcessingErr> {
        self.mempool.link(myself.get_cell());

        Ok(initial_state)
    }

    async fn handle(
        &self,
        _myself: HostRef,
        msg: Self::Msg,
        state: &mut Self::State,
    ) -> Result<(), ActorProcessingErr> {
        if let Err(e) = self.handle_msg(_myself, msg, state).await {
            error!(%e, "Failed to handle message");
        }

        Ok(())
    }
}

impl Host {
    #[tracing::instrument(
        name = "host",
        parent = &self.span,
        skip_all,
        fields(height = %state.height, round = %state.round),
    )]
    async fn handle_msg(
        &self,
        _myself: HostRef,
        msg: HostMsg,
        state: &mut HostState,
    ) -> Result<(), ActorProcessingErr> {
        match msg {
            HostMsg::ConsensusReady(consensus) => on_consensus_ready(state, consensus),

            HostMsg::StartedRound {
                height,
                round,
                proposer,
            } => on_started_round(state, height, round, proposer).await,

            HostMsg::GetHistoryMinHeight { reply_to } => on_get_history_min_height(state, reply_to),

            HostMsg::GetValue {
                height,
                round,
                timeout,
                reply_to,
            } => on_get_value(state, &self.network, height, round, timeout, reply_to).await,

<<<<<<< HEAD
            HostMsg::RestreamProposal {
=======
            HostMsg::ExtendVote {
                height,
                round,
                value_id,
                reply_to,
            } => on_extend_vote(state, height, round, value_id, reply_to).await,

            HostMsg::VerifyVoteExtension {
                height,
                round,
                value_id,
                extension,
                reply_to,
            } => {
                on_verify_vote_extension(state, height, round, value_id, extension, reply_to).await
            }

            HostMsg::RestreamValue {
>>>>>>> 614a46cb
                height,
                round,
                valid_round,
                address,
                value_id,
            } => {
                on_restream_proposal(
                    state,
                    &self.network,
                    height,
                    round,
                    value_id,
                    valid_round,
                    address,
                )
                .await
            }

            HostMsg::ReceivedProposalPart {
                from,
                part,
                reply_to,
            } => on_received_proposal_part(state, part, from, reply_to).await,

            HostMsg::GetValidatorSet { height, reply_to } => {
                on_get_validator_set(state, height, reply_to).await
            }

            HostMsg::Decided {
                certificate,
                extensions,
                consensus,
            } => {
                on_decided(
                    state,
                    &consensus,
                    &self.mempool,
                    certificate,
                    extensions,
                    &self.metrics,
                )
                .await
            }

            HostMsg::GetDecidedValue { height, reply_to } => {
                on_get_decided_block(height, state, reply_to).await
            }

            HostMsg::ProcessSyncedValue {
                height,
                round,
                validator_address,
                value_bytes,
                reply_to,
            } => on_process_synced_value(value_bytes, height, round, validator_address, reply_to),

            HostMsg::PeerJoined { peer_id } => {
                debug!(%peer_id, "Peer joined the network");
                Ok(())
            }

            HostMsg::PeerLeft { peer_id } => {
                debug!(%peer_id, "Peer left the network");
                Ok(())
            }
        }
    }
}

fn on_consensus_ready(
    state: &mut HostState,
    consensus: ConsensusRef<MockContext>,
) -> Result<(), ActorProcessingErr> {
    let latest_block_height = state.block_store.last_height().unwrap_or_default();
    let start_height = latest_block_height.increment();

    state.consensus = Some(consensus.clone());

    consensus.cast(ConsensusMsg::StartHeight(
        start_height,
        state.host.validator_set.clone(),
    ))?;

    Ok(())
}

async fn replay_undecided_values(
    state: &mut HostState,
    height: Height,
    round: Round,
) -> Result<(), ActorProcessingErr> {
    let undecided_values = state
        .block_store
        .get_undecided_values(height, round)
        .await?;

    let consensus = state.consensus.as_ref().unwrap();

    for value in undecided_values {
        info!(%height, %round, hash = %value.value, "Replaying already known proposed value");

        consensus.cast(ConsensusMsg::ReceivedProposedValue(
            value,
            ValueOrigin::Consensus,
        ))?;
    }

    Ok(())
}

async fn on_started_round(
    state: &mut HostState,
    height: Height,
    round: Round,
    proposer: Address,
) -> Result<(), ActorProcessingErr> {
    state.height = height;
    state.round = round;
    state.proposer = Some(proposer);

    // If we have already built or seen one or more values for this height and round,
    // feed them back to consensus. This may happen when we are restarting after a crash.
    replay_undecided_values(state, height, round).await?;

    Ok(())
}

fn on_get_history_min_height(
    state: &mut HostState,
    reply_to: RpcReplyPort<Height>,
) -> Result<(), ActorProcessingErr> {
    let history_min_height = state.block_store.first_height().unwrap_or_default();
    reply_to.send(history_min_height)?;

    Ok(())
}

async fn on_get_validator_set(
    state: &mut HostState,
    height: Height,
    reply_to: RpcReplyPort<ValidatorSet>,
) -> Result<(), ActorProcessingErr> {
    let Some(validators) = state.host.validators(height).await else {
        return Err(eyre!("No validator set found for the given height {height}").into());
    };

    reply_to.send(ValidatorSet::new(validators))?;
    Ok(())
}

async fn on_get_value(
    state: &mut HostState,
    network: &NetworkRef<MockContext>,
    height: Height,
    round: Round,
    timeout: Duration,
    reply_to: RpcReplyPort<LocallyProposedValue<MockContext>>,
) -> Result<(), ActorProcessingErr> {
    if let Some(value) = find_previously_built_value(state, height, round).await? {
        info!(%height, %round, hash = %value.value, "Returning previously built value");

        reply_to.send(LocallyProposedValue::new(
            value.height,
            value.round,
            value.value,
        ))?;

        return Ok(());
    }

    let deadline = Instant::now() + timeout;

    debug!(%height, %round, "Building new proposal...");

    let (mut rx_part, rx_hash) = state.host.build_new_proposal(height, round, deadline).await;

    let stream_id = state.next_stream_id();

    let mut sequence = 0;

    while let Some(part) = rx_part.recv().await {
        state.host.part_store.store(height, round, part.clone());

        if state.host.params.value_payload.include_parts() {
            debug!(%stream_id, %sequence, "Broadcasting proposal part");

            let msg = StreamMessage::new(stream_id, sequence, StreamContent::Data(part.clone()));
            network.cast(NetworkMsg::PublishProposalPart(msg))?;
        }

        sequence += 1;
    }

    if state.host.params.value_payload.include_parts() {
        let msg = StreamMessage::new(stream_id, sequence, StreamContent::Fin(true));
        network.cast(NetworkMsg::PublishProposalPart(msg))?;
    }

    let block_hash = rx_hash.await?;
    debug!(%block_hash, "Assembled block");

    state
        .host
        .part_store
        .store_value_id(height, round, block_hash);

    let parts = state.host.part_store.all_parts(height, round);

    let Some(value) = state.build_value_from_parts(&parts, height, round).await else {
        error!(%height, %round, "Failed to build block from parts");
        return Ok(());
    };

    debug!(%height, %round, %block_hash, "Storing proposed value from assembled block");
    if let Err(e) = state.block_store.store_undecided_value(value.clone()).await {
        error!(%e, %height, %round, "Failed to store the proposed value");
    }

    reply_to.send(LocallyProposedValue::new(
        value.height,
        value.round,
        value.value,
    ))?;

    Ok(())
}

async fn on_extend_vote(
    state: &mut HostState,
    height: Height,
    round: Round,
    _value_id: ValueId<MockContext>,
    reply_to: RpcReplyPort<Option<Bytes>>,
) -> Result<(), ActorProcessingErr> {
    let extension = state.host.generate_vote_extension(height, round);
    reply_to.send(extension)?;
    Ok(())
}

async fn on_verify_vote_extension(
    _state: &mut HostState,
    _height: Height,
    _round: Round,
    _value_id: ValueId<MockContext>,
    _extension: Bytes,
    reply_to: RpcReplyPort<Result<(), VoteExtensionError>>,
) -> Result<(), ActorProcessingErr> {
    // TODO
    reply_to.send(Ok(()))?;
    Ok(())
}

/// If we have already built a block for this height and round, return it to consensus
/// This may happen when we are restarting after a crash and replaying the WAL.
async fn find_previously_built_value(
    state: &mut HostState,
    height: Height,
    round: Round,
) -> Result<Option<ProposedValue<MockContext>>, ActorProcessingErr> {
    let values = state
        .block_store
        .get_undecided_values(height, round)
        .await?;

    let proposed_value = values
        .into_iter()
        .find(|v| v.proposer == state.host.address);

    Ok(proposed_value)
}

async fn on_restream_proposal(
    state: &mut HostState,
    network: &NetworkRef<MockContext>,
    height: Height,
    round: Round,
    value_id: Hash,
    valid_round: Round,
    address: Address,
) -> Result<(), ActorProcessingErr> {
    debug!(%height, %round, "Restreaming existing proposal...");

    let mut rx_part = state.host.send_known_proposal(value_id).await;

    let stream_id = state.next_stream_id();

    let init = ProposalInit {
        height,
        proposal_round: round,
        valid_round,
        proposer: address,
    };

    let signature = compute_proposal_signature(&init, &value_id, &state.host.private_key);

    let init_part = ProposalPart::Init(init);
    let fin_part = ProposalPart::Fin(ProposalFin { signature });

    debug!(%height, %round, "Created new Init part: {init_part:?}");

    let mut sequence = 0;

    while let Some(part) = rx_part.recv().await {
        let new_part = match part.part_type() {
            PartType::Init => init_part.clone(),
            PartType::Fin => fin_part.clone(),
            PartType::Transactions | PartType::BlockProof => part,
        };

        state.host.part_store.store(height, round, new_part.clone());

        if state.host.params.value_payload.include_parts() {
            debug!(%stream_id, %sequence, "Broadcasting proposal part");

            let msg = StreamMessage::new(stream_id, sequence, StreamContent::Data(new_part));

            network.cast(NetworkMsg::PublishProposalPart(msg))?;

            sequence += 1;
        }
    }

    Ok(())
}

fn on_process_synced_value(
    value_bytes: Bytes,
    height: Height,
    round: Round,
    proposer: Address,
    reply_to: RpcReplyPort<ProposedValue<MockContext>>,
) -> Result<(), ActorProcessingErr> {
    let maybe_block = Block::from_bytes(value_bytes.as_ref());
    if let Ok(block) = maybe_block {
        let proposed_value = ProposedValue {
            height,
            round,
            valid_round: Round::Nil,
            proposer,
            value: block.block_hash,
            validity: Validity::Valid,
        };

        reply_to.send(proposed_value)?;
    }

    Ok(())
}

async fn on_get_decided_block(
    height: Height,
    state: &mut HostState,
    reply_to: RpcReplyPort<Option<RawDecidedValue<MockContext>>>,
) -> Result<(), ActorProcessingErr> {
    debug!(%height, "Received request for block");

    match state.block_store.get(height).await {
        Ok(None) => {
            let min = state.block_store.first_height().unwrap_or_default();
            let max = state.block_store.last_height().unwrap_or_default();

            warn!(%height, "No block for this height, available blocks: {min}..={max}");

            reply_to.send(None)?;
        }

        Ok(Some(block)) => {
            let block = RawDecidedValue {
                value_bytes: block.block.to_bytes().unwrap(),
                certificate: block.certificate,
            };

            debug!(%height, "Found decided block in store");
            reply_to.send(Some(block))?;
        }
        Err(e) => {
            error!(%e, %height, "Failed to get decided block");
            reply_to.send(None)?;
        }
    }

    Ok(())
}

async fn on_received_proposal_part(
    state: &mut HostState,
    part: StreamMessage<ProposalPart>,
    from: PeerId,
    reply_to: RpcReplyPort<ProposedValue<MockContext>>,
) -> Result<(), ActorProcessingErr> {
    // TODO - use state.host.receive_proposal() and move some of the logic below there
    let sequence = part.sequence;

    let Some(parts) = state.part_streams_map.insert(from, part) else {
        return Ok(());
    };

    if parts.height < state.height {
        trace!(
            height = %state.height,
            round = %state.round,
            part.height = %parts.height,
            part.round = %parts.round,
            part.sequence = %sequence,
            "Received outdated proposal part, ignoring"
        );

        return Ok(());
    }

    for part in parts.parts {
        debug!(
            part.sequence = %sequence,
            part.height = %parts.height,
            part.round = %parts.round,
            part.message = ?part.part_type(),
            "Processing proposal part"
        );

        if let Some(value) = state
            .build_value_from_part(parts.height, parts.round, part)
            .await
        {
            debug!(
                height = %value.height, round = %value.round, block_hash = %value.value,
                "Storing proposed value assembled from proposal parts"
            );

            if let Err(e) = state.block_store.store_undecided_value(value.clone()).await {
                error!(
                    %e, height = %value.height, round = %value.round, block_hash = %value.value,
                    "Failed to store the proposed value"
                );
            }

            reply_to.send(value)?;
            break;
        }
    }

    Ok(())
}

async fn on_decided(
    state: &mut HostState,
    consensus: &ConsensusRef<MockContext>,
    mempool: &MempoolRef,
    certificate: CommitCertificate<MockContext>,
    extensions: VoteExtensions<MockContext>,
    metrics: &Metrics,
) -> Result<(), ActorProcessingErr> {
    let (height, round) = (certificate.height, certificate.round);

    let mut all_parts = state.host.part_store.all_parts(height, round);

    let mut all_txes = vec![];
    for part in all_parts.iter_mut() {
        if let ProposalPart::Transactions(transactions) = part.as_ref() {
            let mut txes = transactions.to_vec();
            all_txes.append(&mut txes);
        }
    }

    // Build the block from transaction parts and certificate, and store it
    if let Err(e) = state
        .block_store
        .store_decided_block(&certificate, &all_txes)
        .await
    {
        error!(%e, %height, %round, "Failed to store the block");
    }

    // Update metrics
    let tx_count: usize = all_parts.iter().map(|p| p.tx_count()).sum();
    let parts_size: usize = all_parts.iter().map(|p| p.size_bytes()).sum();
    let extensions_size = extensions.size_bytes();
    let block_size = parts_size + extensions_size;

    metrics.block_tx_count.observe(tx_count as f64);
    metrics.block_size_bytes.observe(block_size as f64);
    metrics.finalized_txes.inc_by(tx_count as u64);

    // Gather hashes of all the tx-es included in the block,
    // so that we can notify the mempool to remove them.
    let mut tx_hashes = vec![];
    for part in all_parts {
        if let ProposalPart::Transactions(txes) = &part.as_ref() {
            tx_hashes.extend(txes.as_slice().iter().map(|tx| tx.hash()));
        }
    }

    // Prune the PartStore of all parts for heights lower than `state.height`
    state.host.part_store.prune(state.height);

    // Store the block
    prune_block_store(state).await;

    // Notify the mempool to remove corresponding txs
    mempool.cast(MempoolMsg::Update { tx_hashes })?;

    // Notify Starknet Host of the decision
    // TODO: Pass extensions along as well?
    state.host.decision(certificate).await;

    // Start the next height
    consensus.cast(ConsensusMsg::StartHeight(
        state.height.increment(),
        state.host.validator_set.clone(),
    ))?;

    Ok(())
}

async fn prune_block_store(state: &mut HostState) {
    let max_height = state.block_store.last_height().unwrap_or_default();
    let max_retain_blocks = state.host.params.max_retain_blocks as u64;

    // Compute the height to retain blocks higher than
    let retain_height = max_height.as_u64().saturating_sub(max_retain_blocks);
    if retain_height <= 1 {
        // No need to prune anything, since we would retain every blocks
        return;
    }

    let retain_height = Height::new(retain_height, max_height.fork_id);
    match state.block_store.prune(retain_height).await {
        Ok(pruned) => {
            debug!(
                %retain_height, pruned_heights = pruned.iter().join(", "),
                "Pruned the block store"
            );
        }
        Err(e) => {
            error!(%e, %retain_height, "Failed to prune the block store");
        }
    }
}<|MERGE_RESOLUTION|>--- conflicted
+++ resolved
@@ -137,9 +137,6 @@
                 reply_to,
             } => on_get_value(state, &self.network, height, round, timeout, reply_to).await,
 
-<<<<<<< HEAD
-            HostMsg::RestreamProposal {
-=======
             HostMsg::ExtendVote {
                 height,
                 round,
@@ -158,7 +155,6 @@
             }
 
             HostMsg::RestreamValue {
->>>>>>> 614a46cb
                 height,
                 round,
                 valid_round,
