use std::path::PathBuf;
use std::sync::Arc;

use eyre::eyre;

use ractor::{async_trait, Actor, ActorProcessingErr, SpawnErr};
use rand::RngCore;
use sha3::Digest;
use tokio::time::Instant;
use tracing::{debug, error, trace, warn};

use malachite_actors::gossip_consensus::{GossipConsensusMsg, GossipConsensusRef};
use malachite_actors::util::streaming::{StreamContent, StreamId, StreamMessage};
use malachite_blocksync::SyncedBlock;

use malachite_actors::consensus::ConsensusMsg;
use malachite_actors::host::{LocallyProposedValue, ProposedValue};
use malachite_common::{Extension, Proposal, Round, Validity, Value};
use malachite_metrics::Metrics;
use malachite_proto::Protobuf;

use crate::block_store::BlockStore;
use crate::mempool::{MempoolMsg, MempoolRef};
use crate::mock::context::MockContext;
use crate::mock::host::MockHost;
use crate::part_store::PartStore;
use crate::streaming::PartStreamsMap;
use crate::types::{Address, BlockHash, Height, ProposalPart, ValidatorSet};
use crate::Host;

pub struct StarknetHost {
    host: MockHost,
    mempool: MempoolRef,
    gossip_consensus: GossipConsensusRef<MockContext>,
    metrics: Metrics,
}

pub struct HostState {
    height: Height,
    round: Round,
    proposer: Option<Address>,
    block_store: BlockStore,
    part_store: PartStore<MockContext>,
    part_streams_map: PartStreamsMap,
    next_stream_id: StreamId,
}

impl HostState {
    fn new(home_dir: PathBuf) -> Self {
        Self {
            height: Height::new(0, 0),
            round: Round::Nil,
            proposer: None,
            block_store: BlockStore::new(home_dir.join("blocks.db")).unwrap(),
            part_store: PartStore::default(),
            part_streams_map: PartStreamsMap::default(),
            next_stream_id: StreamId::default(),
        }
    }
}

pub type HostRef = malachite_actors::host::HostRef<MockContext>;
pub type HostMsg = malachite_actors::host::HostMsg<MockContext>;

impl StarknetHost {
    pub fn new(
        host: MockHost,
        mempool: MempoolRef,
        gossip_consensus: GossipConsensusRef<MockContext>,
        metrics: Metrics,
    ) -> Self {
        Self {
            host,
            mempool,
            gossip_consensus,
            metrics,
        }
    }

    pub async fn spawn(
        home_dir: PathBuf,
        host: MockHost,
        mempool: MempoolRef,
        gossip_consensus: GossipConsensusRef<MockContext>,
        metrics: Metrics,
    ) -> Result<HostRef, SpawnErr> {
        let (actor_ref, _) = Actor::spawn(
            None,
            Self::new(host, mempool, gossip_consensus, metrics),
            HostState::new(home_dir),
        )
        .await?;

        Ok(actor_ref)
    }

    #[tracing::instrument(skip_all, fields(%height, %round))]
    pub fn build_value_from_parts(
        &self,
        parts: &[Arc<ProposalPart>],
        height: Height,
        round: Round,
    ) -> Option<ProposedValue<MockContext>> {
        let (value, validator_address, validity, extension) =
            self.build_proposal_content_from_parts(parts, height, round)?;

        Some(ProposedValue {
            validator_address,
            height,
            round,
            value,
            validity,
            extension,
        })
    }

    #[tracing::instrument(skip_all, fields(%height, %round))]
    pub fn build_proposal_content_from_parts(
        &self,
        parts: &[Arc<ProposalPart>],
        height: Height,
        round: Round,
    ) -> Option<(BlockHash, Address, Validity, Option<Extension>)> {
        if parts.is_empty() {
            return None;
        }

        let Some(init) = parts.iter().find_map(|part| part.as_init()) else {
            error!("No Init part found in the proposal parts");
            return None;
        };

        let Some(_fin) = parts.iter().find_map(|part| part.as_fin()) else {
            error!("No Fin part found in the proposal parts");
            return None;
        };

        trace!(parts.len = %parts.len(), "Building proposal content from parts");

        let extension = self.host.params().vote_extensions.enabled.then(|| {
            let size = self.host.params().vote_extensions.size.as_u64() as usize;
            debug!(%size, "Vote extensions are enabled" );

            let mut bytes = vec![0u8; size];
            rand::thread_rng().fill_bytes(&mut bytes);

            Extension::from(bytes)
        });

        let block_hash = {
            let mut block_hasher = sha3::Keccak256::new();
            for part in parts {
                block_hasher.update(part.to_sign_bytes());
            }
            BlockHash::new(block_hasher.finalize().into())
        };

        trace!(%block_hash, "Computed block hash");

        // TODO: How to compute validity?
        let validity = Validity::Valid;

        Some((block_hash, init.proposer.clone(), validity, extension))
    }

    #[tracing::instrument(skip_all, fields(
        part.height = %height,
        part.round = %round,
        part.message = ?part.part_type(),
    ))]
    async fn build_value_from_part(
        &self,
        state: &mut HostState,
        height: Height,
        round: Round,
        part: ProposalPart,
    ) -> Option<ProposedValue<MockContext>> {
        state.part_store.store(height, round, part.clone());

        if let ProposalPart::Transactions(_txes) = &part {
            debug!("Simulating tx execution and proof verification");

            // Simulate Tx execution and proof verification (assumes success)
            // TODO: Add config knob for invalid blocks
            let num_txes = part.tx_count() as u32;
            let exec_time = self.host.params().exec_time_per_tx * num_txes;
            tokio::time::sleep(exec_time).await;

            trace!("Simulation took {exec_time:?} to execute {num_txes} txes");
        }

        let all_parts = state.part_store.all_parts(height, round);

        trace!(
            count = state.part_store.blocks_count(),
            "Blocks for which we have parts"
        );

        // TODO: Do more validations, e.g. there is no higher tx proposal part,
        //       check that we have received the proof, etc.
        let Some(_fin) = all_parts.iter().find_map(|part| part.as_fin()) else {
            debug!("Final proposal part has not been received yet");
            return None;
        };

        let block_size: usize = all_parts.iter().map(|p| p.size_bytes()).sum();
        let tx_count: usize = all_parts.iter().map(|p| p.tx_count()).sum();

        debug!(
            %tx_count, %block_size, num_parts = %all_parts.len(),
            "All parts have been received already, building value"
        );

        self.build_value_from_parts(&all_parts, height, round)
    }

    async fn prune_block_store(&self, state: &mut HostState) {
        let max_height = state.block_store.last_height().unwrap_or_default();
        let max_retain_blocks = self.host.params().max_retain_blocks as u64;

        // Compute the height to retain blocks higher than
        let retain_height = max_height.as_u64().saturating_sub(max_retain_blocks);
        if retain_height == 0 {
            // No need to prune anything, since we would retain every blocks
            return;
        }

        let retain_height = Height::new(retain_height, max_height.fork_id);
        state.block_store.prune(retain_height).await;
    }
}

#[async_trait]
impl Actor for StarknetHost {
    type Arguments = HostState;
    type State = HostState;
    type Msg = HostMsg;

    async fn pre_start(
        &self,
        _myself: HostRef,
        initial_state: Self::State,
    ) -> Result<Self::State, ActorProcessingErr> {
        Ok(initial_state)
    }

    async fn handle(
        &self,
        _myself: HostRef,
        msg: Self::Msg,
        state: &mut Self::State,
    ) -> Result<(), ActorProcessingErr> {
        match msg {
            HostMsg::StartRound {
                height,
                round,
                proposer,
            } => {
                state.height = height;
                state.round = round;
                state.proposer = Some(proposer);

                Ok(())
            }

            HostMsg::GetEarliestBlockHeight { reply_to } => {
                let earliest_block_height = state.block_store.first_height().unwrap_or_default();
                reply_to.send(earliest_block_height)?;
                Ok(())
            }

            HostMsg::GetValue {
                height,
                round,
                timeout_duration,
                address: _,
                reply_to,
            } => {
                let deadline = Instant::now() + timeout_duration;

                debug!(%height, %round, "Building new proposal...");

                let (mut rx_part, rx_hash) =
                    self.host.build_new_proposal(height, round, deadline).await;

                let stream_id = state.next_stream_id;
                state.next_stream_id += 1;

                let mut sequence = 0;

                while let Some(part) = rx_part.recv().await {
                    state.part_store.store(height, round, part.clone());

                    debug!(%stream_id, %sequence, "Broadcasting proposal part");

                    let msg =
                        StreamMessage::new(stream_id, sequence, StreamContent::Data(part.clone()));
                    sequence += 1;

                    self.gossip_consensus
                        .cast(GossipConsensusMsg::PublishProposalPart(msg))?;
                }

                let msg = StreamMessage::new(stream_id, sequence, StreamContent::Fin(true));

                self.gossip_consensus
                    .cast(GossipConsensusMsg::PublishProposalPart(msg))?;

                let block_hash = rx_hash.await?;
                debug!(%block_hash, "Assembled block");

                let parts = state.part_store.all_parts(height, round);

                let extension = self.host.params().vote_extensions.enabled.then(|| {
                    let size = self.host.params().vote_extensions.size.as_u64() as usize;
                    debug!(%size, "Vote extensions are enabled");

                    let mut bytes = vec![0u8; size];
                    rand::thread_rng().fill_bytes(&mut bytes);

                    Extension::from(bytes)
                });

                if let Some(value) = self.build_value_from_parts(&parts, height, round) {
                    reply_to.send(LocallyProposedValue::new(
                        value.height,
                        value.round,
                        value.value,
                        extension,
                    ))?;
                }

                Ok(())
            }

            HostMsg::ReceivedProposalPart {
                from,
                part,
                reply_to,
            } => {
                let sequence = part.sequence;

                let Some(parts) = state.part_streams_map.insert(from, part) else {
                    return Ok(());
                };

                if parts.height < state.height {
                    trace!(
                        height = %state.height,
                        round = %state.round,
                        part.height = %parts.height,
                        part.round = %parts.round,
                        part.sequence = %sequence,
                        "Received outdated proposal part, ignoring"
                    );

                    return Ok(());
                }

                for part in parts.parts {
                    debug!(
                        part.sequence = %sequence,
                        part.height = %parts.height,
                        part.round = %parts.round,
                        part.message = ?part.part_type(),
                        "Processing proposal part"
                    );

                    if let Some(value) = self
                        .build_value_from_part(state, parts.height, parts.round, part)
                        .await
                    {
                        reply_to.send(value)?;
                        break;
                    }
                }

                Ok(())
            }

            HostMsg::GetValidatorSet { height, reply_to } => {
                if let Some(validators) = self.host.validators(height).await {
                    reply_to.send(ValidatorSet::new(validators))?;
                    Ok(())
                } else {
                    Err(eyre!("No validator set found for the given height {height}").into())
                }
            }

            HostMsg::Decide {
                proposal,
                commits,
                consensus,
            } => {
                let height = proposal.height;
                let round = proposal.round;
                let mut all_parts = state.part_store.all_parts(height, round);

                let mut all_txes = vec![];
                for arc in all_parts.iter_mut() {
                    let part = Arc::unwrap_or_clone((*arc).clone());
                    if let ProposalPart::Transactions(transactions) = part {
                        let mut txes = transactions.into_vec();
                        all_txes.append(&mut txes);
                    }
                }

                // Build the block from proposal parts and commits and store it
                state
                    .block_store
                    .store(&proposal, &all_txes, &commits)
                    .await;

                // Update metrics
                let block_size: usize = all_parts.iter().map(|p| p.size_bytes()).sum();
                let extension_size: usize = commits
                    .iter()
                    .map(|c| c.extension.as_ref().map(|e| e.size_bytes()).unwrap_or(0))
                    .sum();

                let block_and_commits_size = block_size + extension_size;
                let tx_count: usize = all_parts.iter().map(|p| p.tx_count()).sum();

                self.metrics.block_tx_count.observe(tx_count as f64);
                self.metrics
                    .block_size_bytes
                    .observe(block_and_commits_size as f64);
                self.metrics.finalized_txes.inc_by(tx_count as u64);

                // Gather hashes of all the tx-es included in the block,
                // so that we can notify the mempool to remove them.
                let mut tx_hashes = vec![];
                for part in all_parts {
                    if let ProposalPart::Transactions(txes) = &part.as_ref() {
                        tx_hashes.extend(txes.as_slice().iter().map(|tx| tx.hash()));
                    }
                }

                // Prune the PartStore of all parts for heights lower than `state.height`
                state.part_store.prune(state.height);

                // Store the block
                self.prune_block_store(state).await;

                // Notify the mempool to remove corresponding txs
                self.mempool.cast(MempoolMsg::Update { tx_hashes })?;

                // Notify Starknet Host of the decision
                self.host
                    .decision(proposal.block_hash, commits, height)
                    .await;

                // Start the next height
                consensus.cast(ConsensusMsg::StartHeight(state.height.increment()))?;

                Ok(())
            }

            HostMsg::GetDecidedBlock { height, reply_to } => {
                debug!(%height, "Received request for block");

                match state.block_store.get(height).await {
                    None => {
<<<<<<< HEAD
                        let min = state.block_store.first_height().unwrap_or_default();
                        let max = state.block_store.last_height().unwrap_or_default();

                        warn!("No block for {height}, available blocks: {min}..={max}",);
=======
                        warn!(
                            %height,
                            "No block found, available blocks: {}",
                            state.block_store.store_keys().format(", ")
                        );
>>>>>>> 1d800c3b

                        reply_to.send(None)?;
                    }
                    Some(block) => {
                        let block = SyncedBlock {
                            proposal: block.proposal,
                            block_bytes: block.block.to_bytes().unwrap(),
                            certificate: block.certificate,
                        };

                        debug!(%height, "Found decided block in store");
                        reply_to.send(Some(block))?;
                    }
                }

                Ok(())
            }

            HostMsg::ProcessSyncedBlockBytes {
                proposal,
                block_bytes,
                reply_to,
            } => {
                // TODO - process and check that block_bytes match the proposal
                let _block_hash = {
                    let mut block_hasher = sha3::Keccak256::new();
                    block_hasher.update(block_bytes);
                    BlockHash::new(block_hasher.finalize().into())
                };

                let proposal = ProposedValue {
                    height: proposal.height(),
                    round: proposal.round(),
                    validator_address: proposal.validator_address().clone(),
                    value: proposal.value().id(),
                    validity: Validity::Valid,
                    extension: None,
                };

                reply_to.send(proposal)?;

                Ok(())
            }
        }
    }
}<|MERGE_RESOLUTION|>--- conflicted
+++ resolved
@@ -461,18 +461,10 @@
 
                 match state.block_store.get(height).await {
                     None => {
-<<<<<<< HEAD
                         let min = state.block_store.first_height().unwrap_or_default();
                         let max = state.block_store.last_height().unwrap_or_default();
 
-                        warn!("No block for {height}, available blocks: {min}..={max}",);
-=======
-                        warn!(
-                            %height,
-                            "No block found, available blocks: {}",
-                            state.block_store.store_keys().format(", ")
-                        );
->>>>>>> 1d800c3b
+                        warn!(%height, "No block for this height, available blocks: {min}..={max}");
 
                         reply_to.send(None)?;
                     }
