--- conflicted
+++ resolved
@@ -2,12 +2,9 @@
 use std::sync::Arc;
 
 use eyre::eyre;
-<<<<<<< HEAD
-
+
+use itertools::Itertools;
 use malachite_starknet_p2p_types::Block;
-=======
-use itertools::Itertools;
->>>>>>> 13a8820e
 use ractor::{async_trait, Actor, ActorProcessingErr, SpawnErr};
 use rand::RngCore;
 use sha3::Digest;
@@ -550,17 +547,9 @@
                 }
 
                 // Build the block from proposal parts and commits and store it
-<<<<<<< HEAD
-                state.block_store.store(&certificate, &all_txes).await;
-=======
-                if let Err(e) = state
-                    .block_store
-                    .store(&proposal, &all_txes, &commits)
-                    .await
-                {
+                if let Err(e) = state.block_store.store(&certificate, &all_txes).await {
                     error!(%e, %height, %round, "Failed to store the block");
                 }
->>>>>>> 13a8820e
 
                 // Update metrics
                 let block_size: usize = all_parts.iter().map(|p| p.size_bytes()).sum();
@@ -619,14 +608,9 @@
 
                         reply_to.send(None)?;
                     }
-<<<<<<< HEAD
-                    Some(block) => {
-                        let block: SyncedBlock<MockContext> = SyncedBlock {
-=======
+
                     Ok(Some(block)) => {
                         let block = SyncedBlock {
-                            proposal: block.proposal,
->>>>>>> 13a8820e
                             block_bytes: block.block.to_bytes().unwrap(),
                             certificate: block.certificate,
                         };
