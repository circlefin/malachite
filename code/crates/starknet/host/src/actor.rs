use std::sync::Arc;

use eyre::eyre;

use itertools::Itertools;
use ractor::{async_trait, Actor, ActorProcessingErr, SpawnErr};
use rand::RngCore;
use sha3::Digest;
use tokio::time::Instant;
use tracing::{debug, error, trace, warn};

use malachite_actors::gossip_consensus::{GossipConsensusMsg, GossipConsensusRef};
use malachite_actors::util::streaming::{StreamContent, StreamId, StreamMessage};
use malachite_blocksync::SyncedBlock;

use malachite_actors::consensus::ConsensusMsg;
use malachite_actors::host::{LocallyProposedValue, ProposedValue};
use malachite_common::{Extension, Proposal, Round, Validity, Value};
use malachite_metrics::Metrics;
use malachite_proto::Protobuf;

use crate::block_store::BlockStore;
use crate::mempool::{MempoolMsg, MempoolRef};
use crate::mock::context::MockContext;
use crate::mock::host::MockHost;
use crate::part_store::PartStore;
use crate::streaming::PartStreamsMap;
use crate::types::{Address, BlockHash, Height, ProposalPart, ValidatorSet};
use crate::Host;

pub struct StarknetHost {
    host: MockHost,
    mempool: MempoolRef,
    gossip_consensus: GossipConsensusRef<MockContext>,
    metrics: Metrics,
}

pub struct HostState {
    height: Height,
    round: Round,
    proposer: Option<Address>,
    block_store: BlockStore,
    part_store: PartStore<MockContext>,
    part_streams_map: PartStreamsMap,
    next_stream_id: StreamId,
}

impl Default for HostState {
    fn default() -> Self {
        Self {
            height: Height::new(0, 0),
            round: Round::Nil,
            proposer: None,
            block_store: BlockStore::default(),
            part_store: PartStore::default(),
            part_streams_map: PartStreamsMap::default(),
            next_stream_id: StreamId::default(),
        }
    }
}

pub type HostRef = malachite_actors::host::HostRef<MockContext>;
pub type HostMsg = malachite_actors::host::HostMsg<MockContext>;

impl StarknetHost {
    pub fn new(
        host: MockHost,
        mempool: MempoolRef,
        gossip_consensus: GossipConsensusRef<MockContext>,
        metrics: Metrics,
    ) -> Self {
        Self {
            host,
            mempool,
            gossip_consensus,
            metrics,
        }
    }

    pub async fn spawn(
        host: MockHost,
        mempool: MempoolRef,
        gossip_consensus: GossipConsensusRef<MockContext>,
        metrics: Metrics,
    ) -> Result<HostRef, SpawnErr> {
        let (actor_ref, _) = Actor::spawn(
            None,
            Self::new(host, mempool, gossip_consensus, metrics),
            HostState::default(),
        )
        .await?;

        Ok(actor_ref)
    }

    #[tracing::instrument(skip_all, fields(%height, %round))]
    pub fn build_value_from_parts(
        &self,
        parts: &[Arc<ProposalPart>],
        height: Height,
        round: Round,
    ) -> Option<ProposedValue<MockContext>> {
        let (valid_round, value, validator_address, validity, extension) =
            self.build_proposal_content_from_parts(parts, height, round)?;

        Some(ProposedValue {
            validator_address,
            height,
            round,
            valid_round,
            value,
            validity,
            extension,
        })
    }

    #[tracing::instrument(skip_all, fields(%height, %round))]
    pub fn build_proposal_content_from_parts(
        &self,
        parts: &[Arc<ProposalPart>],
        height: Height,
        round: Round,
    ) -> Option<(Round, BlockHash, Address, Validity, Option<Extension>)> {
        if parts.is_empty() {
            return None;
        }

        let Some(init) = parts.iter().find_map(|part| part.as_init()) else {
            error!("No Init part found in the proposal parts");
            return None;
        };

<<<<<<< HEAD
        let valid_round = init.valid_round;
        if let Round::Some(vr) = valid_round {
            debug!(
                "Reassembling a Proposal we might have seen before: {:?}",
                init
            );
        }

        let Some(fin) = parts.iter().find_map(|part| part.as_fin()) else {
=======
        let Some(_fin) = parts.iter().find_map(|part| part.as_fin()) else {
>>>>>>> aa8cd02b
            error!("No Fin part found in the proposal parts");
            return None;
        };

        trace!(parts.len = %parts.len(), "Building proposal content from parts");

        let extension = self.host.params().vote_extensions.enabled.then(|| {
            debug!(
                size = %self.host.params().vote_extensions.size,
                "Vote extensions are enabled"
            );

            let size = self.host.params().vote_extensions.size.as_u64() as usize;
            let mut bytes = vec![0u8; size];
            rand::thread_rng().fill_bytes(&mut bytes);

            Extension::from(bytes)
        });

        let block_hash = {
            let mut block_hasher = sha3::Keccak256::new();
            for part in parts {
                block_hasher.update(part.to_sign_bytes());
            }
            BlockHash::new(block_hasher.finalize().into())
        };

        trace!(%block_hash, "Computed block hash");

        // TODO: How to compute validity?
        let validity = Validity::Valid;

        Some((
            valid_round,
            block_hash,
            init.proposer.clone(),
            validity,
            extension,
        ))
    }

    #[tracing::instrument(skip_all, fields(
        part.height = %height,
        part.round = %round,
        part.message = ?part.part_type(),
    ))]
    async fn build_value_from_part(
        &self,
        state: &mut HostState,
        height: Height,
        round: Round,
        part: ProposalPart,
    ) -> Option<ProposedValue<MockContext>> {
        state.part_store.store(height, round, part.clone());

        if let ProposalPart::Transactions(_txes) = &part {
            debug!("Simulating tx execution and proof verification");

            // Simulate Tx execution and proof verification (assumes success)
            // TODO: Add config knob for invalid blocks
            let num_txes = part.tx_count() as u32;
            let exec_time = self.host.params().exec_time_per_tx * num_txes;
            tokio::time::sleep(exec_time).await;

            trace!("Simulation took {exec_time:?} to execute {num_txes} txes");
        }

        let all_parts = state.part_store.all_parts(height, round);

        trace!(
            count = state.part_store.blocks_stored(),
            "The store has blocks"
        );

        // TODO: Do more validations, e.g. there is no higher tx proposal part,
        //       check that we have received the proof, etc.
        let Some(_fin) = all_parts.iter().find_map(|part| part.as_fin()) else {
            debug!("Final proposal part has not been received yet");
            return None;
        };

        let block_size: usize = all_parts.iter().map(|p| p.size_bytes()).sum();
        let tx_count: usize = all_parts.iter().map(|p| p.tx_count()).sum();

        debug!(
            %tx_count, %block_size, num_parts = %all_parts.len(),
            "All parts have been received already, building value"
        );

        self.build_value_from_parts(&all_parts, height, round)
    }

    fn store_block(&self, state: &mut HostState) {
        let max_height = state.block_store.store_keys().last().unwrap_or_default();

        let min_number_blocks: u64 = std::cmp::min(
            self.host.params().max_retain_blocks as u64,
            max_height.as_u64(),
        );

        let retain_height =
            Height::new(max_height.as_u64() - min_number_blocks, max_height.fork_id);

        state.block_store.prune(retain_height);
    }
}

#[async_trait]
impl Actor for StarknetHost {
    type Arguments = HostState;
    type State = HostState;
    type Msg = HostMsg;

    async fn pre_start(
        &self,
        _myself: HostRef,
        initial_state: Self::State,
    ) -> Result<Self::State, ActorProcessingErr> {
        Ok(initial_state)
    }

    async fn handle(
        &self,
        _myself: HostRef,
        msg: Self::Msg,
        state: &mut Self::State,
    ) -> Result<(), ActorProcessingErr> {
        match msg {
            HostMsg::StartRound {
                height,
                round,
                proposer,
            } => {
                state.height = height;
                state.round = round;
                state.proposer = Some(proposer);

                Ok(())
            }

            HostMsg::GetEarliestBlockHeight { reply_to } => {
                let earliest_block_height =
                    state.block_store.store_keys().next().unwrap_or_default();
                reply_to.send(earliest_block_height)?;
                Ok(())
            }

            HostMsg::GetValue {
                height,
                round,
                timeout_duration,
                address: _,
                reply_to,
            } => {
                let deadline = Instant::now() + timeout_duration;

                debug!(%height, %round, "Building new proposal...");

                let (mut rx_part, rx_hash) =
                    self.host.build_new_proposal(height, round, deadline).await;

                let stream_id = state.next_stream_id;
                state.next_stream_id += 1;

                let mut sequence = 0;
                let mut extension_part = None;

                while let Some(part) = rx_part.recv().await {
                    state.part_store.store(height, round, part.clone());

                    if let ProposalPart::Transactions(_) = &part {
                        if extension_part.is_none() {
                            extension_part = Some(part.clone());
                        }
                    }

                    debug!(
                        %stream_id,
                        %sequence,
                        "Broadcasting proposal part"
                    );

                    let msg =
                        StreamMessage::new(stream_id, sequence, StreamContent::Data(part.clone()));
                    sequence += 1;

                    self.gossip_consensus
                        .cast(GossipConsensusMsg::PublishProposalPart(msg))?;
                }

                let msg = StreamMessage::new(stream_id, sequence, StreamContent::Fin(true));

                self.gossip_consensus
                    .cast(GossipConsensusMsg::PublishProposalPart(msg))?;

                let block_hash = rx_hash.await?;
                debug!(%block_hash, "Got block");

                let parts = state.part_store.all_parts(height, round);

                let extension = extension_part
                    .and_then(|part| part.as_transactions().and_then(|txs| txs.to_bytes().ok()))
                    .map(Extension::from);

                if let Some(value) = self.build_value_from_parts(&parts, height, round) {
                    reply_to.send(LocallyProposedValue::new(
                        value.height,
                        value.round,
                        value.value,
                        extension,
                    ))?;
                }

                Ok(())
            }

            HostMsg::RestreamValue {
                height,
                round,
                valid_round,
                address,
            } => {
                debug!(%height, %round, "Restreaming exsiting proposal...");

                let mut parts = state.part_store.all_parts(height, valid_round);
                let stream_id = state.next_stream_id;
                state.next_stream_id += 1;

                let mut extension_part = None;

                for (sequence, part) in parts.iter_mut().enumerate() {
                    let mut part = Arc::unwrap_or_clone((*part).clone());

                    // Change the Init to indicate restreaming
                    match part {
                        ProposalPart::Init(ref mut init_part) => {
                            assert_eq!(init_part.proposal_round, valid_round);
                            init_part.proposal_round = round;
                            init_part.valid_round = valid_round;
                            init_part.proposer = address.clone();
                            debug!(%height, %round, "Created new Init part {:?}", init_part);

                            state.part_store.store(height, round, part.clone());
                        }
                        ProposalPart::Transactions(_) => {
                            if extension_part.is_none() {
                                extension_part = Some(part.clone());
                            }
                        }
                        _ => {}
                    }

                    debug!(
                        %stream_id,
                        %sequence,
                        "Broadcasting proposal part"
                    );

                    let msg =
                        StreamMessage::new(stream_id, sequence as u64, StreamContent::Data(part));

                    self.gossip_consensus
                        .cast(GossipConsensusMsg::BroadcastProposalPart(msg))?;
                }

                let extension = extension_part
                    .and_then(|part| part.as_transactions().and_then(|txs| txs.to_bytes().ok()))
                    .map(Extension::from);

                Ok(())
            }

            HostMsg::ReceivedProposalPart {
                from,
                part,
                reply_to,
            } => {
                let sequence = part.sequence;

                let Some(parts) = state.part_streams_map.insert(from, part) else {
                    return Ok(());
                };

                if parts.height < state.height {
                    trace!(
                        height = %state.height,
                        round = %state.round,
                        part.height = %parts.height,
                        part.round = %parts.round,
                        part.sequence = %sequence,
                        "Received outdated proposal part, ignoring"
                    );

                    return Ok(());
                }

                for part in parts.parts {
                    debug!(
                        part.sequence = %sequence,
                        part.height = %parts.height,
                        part.round = %parts.round,
                        part.message = ?part.part_type(),
                        "Processing proposal part"
                    );

                    if let Some(value) = self
                        .build_value_from_part(state, parts.height, parts.round, part)
                        .await
                    {
                        reply_to.send(value)?;
                        break;
                    }
                }

                Ok(())
            }

            HostMsg::GetValidatorSet { height, reply_to } => {
                if let Some(validators) = self.host.validators(height).await {
                    reply_to.send(ValidatorSet::new(validators))?;
                    Ok(())
                } else {
                    Err(eyre!("No validator set found for the given height {height}").into())
                }
            }

            HostMsg::Decide {
                proposal,
                commits,
                consensus,
            } => {
                let height = proposal.height;
                let round = proposal.round;
                let mut all_parts = state.part_store.all_parts(height, round);

                let mut all_txes = vec![];
                for arc in all_parts.iter_mut() {
                    let part = Arc::unwrap_or_clone((*arc).clone());
                    if let ProposalPart::Transactions(transactions) = part {
                        let mut txes = transactions.into_vec();
                        all_txes.append(&mut txes);
                    }
                }

                // Build the block from proposal parts and commits and store it
                state.block_store.store(&proposal, &all_txes, &commits);

                // Update metrics
                let block_size: usize = all_parts.iter().map(|p| p.size_bytes()).sum();
                let extension_size: usize = commits
                    .iter()
                    .map(|c| c.extension.as_ref().map(|e| e.size_bytes()).unwrap_or(0))
                    .sum();

                let block_and_commits_size = block_size + extension_size;
                let tx_count: usize = all_parts.iter().map(|p| p.tx_count()).sum();

                self.metrics.block_tx_count.observe(tx_count as f64);
                self.metrics
                    .block_size_bytes
                    .observe(block_and_commits_size as f64);
                self.metrics.finalized_txes.inc_by(tx_count as u64);

                // Gather hashes of all the tx-es included in the block,
                // so that we can notify the mempool to remove them.
                let mut tx_hashes = vec![];
                for part in all_parts {
                    if let ProposalPart::Transactions(txes) = &part.as_ref() {
                        tx_hashes.extend(txes.as_slice().iter().map(|tx| tx.hash()));
                    }
                }

                // Prune the PartStore of all parts for heights lower than `state.height`
                state.part_store.prune(state.height);

                // Store the block
                self.store_block(state);

                // Notify the mempool to remove corresponding txs
                self.mempool.cast(MempoolMsg::Update { tx_hashes })?;

                // Notify Starknet Host of the decision
                self.host
                    .decision(proposal.block_hash, commits, height)
                    .await;

                // Start the next height
                consensus.cast(ConsensusMsg::StartHeight(state.height.increment()))?;

                Ok(())
            }

            HostMsg::GetDecidedBlock { height, reply_to } => {
                debug!(%height, "Received request for block");

                match state.block_store.store.get(&height).cloned() {
                    None => {
                        warn!(
                            "No block for {height}, available blocks: {}",
                            state.block_store.store_keys().format(", ")
                        );

                        reply_to.send(None)?;
                    }
                    Some(block) => {
                        let block = SyncedBlock {
                            proposal: block.proposal,
                            block_bytes: block.block.to_bytes().unwrap(),
                            certificate: block.certificate,
                        };

                        debug!("Got block at {height}");
                        reply_to.send(Some(block))?;
                    }
                }

                Ok(())
            }

            HostMsg::ProcessSyncedBlockBytes {
                proposal,
                block_bytes,
                reply_to,
            } => {
                // TODO - process and check that block_bytes match the proposal
                let _block_hash = {
                    let mut block_hasher = sha3::Keccak256::new();
                    block_hasher.update(block_bytes);
                    BlockHash::new(block_hasher.finalize().into())
                };

                let proposal = ProposedValue {
                    height: proposal.height(),
                    round: proposal.round(),
                    validator_address: proposal.validator_address().clone(),
                    value: proposal.value().id(),
                    validity: Validity::Valid,
                    extension: None,
                };

                reply_to.send(proposal)?;

                Ok(())
            }
        }
    }
}<|MERGE_RESOLUTION|>--- conflicted
+++ resolved
@@ -130,7 +130,6 @@
             return None;
         };
 
-<<<<<<< HEAD
         let valid_round = init.valid_round;
         if let Round::Some(vr) = valid_round {
             debug!(
@@ -139,10 +138,7 @@
             );
         }
 
-        let Some(fin) = parts.iter().find_map(|part| part.as_fin()) else {
-=======
         let Some(_fin) = parts.iter().find_map(|part| part.as_fin()) else {
->>>>>>> aa8cd02b
             error!("No Fin part found in the proposal parts");
             return None;
         };
