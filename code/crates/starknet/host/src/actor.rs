--- conflicted
+++ resolved
@@ -11,22 +11,14 @@
 use tracing::{debug, error, info, trace, warn};
 
 use malachite_actors::consensus::{ConsensusMsg, ConsensusRef};
-<<<<<<< HEAD
-use malachite_actors::gossip_consensus::{GossipConsensusMsg, GossipConsensusRef};
-=======
 use malachite_actors::gossip_consensus::{
     GossipConsensusMsg as GossipMsg, GossipConsensusRef as GossipRef,
 };
->>>>>>> 75858492
 use malachite_actors::host::{LocallyProposedValue, ProposedValue};
 use malachite_actors::util::streaming::{StreamContent, StreamMessage};
 use malachite_blocksync::SyncedBlock;
-<<<<<<< HEAD
-use malachite_common::{Round, SignedExtension, Validity, ValueOrigin};
-=======
-use malachite_common::{CommitCertificate, Round, Validity};
+use malachite_common::{CommitCertificate, Round, Validity, ValueOrigin};
 use malachite_consensus::PeerId;
->>>>>>> 75858492
 use malachite_metrics::Metrics;
 
 use crate::host::proposal::compute_proposal_signature;
@@ -42,242 +34,6 @@
     metrics: Metrics,
 }
 
-<<<<<<< HEAD
-pub struct HostState {
-    height: Height,
-    round: Round,
-    proposer: Option<Address>,
-    host: MockHost,
-    consensus: Option<ConsensusRef<MockContext>>,
-    block_store: BlockStore,
-    part_streams_map: PartStreamsMap,
-    next_stream_id: StreamId,
-}
-
-impl HostState {
-    pub fn new<R>(host: MockHost, db_path: impl AsRef<Path>, rng: &mut R) -> Self
-    where
-        R: RngCore,
-    {
-        Self {
-            height: Height::new(0, 0),
-            round: Round::Nil,
-            proposer: None,
-            host,
-            consensus: None,
-            block_store: BlockStore::new(db_path).unwrap(),
-            part_streams_map: PartStreamsMap::default(),
-            next_stream_id: rng.next_u64(),
-        }
-    }
-
-    pub fn next_stream_id(&mut self) -> StreamId {
-        let stream_id = self.next_stream_id;
-        // Wrap around if we get to u64::MAX, which may happen if the initial
-        // stream id was close to it already.
-        self.next_stream_id = self.next_stream_id.wrapping_add(1);
-        stream_id
-    }
-
-    #[tracing::instrument(skip_all, fields(%height, %round))]
-    pub async fn build_block_from_parts(
-        &self,
-        parts: &[Arc<ProposalPart>],
-        height: Height,
-        round: Round,
-    ) -> Option<(ProposedValue<MockContext>, Block)> {
-        let value = self.build_value_from_parts(parts, height, round).await?;
-
-        let txes = parts
-            .iter()
-            .filter_map(|part| part.as_transactions())
-            .flat_map(|txes| txes.to_vec())
-            .collect::<Vec<_>>();
-
-        let block = Block {
-            height,
-            transactions: Transactions::new(txes),
-            block_hash: value.value,
-        };
-
-        Some((value, block))
-    }
-
-    #[tracing::instrument(skip_all, fields(%height, %round))]
-    pub async fn build_value_from_parts(
-        &self,
-        parts: &[Arc<ProposalPart>],
-        height: Height,
-        round: Round,
-    ) -> Option<ProposedValue<MockContext>> {
-        let (valid_round, value, validator_address, validity, extension) = self
-            .build_proposal_content_from_parts(parts, height, round)
-            .await?;
-
-        Some(ProposedValue {
-            validator_address,
-            height,
-            round,
-            valid_round,
-            value,
-            validity,
-            extension,
-        })
-    }
-
-    #[allow(clippy::type_complexity)]
-    #[tracing::instrument(skip_all, fields(%height, %round))]
-    pub async fn build_proposal_content_from_parts(
-        &self,
-        parts: &[Arc<ProposalPart>],
-        height: Height,
-        round: Round,
-    ) -> Option<(
-        Round,
-        BlockHash,
-        Address,
-        Validity,
-        Option<SignedExtension<MockContext>>,
-    )> {
-        if parts.is_empty() {
-            return None;
-        }
-
-        let Some(init) = parts.iter().find_map(|part| part.as_init()) else {
-            error!("No Init part found in the proposal parts");
-            return None;
-        };
-
-        let valid_round = init.valid_round;
-        if valid_round.is_defined() {
-            debug!("Reassembling a Proposal we might have seen before: {init:?}");
-        }
-
-        let Some(fin) = parts.iter().find_map(|part| part.as_fin()) else {
-            error!("No Fin part found in the proposal parts");
-            return None;
-        };
-
-        trace!(parts.len = %parts.len(), "Building proposal content from parts");
-
-        let extension = self.host.generate_vote_extension(height, round);
-
-        let block_hash = {
-            let mut block_hasher = sha3::Keccak256::new();
-            for part in parts {
-                if part.as_init().is_some() || part.as_fin().is_some() {
-                    // NOTE: We do not hash over Init, so restreaming returns the same hash
-                    // NOTE: We do not hash over Fin, because Fin includes a signature over the block hash
-                    // TODO: we should probably still include height
-                    continue;
-                }
-
-                block_hasher.update(part.to_sign_bytes());
-            }
-
-            BlockHash::new(block_hasher.finalize().into())
-        };
-
-        trace!(%block_hash, "Computed block hash");
-
-        let proposal_hash = compute_proposal_hash(init, &block_hash);
-
-        let validity = self
-            .verify_proposal_validity(init, &proposal_hash, &fin.signature)
-            .await?;
-
-        Some((
-            valid_round,
-            block_hash,
-            init.proposer.clone(),
-            validity,
-            extension,
-        ))
-    }
-
-    async fn verify_proposal_validity(
-        &self,
-        init: &ProposalInit,
-        proposal_hash: &Hash,
-        signature: &Signature,
-    ) -> Option<Validity> {
-        let validators = self.host.validators(init.height).await?;
-
-        let public_key = validators
-            .iter()
-            .find(|v| v.address == init.proposer)
-            .map(|v| v.public_key);
-
-        let Some(public_key) = public_key else {
-            error!(proposer = %init.proposer, "No validator found for the proposer");
-            return None;
-        };
-
-        let valid = public_key.verify(&proposal_hash.as_felt(), signature);
-        Some(Validity::from_bool(valid))
-    }
-
-    #[tracing::instrument(skip_all, fields(
-        part.height = %height,
-        part.round = %round,
-        part.message = ?part.part_type(),
-    ))]
-    async fn build_value_from_part(
-        &mut self,
-        height: Height,
-        round: Round,
-        part: ProposalPart,
-    ) -> Option<ProposedValue<MockContext>> {
-        self.host.part_store.store(height, round, part.clone());
-
-        if let ProposalPart::Transactions(_txes) = &part {
-            debug!("Simulating tx execution and proof verification");
-
-            // Simulate Tx execution and proof verification (assumes success)
-            // TODO: Add config knob for invalid blocks
-            let num_txes = part.tx_count() as u32;
-            let exec_time = self.host.params.exec_time_per_tx * num_txes;
-            tokio::time::sleep(exec_time).await;
-
-            trace!("Simulation took {exec_time:?} to execute {num_txes} txes");
-        }
-
-        let parts = self.host.part_store.all_parts(height, round);
-
-        trace!(
-            count = self.host.part_store.blocks_count(),
-            "Blocks for which we have parts"
-        );
-
-        // TODO: Do more validations, e.g. there is no higher tx proposal part,
-        //       check that we have received the proof, etc.
-        let Some(_fin) = parts.iter().find_map(|part| part.as_fin()) else {
-            debug!("Final proposal part has not been received yet");
-            return None;
-        };
-
-        let block_size: usize = parts.iter().map(|p| p.size_bytes()).sum();
-        let tx_count: usize = parts.iter().map(|p| p.tx_count()).sum();
-
-        debug!(
-            tx.count = %tx_count, block.size = %block_size, parts.count = %parts.len(),
-            "All parts have been received already, building value"
-        );
-
-        let result = self.build_value_from_parts(&parts, height, round).await;
-
-        if let Some(ref proposed_value) = result {
-            self.host
-                .part_store
-                .store_value_id(height, round, proposed_value.value);
-        }
-
-        result
-    }
-}
-
-=======
->>>>>>> 75858492
 pub type HostRef = malachite_actors::host::HostRef<MockContext>;
 pub type HostMsg = malachite_actors::host::HostMsg<MockContext>;
 
@@ -336,18 +92,9 @@
             error!(%e, "Failed to handle message");
         }
 
-<<<<<<< HEAD
-                state.consensus = Some(consensus.clone());
-
-                consensus.cast(ConsensusMsg::StartHeight(
-                    start_height,
-                    state.host.validator_set.clone(),
-                ))?;
-=======
         Ok(())
     }
 }
->>>>>>> 75858492
 
 impl Host {
     async fn handle_msg(
@@ -363,36 +110,7 @@
                 height,
                 round,
                 proposer,
-<<<<<<< HEAD
-            } => {
-                state.height = height;
-                state.round = round;
-                state.proposer = Some(proposer);
-
-                // If we have already built a block for this height and round, feed it to consensus.
-                // This may happen when we are restarting after a crash and replaying the WAL.
-                if let Some((value, block)) =
-                    state.block_store.get_undecided_block(height, round).await?
-                {
-                    info!(%height, %round, hash = %block.block_hash, "Replaying already built block");
-
-                    state
-                        .consensus
-                        .as_ref()
-                        .unwrap()
-                        .cast(ConsensusMsg::ReceivedProposedValue(
-                            value,
-                            ValueOrigin::Consensus,
-                        ))?;
-
-                    return Ok(());
-                }
-
-                Ok(())
-            }
-=======
-            } => on_started_round(state, height, round, proposer),
->>>>>>> 75858492
+            } => on_started_round(state, height, round, proposer).await,
 
             HostMsg::GetEarliestBlockHeight { reply_to } => {
                 on_get_earliest_block_height(state, reply_to)
@@ -413,21 +131,6 @@
                 address,
                 value_id,
             } => {
-<<<<<<< HEAD
-                // If we have already built a block for this height and round, return it
-                // This may happen when we are restarting after a crash and replaying the WAL.
-                if let Some((value, block)) =
-                    state.block_store.get_undecided_block(height, round).await?
-                {
-                    info!(%height, %round, hash = %block.block_hash, "Returning previously built block");
-
-                    reply_to.send(LocallyProposedValue::new(
-                        value.height,
-                        value.round,
-                        value.value,
-                        value.extension,
-                    ))?;
-=======
                 on_restream_value(
                     state,
                     &self.gossip,
@@ -445,7 +148,6 @@
                 part,
                 reply_to,
             } => on_received_proposal_part(state, part, from, reply_to).await,
->>>>>>> 75858492
 
             HostMsg::GetValidatorSet { height, reply_to } => {
                 on_get_validator_set(state, height, reply_to).await
@@ -478,6 +180,8 @@
     let latest_block_height = state.block_store.last_height().unwrap_or_default();
     let start_height = latest_block_height.increment();
 
+    state.consensus = Some(consensus.clone());
+
     consensus.cast(ConsensusMsg::StartHeight(
         start_height,
         state.host.validator_set.clone(),
@@ -486,7 +190,7 @@
     Ok(())
 }
 
-fn on_started_round(
+async fn on_started_round(
     state: &mut HostState,
     height: Height,
     round: Round,
@@ -496,6 +200,22 @@
     state.round = round;
     state.proposer = Some(proposer);
 
+    // If we have already built a block for this height and round, feed it to consensus.
+    // This may happen when we are restarting after a crash and replaying the WAL.
+    if let Some((value, block)) = state.block_store.get_undecided_block(height, round).await? {
+        info!(%height, %round, hash = %block.block_hash, "Replaying already built block");
+
+        state
+            .consensus
+            .as_ref()
+            .unwrap()
+            .cast(ConsensusMsg::ReceivedProposedValue(
+                value,
+                ValueOrigin::Consensus,
+            ))?;
+
+        return Ok(());
+    }
     Ok(())
 }
 
@@ -532,11 +252,15 @@
 ) -> Result<(), ActorProcessingErr> {
     // If we have already built a block for this height and round, return it
     // This may happen when we are restarting after a crash and replaying the WAL.
-    if let Some(block) = state.block_store.get_undecided_block(height, round).await? {
+    if let Some((value, block)) = state.block_store.get_undecided_block(height, round).await? {
         info!(%height, %round, hash = %block.block_hash, "Returning previously built block");
 
-        let value = LocallyProposedValue::new(height, round, block.block_hash, None);
-        reply_to.send(value)?;
+        reply_to.send(LocallyProposedValue::new(
+            value.height,
+            value.round,
+            value.value,
+            value.extension,
+        ))?;
 
         return Ok(());
     }
@@ -549,17 +273,7 @@
 
     let stream_id = state.next_stream_id();
 
-<<<<<<< HEAD
-                if let Err(e) = state
-                    .block_store
-                    .store_undecided_block(value.clone(), block)
-                    .await
-                {
-                    error!(%e, %height, %round, "Failed to store the proposed block");
-                }
-=======
     let mut sequence = 0;
->>>>>>> 75858492
 
     while let Some(part) = rx_part.recv().await {
         state.host.part_store.store(height, round, part.clone());
@@ -596,7 +310,7 @@
 
     if let Err(e) = state
         .block_store
-        .store_undecided_block(value.height, value.round, block)
+        .store_undecided_block(value.clone(), block)
         .await
     {
         error!(%e, %height, %round, "Failed to store the proposed block");
