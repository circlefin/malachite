use std::collections::BTreeMap;
use std::sync::Arc;

use async_trait::async_trait;
use ractor::{Actor, ActorProcessingErr, ActorRef, RpcReplyPort};
use tracing::{debug, error, info, trace};

use malachitebft_test_mempool::types::MempoolTransactionBatch;
use malachitebft_test_mempool::{Event as NetworkEvent, NetworkMsg, PeerId};

use crate::proto::Protobuf;
use crate::types::{Hash, Transaction, TransactionBatch};

pub mod network;
use network::{MempoolNetworkMsg, MempoolNetworkRef};

pub type MempoolMsg = Msg;
pub type MempoolRef = ActorRef<Msg>;

pub struct Mempool {
    network: MempoolNetworkRef,
    gossip_batch_size: usize,
    max_tx_count: usize,
    span: tracing::Span,
}

pub enum Msg {
    NetworkEvent(Arc<NetworkEvent>),
    AddBatch(TransactionBatch),
    Reap {
        height: u64,
        num_txes: usize,
        reply: RpcReplyPort<Vec<Transaction>>,
    },
    Update {
        tx_hashes: Vec<Hash>,
    },
}

impl From<Arc<NetworkEvent>> for Msg {
    fn from(event: Arc<NetworkEvent>) -> Self {
        Self::NetworkEvent(event)
    }
}

#[derive(Default)]
pub struct State {
    transactions: BTreeMap<Hash, Transaction>,
}

impl State {
    pub fn new() -> Self {
        Self::default()
    }

    pub fn add_tx(&mut self, tx: Transaction) {
        self.transactions.entry(tx.hash()).or_insert(tx);
    }

    pub fn remove_tx(&mut self, hash: &Hash) {
        self.transactions.remove(hash);
    }
}

impl Mempool {
    pub fn new(
        mempool_network: MempoolNetworkRef,
        gossip_batch_size: usize,
        max_tx_count: usize,
        span: tracing::Span,
    ) -> Self {
        Self {
            network: mempool_network,
            gossip_batch_size,
            max_tx_count,
            span,
        }
    }

    pub async fn spawn(
        mempool_network: MempoolNetworkRef,
        gossip_batch_size: usize,
        max_tx_count: usize,
        span: tracing::Span,
    ) -> Result<MempoolRef, ractor::SpawnErr> {
        let node = Self::new(mempool_network, gossip_batch_size, max_tx_count, span);
        let (actor_ref, _) = Actor::spawn(None, node, ()).await?;
        Ok(actor_ref)
    }

    pub async fn handle_network_event(
        &self,
        event: &NetworkEvent,
        myself: MempoolRef,
        state: &mut State,
    ) -> Result<(), ractor::ActorProcessingErr> {
        match event {
            NetworkEvent::Listening(address) => {
                info!(%address, "Listening");
            }
            NetworkEvent::PeerConnected(peer_id) => {
                info!(%peer_id, "Connected to peer");
            }
            NetworkEvent::PeerDisconnected(peer_id) => {
                info!(%peer_id, "Disconnected from peer");
            }
            NetworkEvent::Message(_channel, from, _msg_id, msg) => {
                trace!(%from, size = msg.size_bytes(), "Received message");

                self.handle_network_msg(from, msg, myself, state).await?;
            }
        }

        Ok(())
    }

    pub async fn handle_network_msg(
        &self,
        from: &PeerId,
        msg: &NetworkMsg,
        _myself: MempoolRef,
        state: &mut State,
    ) -> Result<(), ractor::ActorProcessingErr> {
        match msg {
            NetworkMsg::TransactionBatch(batch) => {
                let batch = match TransactionBatch::from_any(&batch.transaction_batch) {
                    Ok(batch) => batch,
                    Err(e) => {
                        error!("Failed to decode transaction batch: {e}");
                        return Ok(());
                    }
                };

                trace!(%from, "Received batch from network with {} transactions", batch.len());

                self.add_batch(batch, state);
            }
        }

        Ok(())
    }

    fn add_batch(&self, batch: TransactionBatch, state: &mut State) {
        for tx in batch.into_vec() {
            if state.transactions.len() < self.max_tx_count {
                state.add_tx(tx);
            } else {
                trace!("Mempool is full, dropping transaction batch");
                break;
            }
        }
    }

    fn gossip_batch(&self, batch: &TransactionBatch) -> Result<(), ActorProcessingErr> {
        assert!(self.gossip_batch_size > 0, "Gossip must be enabled");

        trace!("Broadcasting transaction batch to network");

        for batch in batch.as_slice().chunks(self.gossip_batch_size) {
            let tx_batch = TransactionBatch::new(batch.to_vec()).to_any().unwrap();
            let mempool_batch = MempoolTransactionBatch::new(tx_batch);
            self.network
                .cast(MempoolNetworkMsg::BroadcastMsg(mempool_batch))?;
        }

        Ok(())
    }

    fn gossip_enabled(&self) -> bool {
        self.gossip_batch_size > 0
    }

    async fn handle_msg(
        &self,
        myself: MempoolRef,
        msg: Msg,
        state: &mut State,
    ) -> Result<(), ractor::ActorProcessingErr> {
        match msg {
            Msg::NetworkEvent(event) => {
                self.handle_network_event(&event, myself, state).await?;
            }

            Msg::AddBatch(batch) => {
                trace!("Received batch of {} transactions", batch.len());

                // If mempool gossip is enabled, broadcast the transactions to the network
                if self.gossip_enabled() {
                    self.gossip_batch(&batch)?;
                }

                self.add_batch(batch, state);
            }

            Msg::Reap {
                height,
                num_txes: count,
                reply,
            } => {
                debug!(%height, %count, "Reaping transactions");

                let mut txes = Vec::with_capacity(count);

                for _ in 0..count {
                    if let Some((_, tx)) = state.transactions.pop_first() {
                        txes.push(tx);
                    } else {
                        // No more transactions to reap
                        break;
                    }
                }

                reply.send(txes)?;
            }

            Msg::Update { tx_hashes } => {
                tx_hashes.iter().for_each(|hash| state.remove_tx(hash));
            }
        }

        Ok(())
    }
}

#[async_trait]
impl Actor for Mempool {
    type Msg = Msg;
    type State = State;
    type Arguments = ();

    #[tracing::instrument("host.mempool", parent = &self.span, skip_all)]
    async fn pre_start(
        &self,
        myself: MempoolRef,
        _args: (),
    ) -> Result<State, ractor::ActorProcessingErr> {
        self.network.link(myself.get_cell());

        self.network
            .cast(MempoolNetworkMsg::Subscribe(Box::new(myself.clone())))?;

        Ok(State::new())
    }

    #[tracing::instrument("host.mempool", parent = &self.span, skip_all)]
    async fn handle(
        &self,
        myself: MempoolRef,
        msg: MempoolMsg,
        state: &mut State,
    ) -> Result<(), ractor::ActorProcessingErr> {
        if let Err(e) = self.handle_msg(myself, msg, state).await {
            error!("Error processing message: {e:?}");
        }

        Ok(())
    }

    #[tracing::instrument("host.mempool", parent = &self.span, skip_all)]
    async fn post_stop(
        &self,
        _myself: MempoolRef,
        _state: &mut State,
    ) -> Result<(), ActorProcessingErr> {
        info!("Stopping...");

        Ok(())
    }
<<<<<<< HEAD
}

fn generate_and_broadcast_txes(
    count: usize,
    size: usize,
    gossip_batch_size: usize,
    state: &mut State,
    mempool_network: &MempoolNetworkRef,
) -> Result<Vec<Transaction>, ActorProcessingErr> {
    debug!(%count, %size, "Generating transactions");

    let batch_size = std::cmp::min(gossip_batch_size, count);
    let gossip_enabled = gossip_batch_size > 0;

    // Start with transactions already in the mempool
    let mut transactions = std::mem::take(&mut state.transactions)
        .into_values()
        .take(count)
        .collect::<Vec<_>>();

    let initial_count = transactions.len();

    let mut tx_batch = TransactionBatch::default();
    let mut rng = rand::thread_rng();

    for _ in initial_count..count {
        // Generate transaction
        let mut tx_bytes = vec![0; size];
        rng.fill_bytes(&mut tx_bytes);
        let tx = Transaction::dummy(tx_bytes);

        if gossip_enabled {
            tx_batch.push(tx.clone());
        }

        transactions.push(tx);

        // Gossip tx-es to peers in batches
        if gossip_enabled && tx_batch.len() >= batch_size {
            let tx_batch = std::mem::take(&mut tx_batch).to_any().unwrap();
            let mempool_batch = MempoolTransactionBatch::new(tx_batch);
            mempool_network.cast(MempoolNetworkMsg::BroadcastMsg(mempool_batch))?;
        }
    }

    Ok(transactions)
=======
>>>>>>> d4eb8f6e
}<|MERGE_RESOLUTION|>--- conflicted
+++ resolved
@@ -266,53 +266,4 @@
 
         Ok(())
     }
-<<<<<<< HEAD
-}
-
-fn generate_and_broadcast_txes(
-    count: usize,
-    size: usize,
-    gossip_batch_size: usize,
-    state: &mut State,
-    mempool_network: &MempoolNetworkRef,
-) -> Result<Vec<Transaction>, ActorProcessingErr> {
-    debug!(%count, %size, "Generating transactions");
-
-    let batch_size = std::cmp::min(gossip_batch_size, count);
-    let gossip_enabled = gossip_batch_size > 0;
-
-    // Start with transactions already in the mempool
-    let mut transactions = std::mem::take(&mut state.transactions)
-        .into_values()
-        .take(count)
-        .collect::<Vec<_>>();
-
-    let initial_count = transactions.len();
-
-    let mut tx_batch = TransactionBatch::default();
-    let mut rng = rand::thread_rng();
-
-    for _ in initial_count..count {
-        // Generate transaction
-        let mut tx_bytes = vec![0; size];
-        rng.fill_bytes(&mut tx_bytes);
-        let tx = Transaction::dummy(tx_bytes);
-
-        if gossip_enabled {
-            tx_batch.push(tx.clone());
-        }
-
-        transactions.push(tx);
-
-        // Gossip tx-es to peers in batches
-        if gossip_enabled && tx_batch.len() >= batch_size {
-            let tx_batch = std::mem::take(&mut tx_batch).to_any().unwrap();
-            let mempool_batch = MempoolTransactionBatch::new(tx_batch);
-            mempool_network.cast(MempoolNetworkMsg::BroadcastMsg(mempool_batch))?;
-        }
-    }
-
-    Ok(transactions)
-=======
->>>>>>> d4eb8f6e
 }