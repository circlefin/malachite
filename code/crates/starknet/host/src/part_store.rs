use std::collections::BTreeMap;
use std::sync::Arc;

use derive_where::derive_where;

use malachite_common::{Context, Round, ValueId};
pub type Sequence = u64;

// This is a temporary store implementation for proposal parts
//
// TODO:
// - [ ] add Address to key
//       note: not sure if this is required as consensus should verify that only the parts signed by the proposer for
//             the height and round should be forwarded here (see the TODOs in consensus)

type Key<Height> = (Height, Round);

#[derive_where(Clone, Debug, Default)]
pub struct Entry<Ctx: Context> {
    pub value_id: Option<ValueId<Ctx>>,
    pub parts: Vec<Arc<<Ctx as Context>::ProposalPart>>,
}
type Store<Ctx> = BTreeMap<Key<<Ctx as Context>::Height>, Entry<Ctx>>;

#[derive_where(Clone, Debug)]
pub struct PartStore<Ctx: Context> {
    store: Store<Ctx>,
}

impl<Ctx: Context> Default for PartStore<Ctx> {
    fn default() -> Self {
        Self::new()
    }
}

impl<Ctx: Context> PartStore<Ctx> {
    pub fn new() -> Self {
        Self {
            store: Default::default(),
        }
    }

    /// Return all the parts for the given height and round, sorted by sequence in ascending order
    pub fn all_parts(&self, height: Ctx::Height, round: Round) -> Entry<Ctx> {
        self.store
            .get(&(height, round))
            .map(|entry| &entry.parts)
            .cloned()
            .unwrap_or_default()
    }

    pub fn store(&mut self, height: Ctx::Height, round: Round, proposal_part: Ctx::ProposalPart) {
        let existing = self.store.entry((height, round)).or_default();

        existing.parts.push(Arc::new(proposal_part));
    }

    pub fn store_value_id(&mut self, height: Ctx::Height, round: Round, value_id: ValueId<Ctx>) {
        let existing = self.store.entry((height, round)).or_default();

        existing.value_id = Some(value_id);
    }

    pub fn prune(&mut self, min_height: Ctx::Height) {
        self.store.retain(|(height, _), _| *height >= min_height);
    }

    pub fn blocks_count(&self) -> usize {
        self.store.len()
    }

    /// Return all the parts for the given height and round, sorted by sequence in ascending order
<<<<<<< HEAD
    pub fn all_parts_by_value_id(&self, value_id: ValueId<Ctx>) -> Vec<Arc<Ctx::ProposalPart>> {
        for entry in self.store.values() {
            if let Some(id) = entry.value_id.clone() {
=======
    pub fn all_parts_by_value_id(&self, value_id: &ValueId<Ctx>) -> Vec<Arc<Ctx::ProposalPart>> {
        for entry in self.store.values() {
            if let Some(ref id) = entry.value_id {
>>>>>>> 51cb5514
                if value_id == id {
                    return entry.parts.clone();
                }
            }
        }
<<<<<<< HEAD
=======

>>>>>>> 51cb5514
        vec![]
    }
}<|MERGE_RESOLUTION|>--- conflicted
+++ resolved
@@ -41,7 +41,7 @@
     }
 
     /// Return all the parts for the given height and round, sorted by sequence in ascending order
-    pub fn all_parts(&self, height: Ctx::Height, round: Round) -> Entry<Ctx> {
+    pub fn all_parts(&self, height: Ctx::Height, round: Round) -> Vec<Arc<Ctx::ProposalPart>> {
         self.store
             .get(&(height, round))
             .map(|entry| &entry.parts)
@@ -70,24 +70,15 @@
     }
 
     /// Return all the parts for the given height and round, sorted by sequence in ascending order
-<<<<<<< HEAD
-    pub fn all_parts_by_value_id(&self, value_id: ValueId<Ctx>) -> Vec<Arc<Ctx::ProposalPart>> {
-        for entry in self.store.values() {
-            if let Some(id) = entry.value_id.clone() {
-=======
     pub fn all_parts_by_value_id(&self, value_id: &ValueId<Ctx>) -> Vec<Arc<Ctx::ProposalPart>> {
         for entry in self.store.values() {
             if let Some(ref id) = entry.value_id {
->>>>>>> 51cb5514
                 if value_id == id {
                     return entry.parts.clone();
                 }
             }
         }
-<<<<<<< HEAD
-=======
 
->>>>>>> 51cb5514
         vec![]
     }
 }