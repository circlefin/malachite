<<<<<<< HEAD
=======
use bytes::Bytes;
>>>>>>> 75858492
use prost::Message;

use malachite_actors::util::streaming::{StreamContent, StreamMessage};
use malachite_blocksync as blocksync;
use malachite_codec::Codec;
use malachite_common::{
    AggregatedSignature, CommitCertificate, CommitSignature, Extension, Round, SignedExtension,
    SignedProposal, SignedVote, Validity,
};
<<<<<<< HEAD
use malachite_consensus::{ProposedValue, SignedConsensusMsg};
use malachite_gossip_consensus::Bytes;
use malachite_starknet_p2p_types::{Block, Transactions};
=======
use malachite_consensus::{PeerId, ProposedValue, SignedConsensusMsg};
>>>>>>> 75858492

use crate::proto::consensus_message::Messages;
use crate::proto::{self as proto, Error as ProtoError, Protobuf};
use crate::types::{
    self as p2p, Address, Block, BlockHash, Height, MockContext, ProposalPart, Vote,
};

trait MessageExt {
    fn encode_to_bytes(&self) -> Bytes;
}

impl<T> MessageExt for T
where
    T: Message,
{
    fn encode_to_bytes(&self) -> Bytes {
        Bytes::from(self.encode_to_vec())
    }
}

pub struct ProtobufCodec;

impl Codec<Address> for ProtobufCodec {
    type Error = ProtoError;

    fn decode(&self, bytes: Bytes) -> Result<Address, Self::Error> {
        Protobuf::from_bytes(&bytes)
    }

    fn encode(&self, address: &Address) -> Result<Bytes, Self::Error> {
        Protobuf::to_bytes(address)
    }
}

impl Codec<BlockHash> for ProtobufCodec {
    type Error = ProtoError;

    fn decode(&self, bytes: Bytes) -> Result<BlockHash, Self::Error> {
        Protobuf::from_bytes(&bytes)
    }

    fn encode(&self, block_hash: &BlockHash) -> Result<Bytes, Self::Error> {
        Protobuf::to_bytes(block_hash)
    }
}

impl Codec<ProposalPart> for ProtobufCodec {
    type Error = ProtoError;

    fn decode(&self, bytes: Bytes) -> Result<ProposalPart, Self::Error> {
        Protobuf::from_bytes(bytes.as_ref())
    }

    fn encode(&self, msg: &ProposalPart) -> Result<Bytes, Self::Error> {
        Protobuf::to_bytes(msg)
    }
}

pub fn decode_extension(ext: proto::Extension) -> Result<SignedExtension<MockContext>, ProtoError> {
    let extension = Extension::from(ext.data);
    let signature = ext
        .signature
        .ok_or_else(|| ProtoError::missing_field::<proto::Extension>("signature"))
        .and_then(p2p::Signature::from_proto)?;

    Ok(SignedExtension::new(extension, signature))
}

pub fn encode_extension(
    ext: &SignedExtension<MockContext>,
) -> Result<proto::Extension, ProtoError> {
    Ok(proto::Extension {
        data: ext.message.data.clone(),
        signature: Some(ext.signature.to_proto()?),
    })
}

impl Codec<SignedExtension<MockContext>> for ProtobufCodec {
    type Error = ProtoError;

    fn decode(&self, bytes: Bytes) -> Result<SignedExtension<MockContext>, Self::Error> {
        decode_extension(proto::Extension::decode(bytes)?)
    }

    fn encode(&self, msg: &SignedExtension<MockContext>) -> Result<Bytes, Self::Error> {
        encode_extension(msg).map(|proto| proto.encode_to_bytes())
    }
}

pub fn decode_proposed_value(
    proto: proto::sync::ProposedValue,
) -> Result<ProposedValue<MockContext>, ProtoError> {
    let proposer = proto
        .proposer
        .ok_or_else(|| ProtoError::missing_field::<proto::Proposal>("proposer"))?;

    Ok(ProposedValue {
        height: Height::new(proto.block_number, proto.fork_id),
        round: Round::from(proto.round),
        value: BlockHash::from_bytes(&proto.value)?,
        valid_round: Round::from(proto.valid_round),
        validator_address: Address::from_proto(proposer)?,
        validity: Validity::from_bool(proto.validity),
        extension: proto.extension.map(decode_extension).transpose()?,
    })
}

pub fn encode_proposed_value(
    msg: &ProposedValue<MockContext>,
) -> Result<proto::sync::ProposedValue, ProtoError> {
    let proto = proto::sync::ProposedValue {
        fork_id: msg.height.fork_id,
        block_number: msg.height.block_number,
        round: msg.round.as_u32().expect("round should not be nil"),
        valid_round: msg.valid_round.as_u32(),
        value: msg.value.to_bytes()?,
        proposer: Some(msg.validator_address.to_proto()?),
        validity: match msg.validity {
            Validity::Valid => true,
            Validity::Invalid => false,
        },
        extension: msg.extension.as_ref().map(encode_extension).transpose()?,
    };

    Ok(proto)
}

impl Codec<ProposedValue<MockContext>> for ProtobufCodec {
    type Error = ProtoError;

    fn decode(&self, bytes: Bytes) -> Result<ProposedValue<MockContext>, Self::Error> {
        decode_proposed_value(proto::sync::ProposedValue::decode(bytes)?)
    }

    fn encode(&self, msg: &ProposedValue<MockContext>) -> Result<Bytes, Self::Error> {
        encode_proposed_value(msg).map(|proto| proto.encode_to_bytes())
    }
}

pub fn decode_peer_id(proto: proto::PeerId) -> Result<PeerId, ProtoError> {
    PeerId::from_bytes(&proto.id).map_err(|e| ProtoError::Other(e.to_string()))
}

pub fn encode_peer_id(peer_id: &PeerId) -> Result<proto::PeerId, ProtoError> {
    Ok(proto::PeerId {
        id: Bytes::from(peer_id.to_bytes()),
    })
}

impl Codec<PeerId> for ProtobufCodec {
    type Error = ProtoError;

    fn decode(&self, bytes: Bytes) -> Result<PeerId, Self::Error> {
        decode_peer_id(proto::PeerId::decode(bytes)?)
    }

    fn encode(&self, peer_id: &PeerId) -> Result<Bytes, Self::Error> {
        encode_peer_id(peer_id).map(|proto| proto.encode_to_bytes())
    }
}

pub fn decode_blocksync_status(
    status: proto::sync::Status,
) -> Result<blocksync::Status<MockContext>, ProtoError> {
    let peer_id = status
        .peer_id
        .ok_or_else(|| ProtoError::missing_field::<proto::sync::Status>("peer_id"))?;

    Ok(blocksync::Status {
        peer_id: decode_peer_id(peer_id)?,
        height: Height::new(status.block_number, status.fork_id),
        earliest_block_height: Height::new(status.earliest_block_number, status.earliest_fork_id),
    })
}

pub fn encode_blocksync_status(
    status: &blocksync::Status<MockContext>,
) -> Result<proto::sync::Status, ProtoError> {
    Ok(proto::sync::Status {
        peer_id: Some(encode_peer_id(&status.peer_id)?),
        block_number: status.height.block_number,
        fork_id: status.height.fork_id,
        earliest_block_number: status.earliest_block_height.block_number,
        earliest_fork_id: status.earliest_block_height.fork_id,
    })
}

impl Codec<blocksync::Status<MockContext>> for ProtobufCodec {
    type Error = ProtoError;

    fn decode(&self, bytes: Bytes) -> Result<blocksync::Status<MockContext>, Self::Error> {
        decode_blocksync_status(proto::sync::Status::decode(bytes)?)
    }

    fn encode(&self, status: &blocksync::Status<MockContext>) -> Result<Bytes, Self::Error> {
        encode_blocksync_status(status).map(|proto| proto.encode_to_bytes())
    }
}

pub fn decode_blocksync_request(
    request: proto::sync::Request,
) -> Result<blocksync::Request<MockContext>, ProtoError> {
    Ok(blocksync::Request {
        height: Height::new(request.block_number, request.fork_id),
    })
}

pub fn encode_blocksync_request(
    request: &blocksync::Request<MockContext>,
) -> Result<proto::sync::Request, ProtoError> {
    Ok(proto::sync::Request {
        block_number: request.height.block_number,
        fork_id: request.height.fork_id,
    })
}

impl Codec<blocksync::Request<MockContext>> for ProtobufCodec {
    type Error = ProtoError;

    fn decode(&self, bytes: Bytes) -> Result<blocksync::Request<MockContext>, Self::Error> {
        decode_blocksync_request(proto::sync::Request::decode(bytes)?)
    }

    fn encode(&self, request: &blocksync::Request<MockContext>) -> Result<Bytes, Self::Error> {
        encode_blocksync_request(request).map(|proto| proto.encode_to_bytes())
    }
}

pub fn decode_blocksync_response(
    response: proto::sync::Response,
) -> Result<blocksync::Response<MockContext>, ProtoError> {
    Ok(blocksync::Response {
        height: Height::new(response.block_number, response.fork_id),
        block: response.block.map(decode_synced_block).transpose()?,
    })
}

pub fn encode_blocksync_response(
    response: &blocksync::Response<MockContext>,
) -> Result<proto::sync::Response, ProtoError> {
    let proto = proto::sync::Response {
        block_number: response.height.block_number,
        fork_id: response.height.fork_id,
        block: response
            .block
            .as_ref()
            .map(encode_synced_block)
            .transpose()?,
    };

    Ok(proto)
}

impl Codec<blocksync::Response<MockContext>> for ProtobufCodec {
    type Error = ProtoError;

    fn decode(&self, bytes: Bytes) -> Result<blocksync::Response<MockContext>, Self::Error> {
        decode_blocksync_response(proto::sync::Response::decode(bytes)?)
    }

    fn encode(&self, response: &blocksync::Response<MockContext>) -> Result<Bytes, Self::Error> {
        encode_blocksync_response(response).map(|proto| proto.encode_to_bytes())
    }
}

pub fn decode_consensus_message(
    proto: proto::ConsensusMessage,
) -> Result<SignedConsensusMsg<MockContext>, ProtoError> {
    let proto_signature = proto
        .signature
        .ok_or_else(|| ProtoError::missing_field::<proto::ConsensusMessage>("signature"))?;

    let message = proto
        .messages
        .ok_or_else(|| ProtoError::missing_field::<proto::ConsensusMessage>("messages"))?;

    let signature = p2p::Signature::from_proto(proto_signature)?;

    match message {
        Messages::Vote(v) => {
            Vote::from_proto(v).map(|v| SignedConsensusMsg::Vote(SignedVote::new(v, signature)))
        }
        Messages::Proposal(p) => p2p::Proposal::from_proto(p)
            .map(|p| SignedConsensusMsg::Proposal(SignedProposal::new(p, signature))),
    }
}

pub fn encode_consensus_message(
    msg: &SignedConsensusMsg<MockContext>,
) -> Result<proto::ConsensusMessage, ProtoError> {
    let message = match msg {
        SignedConsensusMsg::Vote(v) => proto::ConsensusMessage {
            messages: Some(Messages::Vote(v.to_proto()?)),
            signature: Some(v.signature.to_proto()?),
        },
        SignedConsensusMsg::Proposal(p) => proto::ConsensusMessage {
            messages: Some(Messages::Proposal(p.to_proto()?)),
            signature: Some(p.signature.to_proto()?),
        },
    };

    Ok(message)
}

impl Codec<SignedConsensusMsg<MockContext>> for ProtobufCodec {
    type Error = ProtoError;

    fn decode(&self, bytes: Bytes) -> Result<SignedConsensusMsg<MockContext>, Self::Error> {
        decode_consensus_message(proto::ConsensusMessage::decode(bytes)?)
    }

    fn encode(&self, msg: &SignedConsensusMsg<MockContext>) -> Result<Bytes, Self::Error> {
        encode_consensus_message(msg).map(|proto| proto.encode_to_bytes())
    }
}

impl<T> Codec<StreamMessage<T>> for ProtobufCodec
where
    T: Protobuf,
{
    type Error = ProtoError;

    fn decode(&self, bytes: Bytes) -> Result<StreamMessage<T>, Self::Error> {
        let p2p_msg = p2p::StreamMessage::from_bytes(&bytes)?;

        Ok(StreamMessage {
            stream_id: p2p_msg.id,
            sequence: p2p_msg.sequence,
            content: match p2p_msg.content {
                p2p::StreamContent::Data(data) => {
                    StreamContent::Data(T::from_bytes(data.as_ref())?)
                }
                p2p::StreamContent::Fin(fin) => StreamContent::Fin(fin),
            },
        })
    }

    fn encode(&self, msg: &StreamMessage<T>) -> Result<Bytes, Self::Error> {
        let p2p_msg = p2p::StreamMessage {
            id: msg.stream_id,
            sequence: msg.sequence,
            content: match &msg.content {
                StreamContent::Data(data) => p2p::StreamContent::Data(data.to_bytes()?),
                StreamContent::Fin(fin) => p2p::StreamContent::Fin(*fin),
            },
        };

        p2p_msg.to_bytes()
    }
}

pub fn decode_aggregated_signature(
    signature: proto::sync::AggregatedSignature,
) -> Result<AggregatedSignature<MockContext>, ProtoError> {
    let signatures = signature
        .signatures
        .into_iter()
        .map(|s| {
            let signature = s
                .signature
                .ok_or_else(|| {
                    ProtoError::missing_field::<proto::sync::CommitSignature>("signature")
                })
                .and_then(p2p::Signature::from_proto)?;

            let address = s
                .validator_address
                .ok_or_else(|| {
                    ProtoError::missing_field::<proto::sync::CommitSignature>("validator_address")
                })
                .and_then(Address::from_proto)?;

            let extension = s.extension.map(decode_extension).transpose()?;

            Ok(CommitSignature {
                address,
                signature,
                extension,
            })
        })
        .collect::<Result<Vec<_>, ProtoError>>()?;

    Ok(AggregatedSignature { signatures })
}

pub fn encode_aggregate_signature(
    aggregated_signature: &AggregatedSignature<MockContext>,
) -> Result<proto::sync::AggregatedSignature, ProtoError> {
    let signatures = aggregated_signature
        .signatures
        .iter()
        .map(|s| {
            let validator_address = s.address.to_proto()?;
            let signature = s.signature.to_proto()?;

            Ok(proto::sync::CommitSignature {
                validator_address: Some(validator_address),
                signature: Some(signature),
                extension: s.extension.as_ref().map(encode_extension).transpose()?,
            })
        })
        .collect::<Result<_, ProtoError>>()?;

    Ok(proto::sync::AggregatedSignature { signatures })
}

impl Codec<AggregatedSignature<MockContext>> for ProtobufCodec {
    type Error = ProtoError;

    fn decode(&self, bytes: Bytes) -> Result<AggregatedSignature<MockContext>, Self::Error> {
        decode_aggregated_signature(proto::sync::AggregatedSignature::decode(bytes)?)
    }

    fn encode(&self, msg: &AggregatedSignature<MockContext>) -> Result<Bytes, Self::Error> {
        encode_aggregate_signature(msg).map(|proto| proto.encode_to_bytes())
    }
}

pub fn decode_certificate(
    certificate: proto::sync::CommitCertificate,
) -> Result<CommitCertificate<MockContext>, ProtoError> {
    let value_id = if let Some(block_hash) = certificate.block_hash {
        BlockHash::from_proto(block_hash)?
    } else {
        return Err(ProtoError::missing_field::<proto::sync::CommitCertificate>(
            "block_hash",
        ));
    };

    let aggregated_signature = if let Some(agg_sig) = certificate.aggregated_signature {
        decode_aggregated_signature(agg_sig)?
    } else {
        return Err(ProtoError::missing_field::<proto::sync::CommitCertificate>(
            "aggregated_signature",
        ));
    };

    let certificate = CommitCertificate {
        height: Height::new(certificate.block_number, certificate.fork_id),
        round: Round::new(certificate.round),
        value_id,
        aggregated_signature,
    };

    Ok(certificate)
}

pub fn encode_certificate(
    certificate: &CommitCertificate<MockContext>,
) -> Result<proto::sync::CommitCertificate, ProtoError> {
    Ok(proto::sync::CommitCertificate {
        fork_id: certificate.height.fork_id,
        block_number: certificate.height.block_number,
        round: certificate.round.as_u32().expect("round should not be nil"),
        block_hash: Some(certificate.value_id.to_proto()?),
        aggregated_signature: Some(encode_aggregate_signature(
            &certificate.aggregated_signature,
        )?),
    })
}

impl Codec<CommitCertificate<MockContext>> for ProtobufCodec {
    type Error = ProtoError;

    fn decode(&self, bytes: Bytes) -> Result<CommitCertificate<MockContext>, Self::Error> {
        decode_certificate(
            proto::sync::CommitCertificate::decode(bytes).map_err(ProtoError::Decode)?,
        )
    }

    fn encode(&self, msg: &CommitCertificate<MockContext>) -> Result<Bytes, Self::Error> {
        encode_certificate(msg).map(|proto| proto.encode_to_bytes())
    }
}

pub fn encode_synced_block(
    synced_block: &blocksync::SyncedBlock<MockContext>,
) -> Result<proto::sync::SyncedBlock, ProtoError> {
    Ok(proto::sync::SyncedBlock {
        block_bytes: synced_block.block_bytes.clone(),
        certificate: Some(encode_certificate(&synced_block.certificate)?),
    })
}

pub fn decode_synced_block(
    proto: proto::sync::SyncedBlock,
) -> Result<blocksync::SyncedBlock<MockContext>, ProtoError> {
    let Some(certificate) = proto.certificate else {
        return Err(ProtoError::missing_field::<proto::sync::SyncedBlock>(
            "certificate",
        ));
    };

    Ok(blocksync::SyncedBlock {
        block_bytes: proto.block_bytes,
        certificate: decode_certificate(certificate)?,
    })
}

impl Codec<blocksync::SyncedBlock<MockContext>> for ProtobufCodec {
    type Error = ProtoError;

    fn decode(&self, bytes: Bytes) -> Result<blocksync::SyncedBlock<MockContext>, Self::Error> {
        let proto = proto::sync::SyncedBlock::decode(bytes).map_err(ProtoError::Decode)?;
        decode_synced_block(proto)
    }

    fn encode(&self, msg: &blocksync::SyncedBlock<MockContext>) -> Result<Bytes, Self::Error> {
        Ok(Bytes::from(encode_synced_block(msg)?.encode_to_vec()))
    }
}

<<<<<<< HEAD
pub(crate) fn encode_block(
    value: &ProposedValue<MockContext>,
    block: &Block,
) -> Result<Vec<u8>, ProtoError> {
    let block = proto::sync::Block {
=======
pub fn encode_block(block: &Block) -> Result<Vec<u8>, ProtoError> {
    let proto = proto::sync::Block {
>>>>>>> 75858492
        fork_id: block.height.fork_id,
        block_number: block.height.block_number,
        transactions: Some(block.transactions.to_proto()?),
        block_hash: Some(block.block_hash.to_proto()?),
    };

    let value = proto::sync::ProposedValue {
        fork_id: value.height.fork_id,
        block_number: value.height.block_number,
        round: value.round.as_u32().expect("round should not be nil"),
        valid_round: value.valid_round.as_u32(),
        value: value.value.to_bytes()?,
        proposer: Some(value.validator_address.to_proto()?),
        validity: match value.validity {
            Validity::Valid => true,
            Validity::Invalid => false,
        },
        extension: value.extension.as_ref().map(encode_extension).transpose()?,
    };

    let proto = proto::sync::BlockAndValue {
        block: Some(block),
        value: Some(value),
    };

    Ok(proto.encode_to_vec())
}

pub(crate) fn decode_block(
    bytes: Bytes,
) -> Result<(ProposedValue<MockContext>, Block), ProtoError> {
    let proto = proto::sync::BlockAndValue::decode(bytes)?;

    let proto_block = proto
        .block
        .ok_or_else(|| ProtoError::missing_field::<proto::sync::BlockAndValue>("block"))?;

    let proto_value = proto
        .value
        .ok_or_else(|| ProtoError::missing_field::<proto::sync::BlockAndValue>("value"))?;

    let block = Block {
        height: Height {
            fork_id: proto_block.fork_id,
            block_number: proto_block.block_number,
        },
        transactions: Transactions::from_proto(
            proto_block
                .transactions
                .ok_or_else(|| ProtoError::missing_field::<proto::sync::Block>("transactions"))?,
        )?,
        block_hash: BlockHash::from_proto(
            proto_block
                .block_hash
                .ok_or_else(|| ProtoError::missing_field::<proto::sync::Block>("block_hash"))?,
        )?,
    };

    let value =
        ProposedValue {
            height: Height {
                fork_id: proto_value.fork_id,
                block_number: proto_value.block_number,
            },
            round: Round::new(proto_value.round),
            valid_round: Round::from(proto_value.valid_round),
            value: BlockHash::from_bytes(&proto_value.value)?,
            validator_address: Address::from_proto(proto_value.proposer.ok_or_else(|| {
                ProtoError::missing_field::<proto::sync::ProposedValue>("proposer")
            })?)?,
            validity: Validity::from_bool(proto_value.validity),
            extension: proto_value.extension.map(decode_extension).transpose()?,
        };

    Ok((value, block))
}<|MERGE_RESOLUTION|>--- conflicted
+++ resolved
@@ -1,7 +1,5 @@
-<<<<<<< HEAD
-=======
 use bytes::Bytes;
->>>>>>> 75858492
+use malachite_starknet_p2p_types::Transactions;
 use prost::Message;
 
 use malachite_actors::util::streaming::{StreamContent, StreamMessage};
@@ -11,13 +9,8 @@
     AggregatedSignature, CommitCertificate, CommitSignature, Extension, Round, SignedExtension,
     SignedProposal, SignedVote, Validity,
 };
-<<<<<<< HEAD
-use malachite_consensus::{ProposedValue, SignedConsensusMsg};
-use malachite_gossip_consensus::Bytes;
-use malachite_starknet_p2p_types::{Block, Transactions};
-=======
+
 use malachite_consensus::{PeerId, ProposedValue, SignedConsensusMsg};
->>>>>>> 75858492
 
 use crate::proto::consensus_message::Messages;
 use crate::proto::{self as proto, Error as ProtoError, Protobuf};
@@ -530,16 +523,11 @@
     }
 }
 
-<<<<<<< HEAD
 pub(crate) fn encode_block(
     value: &ProposedValue<MockContext>,
     block: &Block,
 ) -> Result<Vec<u8>, ProtoError> {
     let block = proto::sync::Block {
-=======
-pub fn encode_block(block: &Block) -> Result<Vec<u8>, ProtoError> {
-    let proto = proto::sync::Block {
->>>>>>> 75858492
         fork_id: block.height.fork_id,
         block_number: block.height.block_number,
         transactions: Some(block.transactions.to_proto()?),
