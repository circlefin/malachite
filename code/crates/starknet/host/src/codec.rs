use bytes::Bytes;
use prost::Message;

use malachite_actors::util::streaming::{StreamContent, StreamMessage};
<<<<<<< HEAD
use malachite_blocksync::{
    self as blocksync, BlockRequest, BlockResponse, VoteSetRequest, VoteSetResponse,
};
=======
use malachite_blocksync as blocksync;
use malachite_codec::Codec;
>>>>>>> 75858492
use malachite_common::{
    AggregatedSignature, CommitCertificate, CommitSignature, Extension, Round, SignedExtension,
    SignedProposal, SignedVote, Validity,
};
use malachite_consensus::{PeerId, ProposedValue, SignedConsensusMsg};

use crate::proto::consensus_message::Messages;
<<<<<<< HEAD
use crate::proto::{self as proto, ConsensusMessage, Error as ProtoError, Protobuf};
use crate::types::MockContext;
use crate::types::{self as p2p, Address, BlockHash, Height, ProposalPart, Vote};
=======
use crate::proto::{self as proto, Error as ProtoError, Protobuf};
use crate::types::{
    self as p2p, Address, Block, BlockHash, Height, MockContext, ProposalPart, Vote,
};

trait MessageExt {
    fn encode_to_bytes(&self) -> Bytes;
}

impl<T> MessageExt for T
where
    T: Message,
{
    fn encode_to_bytes(&self) -> Bytes {
        Bytes::from(self.encode_to_vec())
    }
}
>>>>>>> 75858492

pub struct ProtobufCodec;

impl Codec<Address> for ProtobufCodec {
    type Error = ProtoError;

    fn decode(&self, bytes: Bytes) -> Result<Address, Self::Error> {
        Protobuf::from_bytes(&bytes)
    }

    fn encode(&self, address: &Address) -> Result<Bytes, Self::Error> {
        Protobuf::to_bytes(address)
    }
}

impl Codec<BlockHash> for ProtobufCodec {
    type Error = ProtoError;

    fn decode(&self, bytes: Bytes) -> Result<BlockHash, Self::Error> {
        Protobuf::from_bytes(&bytes)
    }

    fn encode(&self, block_hash: &BlockHash) -> Result<Bytes, Self::Error> {
        Protobuf::to_bytes(block_hash)
    }
}

impl Codec<ProposalPart> for ProtobufCodec {
    type Error = ProtoError;

    fn decode(&self, bytes: Bytes) -> Result<ProposalPart, Self::Error> {
        Protobuf::from_bytes(bytes.as_ref())
    }

    fn encode(&self, msg: &ProposalPart) -> Result<Bytes, Self::Error> {
        Protobuf::to_bytes(msg)
    }
}

pub fn decode_extension(ext: proto::Extension) -> Result<SignedExtension<MockContext>, ProtoError> {
    let extension = Extension::from(ext.data);
    let signature = ext
        .signature
        .ok_or_else(|| ProtoError::missing_field::<proto::Extension>("signature"))
        .and_then(p2p::Signature::from_proto)?;

    Ok(SignedExtension::new(extension, signature))
}

pub fn encode_extension(
    ext: &SignedExtension<MockContext>,
) -> Result<proto::Extension, ProtoError> {
    Ok(proto::Extension {
        data: ext.message.data.clone(),
        signature: Some(ext.signature.to_proto()?),
    })
}

impl Codec<SignedExtension<MockContext>> for ProtobufCodec {
    type Error = ProtoError;

<<<<<<< HEAD
    fn decode(&self, bytes: Bytes) -> Result<blocksync::Request<MockContext>, Self::Error> {
        let proto_request = proto::sync::SyncRequest::decode(bytes)
            .map_err(ProtoError::Decode)?
            .messages
            .ok_or_else(|| ProtoError::missing_field::<proto::sync::SyncRequest>("messages"))?;

        let request = match proto_request {
            proto::sync::sync_request::Messages::BlockRequest(block_request) => {
                blocksync::Request::BlockRequest(BlockRequest::new(Height::new(
                    block_request.block_number,
                    block_request.fork_id,
                )))
            }
            proto::sync::sync_request::Messages::VoteSetRequest(vote_set_request) => {
                blocksync::Request::VoteSetRequest(VoteSetRequest::new(
                    Height::new(vote_set_request.block_number, vote_set_request.fork_id),
                    Round::new(vote_set_request.round),
                ))
            }
        };

        Ok(request)
=======
    fn decode(&self, bytes: Bytes) -> Result<SignedExtension<MockContext>, Self::Error> {
        decode_extension(proto::Extension::decode(bytes)?)
    }

    fn encode(&self, msg: &SignedExtension<MockContext>) -> Result<Bytes, Self::Error> {
        encode_extension(msg).map(|proto| proto.encode_to_bytes())
>>>>>>> 75858492
    }
}

<<<<<<< HEAD
    fn encode(&self, request: blocksync::Request<MockContext>) -> Result<Bytes, Self::Error> {
        let proto = match request {
            blocksync::Request::BlockRequest(block_request) => proto::sync::SyncRequest {
                messages: Some(proto::sync::sync_request::Messages::BlockRequest(
                    proto::sync::BlockRequest {
                        fork_id: block_request.height.fork_id,
                        block_number: block_request.height.block_number,
                    },
                )),
            },
            blocksync::Request::VoteSetRequest(vote_set_request) => proto::sync::SyncRequest {
                messages: Some(proto::sync::sync_request::Messages::VoteSetRequest(
                    proto::sync::VoteSetRequest {
                        fork_id: vote_set_request.height.fork_id,
                        block_number: vote_set_request.height.block_number,
                        round: vote_set_request
                            .round
                            .as_u32()
                            .expect("round should not be nil"),
                    },
                )),
            },
        };
=======
pub fn decode_proposed_value(
    proto: proto::sync::ProposedValue,
) -> Result<ProposedValue<MockContext>, ProtoError> {
    let proposer = proto
        .proposer
        .ok_or_else(|| ProtoError::missing_field::<proto::Proposal>("proposer"))?;

    Ok(ProposedValue {
        height: Height::new(proto.block_number, proto.fork_id),
        round: Round::from(proto.round),
        value: BlockHash::from_bytes(&proto.value)?,
        valid_round: Round::from(proto.valid_round),
        validator_address: Address::from_proto(proposer)?,
        validity: Validity::from_bool(proto.validity),
        extension: proto.extension.map(decode_extension).transpose()?,
    })
}
>>>>>>> 75858492

pub fn encode_proposed_value(
    msg: &ProposedValue<MockContext>,
) -> Result<proto::sync::ProposedValue, ProtoError> {
    let proto = proto::sync::ProposedValue {
        fork_id: msg.height.fork_id,
        block_number: msg.height.block_number,
        round: msg.round.as_u32().expect("round should not be nil"),
        valid_round: msg.valid_round.as_u32(),
        value: msg.value.to_bytes()?,
        proposer: Some(msg.validator_address.to_proto()?),
        validity: match msg.validity {
            Validity::Valid => true,
            Validity::Invalid => false,
        },
        extension: msg.extension.as_ref().map(encode_extension).transpose()?,
    };

    Ok(proto)
}

impl Codec<ProposedValue<MockContext>> for ProtobufCodec {
    type Error = ProtoError;

    fn decode(&self, bytes: Bytes) -> Result<ProposedValue<MockContext>, Self::Error> {
        decode_proposed_value(proto::sync::ProposedValue::decode(bytes)?)
    }

    fn encode(&self, msg: &ProposedValue<MockContext>) -> Result<Bytes, Self::Error> {
        encode_proposed_value(msg).map(|proto| proto.encode_to_bytes())
    }
}

pub fn decode_peer_id(proto: proto::PeerId) -> Result<PeerId, ProtoError> {
    PeerId::from_bytes(&proto.id).map_err(|e| ProtoError::Other(e.to_string()))
}

pub fn encode_peer_id(peer_id: &PeerId) -> Result<proto::PeerId, ProtoError> {
    Ok(proto::PeerId {
        id: Bytes::from(peer_id.to_bytes()),
    })
}

impl Codec<PeerId> for ProtobufCodec {
    type Error = ProtoError;

<<<<<<< HEAD
    fn decode(&self, bytes: Bytes) -> Result<blocksync::Response<MockContext>, Self::Error> {
        let proto_request = proto::sync::SyncResponse::decode(bytes)
            .map_err(ProtoError::Decode)?
            .messages
            .ok_or_else(|| ProtoError::missing_field::<proto::sync::SyncResponse>("messages"))?;

        let response = match proto_request {
            proto::sync::sync_response::Messages::BlockResponse(block_response) => {
                blocksync::Response::BlockResponse(BlockResponse::new(
                    Height::new(block_response.block_number, block_response.fork_id),
                    block_response.block.map(decode_synced_block).transpose()?,
                ))
            }
            proto::sync::sync_response::Messages::VoteSetResponse(vote_set_response) => {
                let height = Height::new(vote_set_response.block_number, vote_set_response.fork_id);
                let round = Round::new(vote_set_response.round);
                let vote_set = vote_set_response
                    .vote_set
                    .ok_or_else(|| ProtoError::missing_field::<proto::sync::VoteSet>("vote_set"))?;

                blocksync::Response::VoteSetResponse(VoteSetResponse::new(
                    height,
                    round,
                    decode_vote_set(vote_set)?,
                ))
            }
        };
        Ok(response)
=======
    fn decode(&self, bytes: Bytes) -> Result<PeerId, Self::Error> {
        decode_peer_id(proto::PeerId::decode(bytes)?)
    }

    fn encode(&self, peer_id: &PeerId) -> Result<Bytes, Self::Error> {
        encode_peer_id(peer_id).map(|proto| proto.encode_to_bytes())
>>>>>>> 75858492
    }
}

<<<<<<< HEAD
    fn encode(&self, response: blocksync::Response<MockContext>) -> Result<Bytes, Self::Error> {
        let proto = match response {
            blocksync::Response::BlockResponse(block_response) => proto::sync::SyncResponse {
                messages: Some(proto::sync::sync_response::Messages::BlockResponse(
                    proto::sync::BlockResponse {
                        fork_id: block_response.height.fork_id,
                        block_number: block_response.height.block_number,
                        block: block_response.block.map(encode_synced_block).transpose()?,
                    },
                )),
            },
            blocksync::Response::VoteSetResponse(vote_set_response) => proto::sync::SyncResponse {
                messages: Some(proto::sync::sync_response::Messages::VoteSetResponse(
                    proto::sync::VoteSetResponse {
                        fork_id: vote_set_response.height.fork_id,
                        block_number: vote_set_response.height.block_number,
                        round: vote_set_response
                            .round
                            .as_u32()
                            .expect("round should not be nil"),
                        vote_set: Some(encode_vote_set(vote_set_response.vote_set)?),
                    },
                )),
            },
        };
=======
pub fn decode_blocksync_status(
    status: proto::sync::Status,
) -> Result<blocksync::Status<MockContext>, ProtoError> {
    let peer_id = status
        .peer_id
        .ok_or_else(|| ProtoError::missing_field::<proto::sync::Status>("peer_id"))?;

    Ok(blocksync::Status {
        peer_id: decode_peer_id(peer_id)?,
        height: Height::new(status.block_number, status.fork_id),
        earliest_block_height: Height::new(status.earliest_block_number, status.earliest_fork_id),
    })
}

pub fn encode_blocksync_status(
    status: &blocksync::Status<MockContext>,
) -> Result<proto::sync::Status, ProtoError> {
    Ok(proto::sync::Status {
        peer_id: Some(encode_peer_id(&status.peer_id)?),
        block_number: status.height.block_number,
        fork_id: status.height.fork_id,
        earliest_block_number: status.earliest_block_height.block_number,
        earliest_fork_id: status.earliest_block_height.fork_id,
    })
}

impl Codec<blocksync::Status<MockContext>> for ProtobufCodec {
    type Error = ProtoError;
>>>>>>> 75858492

    fn decode(&self, bytes: Bytes) -> Result<blocksync::Status<MockContext>, Self::Error> {
        decode_blocksync_status(proto::sync::Status::decode(bytes)?)
    }

    fn encode(&self, status: &blocksync::Status<MockContext>) -> Result<Bytes, Self::Error> {
        encode_blocksync_status(status).map(|proto| proto.encode_to_bytes())
    }
}

pub fn decode_blocksync_request(
    request: proto::sync::Request,
) -> Result<blocksync::Request<MockContext>, ProtoError> {
    Ok(blocksync::Request {
        height: Height::new(request.block_number, request.fork_id),
    })
}

pub fn encode_blocksync_request(
    request: &blocksync::Request<MockContext>,
) -> Result<proto::sync::Request, ProtoError> {
    Ok(proto::sync::Request {
        block_number: request.height.block_number,
        fork_id: request.height.fork_id,
    })
}

impl Codec<blocksync::Request<MockContext>> for ProtobufCodec {
    type Error = ProtoError;

    fn decode(&self, bytes: Bytes) -> Result<blocksync::Request<MockContext>, Self::Error> {
        decode_blocksync_request(proto::sync::Request::decode(bytes)?)
    }

    fn encode(&self, request: &blocksync::Request<MockContext>) -> Result<Bytes, Self::Error> {
        encode_blocksync_request(request).map(|proto| proto.encode_to_bytes())
    }
}

pub fn decode_blocksync_response(
    response: proto::sync::Response,
) -> Result<blocksync::Response<MockContext>, ProtoError> {
    Ok(blocksync::Response {
        height: Height::new(response.block_number, response.fork_id),
        block: response.block.map(decode_synced_block).transpose()?,
    })
}

pub fn encode_blocksync_response(
    response: &blocksync::Response<MockContext>,
) -> Result<proto::sync::Response, ProtoError> {
    let proto = proto::sync::Response {
        block_number: response.height.block_number,
        fork_id: response.height.fork_id,
        block: response
            .block
            .as_ref()
            .map(encode_synced_block)
            .transpose()?,
    };

    Ok(proto)
}

impl Codec<blocksync::Response<MockContext>> for ProtobufCodec {
    type Error = ProtoError;

    fn decode(&self, bytes: Bytes) -> Result<blocksync::Response<MockContext>, Self::Error> {
        decode_blocksync_response(proto::sync::Response::decode(bytes)?)
    }

    fn encode(&self, response: &blocksync::Response<MockContext>) -> Result<Bytes, Self::Error> {
        encode_blocksync_response(response).map(|proto| proto.encode_to_bytes())
    }
}

pub fn decode_consensus_message(
    proto: proto::ConsensusMessage,
) -> Result<SignedConsensusMsg<MockContext>, ProtoError> {
    let proto_signature = proto
        .signature
        .ok_or_else(|| ProtoError::missing_field::<proto::ConsensusMessage>("signature"))?;

    let message = proto
        .messages
        .ok_or_else(|| ProtoError::missing_field::<proto::ConsensusMessage>("messages"))?;

    let signature = p2p::Signature::from_proto(proto_signature)?;

    match message {
        Messages::Vote(v) => {
            Vote::from_proto(v).map(|v| SignedConsensusMsg::Vote(SignedVote::new(v, signature)))
        }
        Messages::Proposal(p) => p2p::Proposal::from_proto(p)
            .map(|p| SignedConsensusMsg::Proposal(SignedProposal::new(p, signature))),
    }
}

pub fn encode_consensus_message(
    msg: &SignedConsensusMsg<MockContext>,
) -> Result<proto::ConsensusMessage, ProtoError> {
    let message = match msg {
        SignedConsensusMsg::Vote(v) => proto::ConsensusMessage {
            messages: Some(Messages::Vote(v.to_proto()?)),
            signature: Some(v.signature.to_proto()?),
        },
        SignedConsensusMsg::Proposal(p) => proto::ConsensusMessage {
            messages: Some(Messages::Proposal(p.to_proto()?)),
            signature: Some(p.signature.to_proto()?),
        },
    };

    Ok(message)
}

impl Codec<SignedConsensusMsg<MockContext>> for ProtobufCodec {
    type Error = ProtoError;

    fn decode(&self, bytes: Bytes) -> Result<SignedConsensusMsg<MockContext>, Self::Error> {
        decode_consensus_message(proto::ConsensusMessage::decode(bytes)?)
    }

    fn encode(&self, msg: &SignedConsensusMsg<MockContext>) -> Result<Bytes, Self::Error> {
        encode_consensus_message(msg).map(|proto| proto.encode_to_bytes())
    }
}

impl<T> Codec<StreamMessage<T>> for ProtobufCodec
where
    T: Protobuf,
{
    type Error = ProtoError;

    fn decode(&self, bytes: Bytes) -> Result<StreamMessage<T>, Self::Error> {
        let p2p_msg = p2p::StreamMessage::from_bytes(&bytes)?;

        Ok(StreamMessage {
            stream_id: p2p_msg.id,
            sequence: p2p_msg.sequence,
            content: match p2p_msg.content {
                p2p::StreamContent::Data(data) => {
                    StreamContent::Data(T::from_bytes(data.as_ref())?)
                }
                p2p::StreamContent::Fin(fin) => StreamContent::Fin(fin),
            },
        })
    }

    fn encode(&self, msg: &StreamMessage<T>) -> Result<Bytes, Self::Error> {
        let p2p_msg = p2p::StreamMessage {
            id: msg.stream_id,
            sequence: msg.sequence,
            content: match &msg.content {
                StreamContent::Data(data) => p2p::StreamContent::Data(data.to_bytes()?),
                StreamContent::Fin(fin) => p2p::StreamContent::Fin(*fin),
            },
        };

        p2p_msg.to_bytes()
    }
}

pub fn decode_aggregated_signature(
    signature: proto::sync::AggregatedSignature,
) -> Result<AggregatedSignature<MockContext>, ProtoError> {
    let signatures = signature
        .signatures
        .into_iter()
        .map(|s| {
            let signature = s
                .signature
                .ok_or_else(|| {
                    ProtoError::missing_field::<proto::sync::CommitSignature>("signature")
                })
                .and_then(p2p::Signature::from_proto)?;

            let address = s
                .validator_address
                .ok_or_else(|| {
                    ProtoError::missing_field::<proto::sync::CommitSignature>("validator_address")
                })
                .and_then(Address::from_proto)?;

            let extension = s.extension.map(decode_extension).transpose()?;

            Ok(CommitSignature {
                address,
                signature,
                extension,
            })
        })
        .collect::<Result<Vec<_>, ProtoError>>()?;

    Ok(AggregatedSignature { signatures })
}

pub fn encode_aggregate_signature(
    aggregated_signature: &AggregatedSignature<MockContext>,
) -> Result<proto::sync::AggregatedSignature, ProtoError> {
    let signatures = aggregated_signature
        .signatures
        .iter()
        .map(|s| {
            let validator_address = s.address.to_proto()?;
            let signature = s.signature.to_proto()?;

            Ok(proto::sync::CommitSignature {
                validator_address: Some(validator_address),
                signature: Some(signature),
                extension: s.extension.as_ref().map(encode_extension).transpose()?,
            })
        })
        .collect::<Result<_, ProtoError>>()?;

    Ok(proto::sync::AggregatedSignature { signatures })
}

impl Codec<AggregatedSignature<MockContext>> for ProtobufCodec {
    type Error = ProtoError;

    fn decode(&self, bytes: Bytes) -> Result<AggregatedSignature<MockContext>, Self::Error> {
        decode_aggregated_signature(proto::sync::AggregatedSignature::decode(bytes)?)
    }

    fn encode(&self, msg: &AggregatedSignature<MockContext>) -> Result<Bytes, Self::Error> {
        encode_aggregate_signature(msg).map(|proto| proto.encode_to_bytes())
    }
}

pub fn decode_certificate(
    certificate: proto::sync::CommitCertificate,
) -> Result<CommitCertificate<MockContext>, ProtoError> {
    let value_id = if let Some(block_hash) = certificate.block_hash {
        BlockHash::from_proto(block_hash)?
    } else {
        return Err(ProtoError::missing_field::<proto::sync::CommitCertificate>(
            "block_hash",
        ));
    };

    let aggregated_signature = if let Some(agg_sig) = certificate.aggregated_signature {
        decode_aggregated_signature(agg_sig)?
    } else {
        return Err(ProtoError::missing_field::<proto::sync::CommitCertificate>(
            "aggregated_signature",
        ));
    };

    let certificate = CommitCertificate {
        height: Height::new(certificate.block_number, certificate.fork_id),
        round: Round::new(certificate.round),
        value_id,
        aggregated_signature,
    };

    Ok(certificate)
}

pub fn encode_certificate(
    certificate: &CommitCertificate<MockContext>,
) -> Result<proto::sync::CommitCertificate, ProtoError> {
    Ok(proto::sync::CommitCertificate {
        fork_id: certificate.height.fork_id,
        block_number: certificate.height.block_number,
        round: certificate.round.as_u32().expect("round should not be nil"),
        block_hash: Some(certificate.value_id.to_proto()?),
        aggregated_signature: Some(encode_aggregate_signature(
            &certificate.aggregated_signature,
        )?),
    })
}

impl Codec<CommitCertificate<MockContext>> for ProtobufCodec {
    type Error = ProtoError;

    fn decode(&self, bytes: Bytes) -> Result<CommitCertificate<MockContext>, Self::Error> {
        decode_certificate(
            proto::sync::CommitCertificate::decode(bytes).map_err(ProtoError::Decode)?,
        )
    }

    fn encode(&self, msg: &CommitCertificate<MockContext>) -> Result<Bytes, Self::Error> {
        encode_certificate(msg).map(|proto| proto.encode_to_bytes())
    }
}

pub fn encode_synced_block(
    synced_block: &blocksync::SyncedBlock<MockContext>,
) -> Result<proto::sync::SyncedBlock, ProtoError> {
    Ok(proto::sync::SyncedBlock {
        block_bytes: synced_block.block_bytes.clone(),
        certificate: Some(encode_certificate(&synced_block.certificate)?),
    })
}

pub fn decode_synced_block(
    proto: proto::sync::SyncedBlock,
) -> Result<blocksync::SyncedBlock<MockContext>, ProtoError> {
    let Some(certificate) = proto.certificate else {
        return Err(ProtoError::missing_field::<proto::sync::SyncedBlock>(
            "certificate",
        ));
    };

    Ok(blocksync::SyncedBlock {
        block_bytes: proto.block_bytes,
        certificate: decode_certificate(certificate)?,
    })
}

impl Codec<blocksync::SyncedBlock<MockContext>> for ProtobufCodec {
    type Error = ProtoError;

    fn decode(&self, bytes: Bytes) -> Result<blocksync::SyncedBlock<MockContext>, Self::Error> {
        let proto = proto::sync::SyncedBlock::decode(bytes).map_err(ProtoError::Decode)?;
        decode_synced_block(proto)
    }

    fn encode(&self, msg: &blocksync::SyncedBlock<MockContext>) -> Result<Bytes, Self::Error> {
        Ok(Bytes::from(encode_synced_block(msg)?.encode_to_vec()))
    }
}

pub fn encode_block(block: &Block) -> Result<Vec<u8>, ProtoError> {
    let proto = proto::sync::Block {
        fork_id: block.height.fork_id,
        block_number: block.height.block_number,
        transactions: Some(block.transactions.to_proto()?),
        block_hash: Some(block.block_hash.to_proto()?),
    };

    Ok(proto.encode_to_vec())
}

pub(crate) fn encode_vote_set(
    vote_set: malachite_common::VoteSet<MockContext>,
) -> Result<proto::sync::VoteSet, ProtoError> {
    Ok(proto::sync::VoteSet {
        signed_votes: vote_set
            .vote_set
            .into_iter()
            .map(encode_vote)
            .collect::<Result<Vec<_>, _>>()?,
    })
}

pub(crate) fn encode_vote(vote: SignedVote<MockContext>) -> Result<ConsensusMessage, ProtoError> {
    Ok(ConsensusMessage {
        messages: Some(Messages::Vote(vote.message.to_proto()?)),
        signature: Some(vote.signature.to_proto()?),
    })
}

pub(crate) fn decode_vote_set(
    vote_set: proto::sync::VoteSet,
) -> Result<malachite_common::VoteSet<MockContext>, ProtoError> {
    Ok(malachite_common::VoteSet {
        vote_set: vote_set
            .signed_votes
            .into_iter()
            .filter_map(decode_vote)
            .collect(),
    })
}

pub(crate) fn decode_vote(msg: ConsensusMessage) -> Option<SignedVote<MockContext>> {
    let signature = msg.signature?;
    let vote = match msg.messages {
        Some(Messages::Vote(v)) => Some(v),
        _ => None,
    }?;

    let signature = p2p::Signature::from_proto(signature).ok()?;
    let vote = Vote::from_proto(vote).ok()?;
    Some(SignedVote::new(vote, signature))
}<|MERGE_RESOLUTION|>--- conflicted
+++ resolved
@@ -1,15 +1,12 @@
 use bytes::Bytes;
+use malachite_starknet_p2p_proto::ConsensusMessage;
 use prost::Message;
 
 use malachite_actors::util::streaming::{StreamContent, StreamMessage};
-<<<<<<< HEAD
 use malachite_blocksync::{
     self as blocksync, BlockRequest, BlockResponse, VoteSetRequest, VoteSetResponse,
 };
-=======
-use malachite_blocksync as blocksync;
 use malachite_codec::Codec;
->>>>>>> 75858492
 use malachite_common::{
     AggregatedSignature, CommitCertificate, CommitSignature, Extension, Round, SignedExtension,
     SignedProposal, SignedVote, Validity,
@@ -17,11 +14,6 @@
 use malachite_consensus::{PeerId, ProposedValue, SignedConsensusMsg};
 
 use crate::proto::consensus_message::Messages;
-<<<<<<< HEAD
-use crate::proto::{self as proto, ConsensusMessage, Error as ProtoError, Protobuf};
-use crate::types::MockContext;
-use crate::types::{self as p2p, Address, BlockHash, Height, ProposalPart, Vote};
-=======
 use crate::proto::{self as proto, Error as ProtoError, Protobuf};
 use crate::types::{
     self as p2p, Address, Block, BlockHash, Height, MockContext, ProposalPart, Vote,
@@ -39,7 +31,6 @@
         Bytes::from(self.encode_to_vec())
     }
 }
->>>>>>> 75858492
 
 pub struct ProtobufCodec;
 
@@ -101,65 +92,15 @@
 impl Codec<SignedExtension<MockContext>> for ProtobufCodec {
     type Error = ProtoError;
 
-<<<<<<< HEAD
-    fn decode(&self, bytes: Bytes) -> Result<blocksync::Request<MockContext>, Self::Error> {
-        let proto_request = proto::sync::SyncRequest::decode(bytes)
-            .map_err(ProtoError::Decode)?
-            .messages
-            .ok_or_else(|| ProtoError::missing_field::<proto::sync::SyncRequest>("messages"))?;
-
-        let request = match proto_request {
-            proto::sync::sync_request::Messages::BlockRequest(block_request) => {
-                blocksync::Request::BlockRequest(BlockRequest::new(Height::new(
-                    block_request.block_number,
-                    block_request.fork_id,
-                )))
-            }
-            proto::sync::sync_request::Messages::VoteSetRequest(vote_set_request) => {
-                blocksync::Request::VoteSetRequest(VoteSetRequest::new(
-                    Height::new(vote_set_request.block_number, vote_set_request.fork_id),
-                    Round::new(vote_set_request.round),
-                ))
-            }
-        };
-
-        Ok(request)
-=======
     fn decode(&self, bytes: Bytes) -> Result<SignedExtension<MockContext>, Self::Error> {
         decode_extension(proto::Extension::decode(bytes)?)
     }
 
     fn encode(&self, msg: &SignedExtension<MockContext>) -> Result<Bytes, Self::Error> {
         encode_extension(msg).map(|proto| proto.encode_to_bytes())
->>>>>>> 75858492
-    }
-}
-
-<<<<<<< HEAD
-    fn encode(&self, request: blocksync::Request<MockContext>) -> Result<Bytes, Self::Error> {
-        let proto = match request {
-            blocksync::Request::BlockRequest(block_request) => proto::sync::SyncRequest {
-                messages: Some(proto::sync::sync_request::Messages::BlockRequest(
-                    proto::sync::BlockRequest {
-                        fork_id: block_request.height.fork_id,
-                        block_number: block_request.height.block_number,
-                    },
-                )),
-            },
-            blocksync::Request::VoteSetRequest(vote_set_request) => proto::sync::SyncRequest {
-                messages: Some(proto::sync::sync_request::Messages::VoteSetRequest(
-                    proto::sync::VoteSetRequest {
-                        fork_id: vote_set_request.height.fork_id,
-                        block_number: vote_set_request.height.block_number,
-                        round: vote_set_request
-                            .round
-                            .as_u32()
-                            .expect("round should not be nil"),
-                    },
-                )),
-            },
-        };
-=======
+    }
+}
+
 pub fn decode_proposed_value(
     proto: proto::sync::ProposedValue,
 ) -> Result<ProposedValue<MockContext>, ProtoError> {
@@ -177,7 +118,6 @@
         extension: proto.extension.map(decode_extension).transpose()?,
     })
 }
->>>>>>> 75858492
 
 pub fn encode_proposed_value(
     msg: &ProposedValue<MockContext>,
@@ -224,73 +164,15 @@
 impl Codec<PeerId> for ProtobufCodec {
     type Error = ProtoError;
 
-<<<<<<< HEAD
-    fn decode(&self, bytes: Bytes) -> Result<blocksync::Response<MockContext>, Self::Error> {
-        let proto_request = proto::sync::SyncResponse::decode(bytes)
-            .map_err(ProtoError::Decode)?
-            .messages
-            .ok_or_else(|| ProtoError::missing_field::<proto::sync::SyncResponse>("messages"))?;
-
-        let response = match proto_request {
-            proto::sync::sync_response::Messages::BlockResponse(block_response) => {
-                blocksync::Response::BlockResponse(BlockResponse::new(
-                    Height::new(block_response.block_number, block_response.fork_id),
-                    block_response.block.map(decode_synced_block).transpose()?,
-                ))
-            }
-            proto::sync::sync_response::Messages::VoteSetResponse(vote_set_response) => {
-                let height = Height::new(vote_set_response.block_number, vote_set_response.fork_id);
-                let round = Round::new(vote_set_response.round);
-                let vote_set = vote_set_response
-                    .vote_set
-                    .ok_or_else(|| ProtoError::missing_field::<proto::sync::VoteSet>("vote_set"))?;
-
-                blocksync::Response::VoteSetResponse(VoteSetResponse::new(
-                    height,
-                    round,
-                    decode_vote_set(vote_set)?,
-                ))
-            }
-        };
-        Ok(response)
-=======
     fn decode(&self, bytes: Bytes) -> Result<PeerId, Self::Error> {
         decode_peer_id(proto::PeerId::decode(bytes)?)
     }
 
     fn encode(&self, peer_id: &PeerId) -> Result<Bytes, Self::Error> {
         encode_peer_id(peer_id).map(|proto| proto.encode_to_bytes())
->>>>>>> 75858492
-    }
-}
-
-<<<<<<< HEAD
-    fn encode(&self, response: blocksync::Response<MockContext>) -> Result<Bytes, Self::Error> {
-        let proto = match response {
-            blocksync::Response::BlockResponse(block_response) => proto::sync::SyncResponse {
-                messages: Some(proto::sync::sync_response::Messages::BlockResponse(
-                    proto::sync::BlockResponse {
-                        fork_id: block_response.height.fork_id,
-                        block_number: block_response.height.block_number,
-                        block: block_response.block.map(encode_synced_block).transpose()?,
-                    },
-                )),
-            },
-            blocksync::Response::VoteSetResponse(vote_set_response) => proto::sync::SyncResponse {
-                messages: Some(proto::sync::sync_response::Messages::VoteSetResponse(
-                    proto::sync::VoteSetResponse {
-                        fork_id: vote_set_response.height.fork_id,
-                        block_number: vote_set_response.height.block_number,
-                        round: vote_set_response
-                            .round
-                            .as_u32()
-                            .expect("round should not be nil"),
-                        vote_set: Some(encode_vote_set(vote_set_response.vote_set)?),
-                    },
-                )),
-            },
-        };
-=======
+    }
+}
+
 pub fn decode_blocksync_status(
     status: proto::sync::Status,
 ) -> Result<blocksync::Status<MockContext>, ProtoError> {
@@ -319,7 +201,6 @@
 
 impl Codec<blocksync::Status<MockContext>> for ProtobufCodec {
     type Error = ProtoError;
->>>>>>> 75858492
 
     fn decode(&self, bytes: Bytes) -> Result<blocksync::Status<MockContext>, Self::Error> {
         decode_blocksync_status(proto::sync::Status::decode(bytes)?)
@@ -330,55 +211,132 @@
     }
 }
 
-pub fn decode_blocksync_request(
-    request: proto::sync::Request,
+pub fn decode_sync_request(
+    proto_request: proto::sync::SyncRequest,
 ) -> Result<blocksync::Request<MockContext>, ProtoError> {
-    Ok(blocksync::Request {
-        height: Height::new(request.block_number, request.fork_id),
-    })
-}
-
-pub fn encode_blocksync_request(
+    let messages = proto_request
+        .messages
+        .ok_or_else(|| ProtoError::missing_field::<proto::sync::SyncRequest>("messages"))?;
+    let request = match messages {
+        proto::sync::sync_request::Messages::BlockRequest(block_request) => {
+            blocksync::Request::BlockRequest(BlockRequest::new(Height::new(
+                block_request.block_number,
+                block_request.fork_id,
+            )))
+        }
+        proto::sync::sync_request::Messages::VoteSetRequest(vote_set_request) => {
+            blocksync::Request::VoteSetRequest(VoteSetRequest::new(
+                Height::new(vote_set_request.block_number, vote_set_request.fork_id),
+                Round::new(vote_set_request.round),
+            ))
+        }
+    };
+
+    Ok(request)
+}
+
+pub fn encode_sync_request(
     request: &blocksync::Request<MockContext>,
-) -> Result<proto::sync::Request, ProtoError> {
-    Ok(proto::sync::Request {
-        block_number: request.height.block_number,
-        fork_id: request.height.fork_id,
-    })
+) -> Result<proto::sync::SyncRequest, ProtoError> {
+    let proto = match request {
+        blocksync::Request::BlockRequest(block_request) => proto::sync::SyncRequest {
+            messages: Some(proto::sync::sync_request::Messages::BlockRequest(
+                proto::sync::BlockRequest {
+                    fork_id: block_request.height.fork_id,
+                    block_number: block_request.height.block_number,
+                },
+            )),
+        },
+        blocksync::Request::VoteSetRequest(vote_set_request) => proto::sync::SyncRequest {
+            messages: Some(proto::sync::sync_request::Messages::VoteSetRequest(
+                proto::sync::VoteSetRequest {
+                    fork_id: vote_set_request.height.fork_id,
+                    block_number: vote_set_request.height.block_number,
+                    round: vote_set_request
+                        .round
+                        .as_u32()
+                        .expect("round should not be nil"),
+                },
+            )),
+        },
+    };
+
+    Ok(proto)
 }
 
 impl Codec<blocksync::Request<MockContext>> for ProtobufCodec {
     type Error = ProtoError;
 
     fn decode(&self, bytes: Bytes) -> Result<blocksync::Request<MockContext>, Self::Error> {
-        decode_blocksync_request(proto::sync::Request::decode(bytes)?)
+        decode_sync_request(proto::sync::SyncRequest::decode(bytes)?)
     }
 
     fn encode(&self, request: &blocksync::Request<MockContext>) -> Result<Bytes, Self::Error> {
-        encode_blocksync_request(request).map(|proto| proto.encode_to_bytes())
-    }
-}
-
-pub fn decode_blocksync_response(
-    response: proto::sync::Response,
+        encode_sync_request(request).map(|proto| proto.encode_to_bytes())
+    }
+}
+
+pub fn decode_sync_response(
+    proto_response: proto::sync::SyncResponse,
 ) -> Result<blocksync::Response<MockContext>, ProtoError> {
-    Ok(blocksync::Response {
-        height: Height::new(response.block_number, response.fork_id),
-        block: response.block.map(decode_synced_block).transpose()?,
-    })
-}
-
-pub fn encode_blocksync_response(
+    let messages = proto_response
+        .messages
+        .ok_or_else(|| ProtoError::missing_field::<proto::sync::SyncResponse>("messages"))?;
+
+    let response = match messages {
+        proto::sync::sync_response::Messages::BlockResponse(block_response) => {
+            blocksync::Response::BlockResponse(BlockResponse::new(
+                Height::new(block_response.block_number, block_response.fork_id),
+                block_response.block.map(decode_synced_block).transpose()?,
+            ))
+        }
+        proto::sync::sync_response::Messages::VoteSetResponse(vote_set_response) => {
+            let height = Height::new(vote_set_response.block_number, vote_set_response.fork_id);
+            let round = Round::new(vote_set_response.round);
+            let vote_set = vote_set_response
+                .vote_set
+                .ok_or_else(|| ProtoError::missing_field::<proto::sync::VoteSet>("vote_set"))?;
+
+            blocksync::Response::VoteSetResponse(VoteSetResponse::new(
+                height,
+                round,
+                decode_vote_set(vote_set)?,
+            ))
+        }
+    };
+    Ok(response)
+}
+
+pub fn encode_sync_response(
     response: &blocksync::Response<MockContext>,
-) -> Result<proto::sync::Response, ProtoError> {
-    let proto = proto::sync::Response {
-        block_number: response.height.block_number,
-        fork_id: response.height.fork_id,
-        block: response
-            .block
-            .as_ref()
-            .map(encode_synced_block)
-            .transpose()?,
+) -> Result<proto::sync::SyncResponse, ProtoError> {
+    let proto = match response {
+        blocksync::Response::BlockResponse(block_response) => proto::sync::SyncResponse {
+            messages: Some(proto::sync::sync_response::Messages::BlockResponse(
+                proto::sync::BlockResponse {
+                    fork_id: block_response.height.fork_id,
+                    block_number: block_response.height.block_number,
+                    block: block_response
+                        .block
+                        .as_ref()
+                        .map(encode_synced_block)
+                        .transpose()?,
+                },
+            )),
+        },
+        blocksync::Response::VoteSetResponse(vote_set_response) => proto::sync::SyncResponse {
+            messages: Some(proto::sync::sync_response::Messages::VoteSetResponse(
+                proto::sync::VoteSetResponse {
+                    fork_id: vote_set_response.height.fork_id,
+                    block_number: vote_set_response.height.block_number,
+                    round: vote_set_response
+                        .round
+                        .as_u32()
+                        .expect("round should not be nil"),
+                    vote_set: Some(encode_vote_set(&vote_set_response.vote_set)?),
+                },
+            )),
+        },
     };
 
     Ok(proto)
@@ -388,11 +346,11 @@
     type Error = ProtoError;
 
     fn decode(&self, bytes: Bytes) -> Result<blocksync::Response<MockContext>, Self::Error> {
-        decode_blocksync_response(proto::sync::Response::decode(bytes)?)
+        decode_sync_response(proto::sync::SyncResponse::decode(bytes)?)
     }
 
     fn encode(&self, response: &blocksync::Response<MockContext>) -> Result<Bytes, Self::Error> {
-        encode_blocksync_response(response).map(|proto| proto.encode_to_bytes())
+        encode_sync_response(response).map(|proto| proto.encode_to_bytes())
     }
 }
 
@@ -655,11 +613,12 @@
 }
 
 pub(crate) fn encode_vote_set(
-    vote_set: malachite_common::VoteSet<MockContext>,
+    vote_set: &malachite_common::VoteSet<MockContext>,
 ) -> Result<proto::sync::VoteSet, ProtoError> {
     Ok(proto::sync::VoteSet {
         signed_votes: vote_set
             .vote_set
+            .clone()
             .into_iter()
             .map(encode_vote)
             .collect::<Result<Vec<_>, _>>()?,
