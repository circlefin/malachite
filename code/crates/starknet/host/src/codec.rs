use bytes::Bytes;
use prost::Message;

use malachitebft_codec::Codec;
use malachitebft_core_consensus::{PeerId, ProposedValue, SignedConsensusMsg};
use malachitebft_core_types::{
    AggregatedSignature, CommitCertificate, CommitSignature, PolkaCertificate, Round, SignedVote,
    Validity,
};
use malachitebft_engine::util::streaming::{StreamContent, StreamId, StreamMessage};
use malachitebft_starknet_p2p_types::{Felt, FeltExt, Signature};
use malachitebft_sync::{
    self as sync, ValueRequest, ValueResponse, VoteSetRequest, VoteSetResponse,
};

<<<<<<< HEAD
use malachitebft_core_consensus::{
    LocallyProposedValue, PeerId, ProposedValue, SignedConsensusMsg,
};

=======
>>>>>>> ec9c421b
use crate::proto::{self as proto, Error as ProtoError, Protobuf};
use crate::types::{self as p2p, Address, BlockHash, Height, MockContext, ProposalPart, Vote};

trait MessageExt {
    fn encode_to_bytes(&self) -> Bytes;
}

impl<T> MessageExt for T
where
    T: Message,
{
    fn encode_to_bytes(&self) -> Bytes {
        Bytes::from(self.encode_to_vec())
    }
}

pub struct ProtobufCodec;

impl Codec<Address> for ProtobufCodec {
    type Error = ProtoError;

    fn decode(&self, bytes: Bytes) -> Result<Address, Self::Error> {
        Protobuf::from_bytes(&bytes)
    }

    fn encode(&self, address: &Address) -> Result<Bytes, Self::Error> {
        Protobuf::to_bytes(address)
    }
}

impl Codec<BlockHash> for ProtobufCodec {
    type Error = ProtoError;

    fn decode(&self, bytes: Bytes) -> Result<BlockHash, Self::Error> {
        Protobuf::from_bytes(&bytes)
    }

    fn encode(&self, block_hash: &BlockHash) -> Result<Bytes, Self::Error> {
        Protobuf::to_bytes(block_hash)
    }
}

impl Codec<ProposalPart> for ProtobufCodec {
    type Error = ProtoError;

    fn decode(&self, bytes: Bytes) -> Result<ProposalPart, Self::Error> {
        Protobuf::from_bytes(bytes.as_ref())
    }

    fn encode(&self, msg: &ProposalPart) -> Result<Bytes, Self::Error> {
        Protobuf::to_bytes(msg)
    }
}

// impl Codec<SignedExtension<MockContext>> for ProtobufCodec {
//     type Error = ProtoError;
//
//     fn decode(&self, bytes: Bytes) -> Result<SignedExtension<MockContext>, Self::Error> {
//         decode_extension(proto::Extension::decode(bytes)?)
//     }
//
//     fn encode(&self, msg: &SignedExtension<MockContext>) -> Result<Bytes, Self::Error> {
//         encode_extension(msg).map(|proto| proto.encode_to_bytes())
//     }
// }
//
// pub fn decode_extension(ext: proto::Extension) -> Result<SignedExtension<MockContext>, ProtoError> {
//     let signature = ext
//         .signature
//         .ok_or_else(|| ProtoError::missing_field::<proto::Extension>("signature"))
//         .and_then(p2p::Signature::from_proto)?;
//
//     Ok(SignedExtension::new(ext.data, signature))
// }
//
// pub fn encode_extension(
//     ext: &SignedExtension<MockContext>,
// ) -> Result<proto::Extension, ProtoError> {
//     Ok(proto::Extension {
//         data: ext.message.clone(),
//         signature: Some(ext.signature.to_proto()?),
//     })
// }

pub fn decode_proposed_value(
    proto: proto::sync::ProposedValue,
) -> Result<ProposedValue<MockContext>, ProtoError> {
    let proposer = proto
        .proposer
        .ok_or_else(|| ProtoError::missing_field::<proto::sync::ProposedValue>("proposer"))?;

    Ok(ProposedValue {
        height: Height::new(proto.block_number, proto.fork_id),
        round: Round::from(proto.round),
        value: BlockHash::from_bytes(&proto.value)?,
        valid_round: Round::from(proto.valid_round),
        proposer: Address::from_proto(proposer)?,
        validity: Validity::from_bool(proto.validity),
    })
}

pub fn encode_proposed_value(
    msg: &ProposedValue<MockContext>,
) -> Result<proto::sync::ProposedValue, ProtoError> {
    let proto = proto::sync::ProposedValue {
        fork_id: msg.height.fork_id,
        block_number: msg.height.block_number,
        round: msg.round.as_u32().expect("round should not be nil"),
        valid_round: msg.valid_round.as_u32(),
        value: msg.value.to_bytes()?,
        proposer: Some(msg.proposer.to_proto()?),
        validity: msg.validity.to_bool(),
    };

    Ok(proto)
}

impl Codec<ProposedValue<MockContext>> for ProtobufCodec {
    type Error = ProtoError;

    fn decode(&self, bytes: Bytes) -> Result<ProposedValue<MockContext>, Self::Error> {
        decode_proposed_value(proto::sync::ProposedValue::decode(bytes)?)
    }

    fn encode(&self, msg: &ProposedValue<MockContext>) -> Result<Bytes, Self::Error> {
        encode_proposed_value(msg).map(|proto| proto.encode_to_bytes())
    }
}

impl Codec<LocallyProposedValue<MockContext>> for ProtobufCodec {
    type Error = ProtoError;

    fn decode(&self, bytes: Bytes) -> Result<LocallyProposedValue<MockContext>, Self::Error> {
        let proto = proto::sync::LocallyProposedValue::decode(bytes)?;

        Ok(LocallyProposedValue {
            height: Height::new(proto.block_number, proto.fork_id),
            round: Round::from(proto.round),
            value: BlockHash::from_bytes(&proto.value)?,
        })
    }

    fn encode(&self, msg: &LocallyProposedValue<MockContext>) -> Result<Bytes, Self::Error> {
        let proto = proto::sync::LocallyProposedValue {
            fork_id: msg.height.fork_id,
            block_number: msg.height.block_number,
            round: msg.round.as_u32().expect("round should not be nil"),
            value: msg.value.to_bytes()?,
        };

        Ok(proto.encode_to_bytes())
    }
}

pub fn decode_peer_id(proto: proto::PeerId) -> Result<PeerId, ProtoError> {
    PeerId::from_bytes(&proto.id).map_err(|e| ProtoError::Other(e.to_string()))
}

pub fn encode_peer_id(peer_id: &PeerId) -> Result<proto::PeerId, ProtoError> {
    Ok(proto::PeerId {
        id: Bytes::from(peer_id.to_bytes()),
    })
}

impl Codec<PeerId> for ProtobufCodec {
    type Error = ProtoError;

    fn decode(&self, bytes: Bytes) -> Result<PeerId, Self::Error> {
        decode_peer_id(proto::PeerId::decode(bytes)?)
    }

    fn encode(&self, peer_id: &PeerId) -> Result<Bytes, Self::Error> {
        encode_peer_id(peer_id).map(|proto| proto.encode_to_bytes())
    }
}

pub fn decode_sync_status(
    status: proto::sync::Status,
) -> Result<sync::Status<MockContext>, ProtoError> {
    let peer_id = status
        .peer_id
        .ok_or_else(|| ProtoError::missing_field::<proto::sync::Status>("peer_id"))?;

    Ok(sync::Status {
        peer_id: decode_peer_id(peer_id)?,
        height: Height::new(status.block_number, status.fork_id),
        history_min_height: Height::new(status.earliest_block_number, status.earliest_fork_id),
    })
}

pub fn encode_sync_status(
    status: &sync::Status<MockContext>,
) -> Result<proto::sync::Status, ProtoError> {
    Ok(proto::sync::Status {
        peer_id: Some(encode_peer_id(&status.peer_id)?),
        block_number: status.height.block_number,
        fork_id: status.height.fork_id,
        earliest_block_number: status.history_min_height.block_number,
        earliest_fork_id: status.history_min_height.fork_id,
    })
}

impl Codec<sync::Status<MockContext>> for ProtobufCodec {
    type Error = ProtoError;

    fn decode(&self, bytes: Bytes) -> Result<sync::Status<MockContext>, Self::Error> {
        decode_sync_status(proto::sync::Status::decode(bytes)?)
    }

    fn encode(&self, status: &sync::Status<MockContext>) -> Result<Bytes, Self::Error> {
        encode_sync_status(status).map(|proto| proto.encode_to_bytes())
    }
}

pub fn decode_sync_request(
    proto_request: proto::sync::SyncRequest,
) -> Result<sync::Request<MockContext>, ProtoError> {
    let messages = proto_request
        .messages
        .ok_or_else(|| ProtoError::missing_field::<proto::sync::SyncRequest>("messages"))?;
    let request = match messages {
        proto::sync::sync_request::Messages::ValueRequest(value_request) => {
            sync::Request::ValueRequest(ValueRequest::new(Height::new(
                value_request.block_number,
                value_request.fork_id,
            )))
        }
        proto::sync::sync_request::Messages::VoteSetRequest(vote_set_request) => {
            sync::Request::VoteSetRequest(VoteSetRequest::new(
                Height::new(vote_set_request.block_number, vote_set_request.fork_id),
                Round::new(vote_set_request.round),
            ))
        }
    };

    Ok(request)
}

pub fn encode_sync_request(
    request: &sync::Request<MockContext>,
) -> Result<proto::sync::SyncRequest, ProtoError> {
    let proto = match request {
        sync::Request::ValueRequest(value_request) => proto::sync::SyncRequest {
            messages: Some(proto::sync::sync_request::Messages::ValueRequest(
                proto::sync::ValueRequest {
                    fork_id: value_request.height.fork_id,
                    block_number: value_request.height.block_number,
                },
            )),
        },
        sync::Request::VoteSetRequest(vote_set_request) => proto::sync::SyncRequest {
            messages: Some(proto::sync::sync_request::Messages::VoteSetRequest(
                proto::sync::VoteSetRequest {
                    fork_id: vote_set_request.height.fork_id,
                    block_number: vote_set_request.height.block_number,
                    round: vote_set_request
                        .round
                        .as_u32()
                        .expect("round should not be nil"),
                },
            )),
        },
    };

    Ok(proto)
}

impl Codec<sync::Request<MockContext>> for ProtobufCodec {
    type Error = ProtoError;

    fn decode(&self, bytes: Bytes) -> Result<sync::Request<MockContext>, Self::Error> {
        decode_sync_request(proto::sync::SyncRequest::decode(bytes)?)
    }

    fn encode(&self, request: &sync::Request<MockContext>) -> Result<Bytes, Self::Error> {
        encode_sync_request(request).map(|proto| proto.encode_to_bytes())
    }
}

pub fn decode_sync_response(
    proto_response: proto::sync::SyncResponse,
) -> Result<sync::Response<MockContext>, ProtoError> {
    let messages = proto_response
        .messages
        .ok_or_else(|| ProtoError::missing_field::<proto::sync::SyncResponse>("messages"))?;

    let response = match messages {
        proto::sync::sync_response::Messages::ValueResponse(value_response) => {
            sync::Response::ValueResponse(ValueResponse::new(
                Height::new(value_response.block_number, value_response.fork_id),
                value_response.value.map(decode_synced_value).transpose()?,
            ))
        }
        proto::sync::sync_response::Messages::VoteSetResponse(vote_set_response) => {
            let height = Height::new(vote_set_response.block_number, vote_set_response.fork_id);
            let round = Round::new(vote_set_response.round);
            let vote_set = vote_set_response
                .vote_set
                .ok_or_else(|| ProtoError::missing_field::<proto::sync::VoteSet>("vote_set"))?;
            let polka_certificates = vote_set_response.polka_certificates;

            sync::Response::VoteSetResponse(VoteSetResponse::new(
                height,
                round,
                decode_vote_set(vote_set)?,
                polka_certificates
                    .into_iter()
                    .map(decode_polka_certificate)
                    .collect::<Result<Vec<_>, _>>()?,
            ))
        }
    };
    Ok(response)
}

pub fn encode_sync_response(
    response: &sync::Response<MockContext>,
) -> Result<proto::sync::SyncResponse, ProtoError> {
    let proto = match response {
        sync::Response::ValueResponse(value_response) => proto::sync::SyncResponse {
            messages: Some(proto::sync::sync_response::Messages::ValueResponse(
                proto::sync::ValueResponse {
                    fork_id: value_response.height.fork_id,
                    block_number: value_response.height.block_number,
                    value: value_response
                        .value
                        .as_ref()
                        .map(encode_synced_value)
                        .transpose()?,
                },
            )),
        },
        sync::Response::VoteSetResponse(vote_set_response) => proto::sync::SyncResponse {
            messages: Some(proto::sync::sync_response::Messages::VoteSetResponse(
                proto::sync::VoteSetResponse {
                    fork_id: vote_set_response.height.fork_id,
                    block_number: vote_set_response.height.block_number,
                    round: vote_set_response
                        .round
                        .as_u32()
                        .expect("round should not be nil"),
                    vote_set: Some(encode_vote_set(&vote_set_response.vote_set)?),
                    polka_certificates: vote_set_response
                        .polka_certificates
                        .iter()
                        .map(encode_polka_certificate)
                        .collect::<Result<Vec<_>, _>>()?,
                },
            )),
        },
    };

    Ok(proto)
}

impl Codec<sync::Response<MockContext>> for ProtobufCodec {
    type Error = ProtoError;

    fn decode(&self, bytes: Bytes) -> Result<sync::Response<MockContext>, Self::Error> {
        decode_sync_response(proto::sync::SyncResponse::decode(bytes)?)
    }

    fn encode(&self, response: &sync::Response<MockContext>) -> Result<Bytes, Self::Error> {
        encode_sync_response(response).map(|proto| proto.encode_to_bytes())
    }
}

pub fn decode_consensus_message(
    proto: proto::Vote,
) -> Result<SignedConsensusMsg<MockContext>, ProtoError> {
    let vote = Vote::from_proto(proto)?;
    let signature = p2p::Signature::test();

    Ok(SignedConsensusMsg::Vote(SignedVote::new(vote, signature)))
}

pub fn encode_consensus_message(
    msg: &SignedConsensusMsg<MockContext>,
) -> Result<proto::Vote, ProtoError> {
    let message = match msg {
        SignedConsensusMsg::Vote(v) => v.to_proto()?,
        SignedConsensusMsg::Proposal(_) => {
            panic!("explicit proposal not supported by starknet test application")
        } // SignedConsensusMsg::Proposal(p) => proto::ConsensusMessage {
          //     messages: Some(Messages::Proposal(p.to_proto()?)),
          //     signature: Some(p.signature.to_proto()?),
          // },
    };

    Ok(message)
}

impl Codec<SignedConsensusMsg<MockContext>> for ProtobufCodec {
    type Error = ProtoError;

    fn decode(&self, bytes: Bytes) -> Result<SignedConsensusMsg<MockContext>, Self::Error> {
        decode_consensus_message(proto::Vote::decode(bytes)?)
    }

    fn encode(&self, msg: &SignedConsensusMsg<MockContext>) -> Result<Bytes, Self::Error> {
        encode_consensus_message(msg).map(|proto| proto.encode_to_bytes())
    }
}

impl<T> Codec<StreamMessage<T>> for ProtobufCodec
where
    T: Protobuf,
{
    type Error = ProtoError;

    fn decode(&self, bytes: Bytes) -> Result<StreamMessage<T>, Self::Error> {
        let p2p_msg = p2p::StreamMessage::from_bytes(&bytes)?;

        Ok(StreamMessage {
            stream_id: StreamId::new(p2p_msg.id),
            sequence: p2p_msg.sequence,
            content: match p2p_msg.content {
                p2p::StreamContent::Data(data) => {
                    StreamContent::Data(T::from_bytes(data.as_ref())?)
                }
                p2p::StreamContent::Fin => StreamContent::Fin,
            },
        })
    }

    fn encode(&self, msg: &StreamMessage<T>) -> Result<Bytes, Self::Error> {
        let p2p_msg = p2p::StreamMessage {
            id: msg.stream_id.to_bytes(),
            sequence: msg.sequence,
            content: match &msg.content {
                StreamContent::Data(data) => p2p::StreamContent::Data(data.to_bytes()?),
                StreamContent::Fin => p2p::StreamContent::Fin,
            },
        };

        p2p_msg.to_bytes()
    }
}

pub fn encode_signature(_signature: &Signature) -> Result<proto::ConsensusSignature, ProtoError> {
    Ok(proto::ConsensusSignature {
        r: Some(Felt::ONE.to_proto()?),
        s: Some(Felt::ONE.to_proto()?),
    })
}

pub fn decode_signature(_signature: proto::ConsensusSignature) -> Result<Signature, ProtoError> {
    Ok(Signature::test())
}

pub fn decode_aggregated_signature(
    signature: proto::sync::AggregatedSignature,
) -> Result<AggregatedSignature<MockContext>, ProtoError> {
    let signatures = signature
        .signatures
        .into_iter()
        .map(|s| {
            let signature = s
                .signature
                .ok_or_else(|| {
                    ProtoError::missing_field::<proto::sync::CommitSignature>("signature")
                })
                .and_then(decode_signature)?;

            let address = s
                .validator_address
                .ok_or_else(|| {
                    ProtoError::missing_field::<proto::sync::CommitSignature>("validator_address")
                })
                .and_then(Address::from_proto)?;

            Ok(CommitSignature { address, signature })
        })
        .collect::<Result<Vec<_>, ProtoError>>()?;

    Ok(AggregatedSignature { signatures })
}

pub fn encode_aggregate_signature(
    aggregated_signature: &AggregatedSignature<MockContext>,
) -> Result<proto::sync::AggregatedSignature, ProtoError> {
    let signatures = aggregated_signature
        .signatures
        .iter()
        .map(|s| {
            let validator_address = s.address.to_proto()?;
            let signature = encode_signature(&s.signature)?;

            Ok(proto::sync::CommitSignature {
                validator_address: Some(validator_address),
                signature: Some(signature),
            })
        })
        .collect::<Result<_, ProtoError>>()?;

    Ok(proto::sync::AggregatedSignature { signatures })
}

impl Codec<AggregatedSignature<MockContext>> for ProtobufCodec {
    type Error = ProtoError;

    fn decode(&self, bytes: Bytes) -> Result<AggregatedSignature<MockContext>, Self::Error> {
        decode_aggregated_signature(proto::sync::AggregatedSignature::decode(bytes)?)
    }

    fn encode(&self, msg: &AggregatedSignature<MockContext>) -> Result<Bytes, Self::Error> {
        encode_aggregate_signature(msg).map(|proto| proto.encode_to_bytes())
    }
}

pub fn decode_commit_certificate(
    certificate: proto::sync::CommitCertificate,
) -> Result<CommitCertificate<MockContext>, ProtoError> {
    let value_id = if let Some(block_hash) = certificate.block_hash {
        BlockHash::from_proto(block_hash)?
    } else {
        return Err(ProtoError::missing_field::<proto::sync::CommitCertificate>(
            "block_hash",
        ));
    };

    let aggregated_signature = if let Some(agg_sig) = certificate.aggregated_signature {
        decode_aggregated_signature(agg_sig)?
    } else {
        return Err(ProtoError::missing_field::<proto::sync::CommitCertificate>(
            "aggregated_signature",
        ));
    };

    let certificate = CommitCertificate {
        height: Height::new(certificate.block_number, certificate.fork_id),
        round: Round::new(certificate.round),
        value_id,
        aggregated_signature,
    };

    Ok(certificate)
}

pub fn encode_commit_certificate(
    certificate: &CommitCertificate<MockContext>,
) -> Result<proto::sync::CommitCertificate, ProtoError> {
    Ok(proto::sync::CommitCertificate {
        fork_id: certificate.height.fork_id,
        block_number: certificate.height.block_number,
        round: certificate.round.as_u32().expect("round should not be nil"),
        block_hash: Some(certificate.value_id.to_proto()?),
        aggregated_signature: Some(encode_aggregate_signature(
            &certificate.aggregated_signature,
        )?),
    })
}

impl Codec<CommitCertificate<MockContext>> for ProtobufCodec {
    type Error = ProtoError;

    fn decode(&self, bytes: Bytes) -> Result<CommitCertificate<MockContext>, Self::Error> {
        decode_commit_certificate(
            proto::sync::CommitCertificate::decode(bytes).map_err(ProtoError::Decode)?,
        )
    }

    fn encode(&self, msg: &CommitCertificate<MockContext>) -> Result<Bytes, Self::Error> {
        encode_commit_certificate(msg).map(|proto| proto.encode_to_bytes())
    }
}

pub(crate) fn encode_polka_certificate(
    certificate: &PolkaCertificate<MockContext>,
) -> Result<proto::sync::PolkaCertificate, ProtoError> {
    Ok(proto::sync::PolkaCertificate {
        fork_id: certificate.height.fork_id,
        block_number: certificate.height.block_number,
        block_hash: Some(certificate.value_id.to_proto()?),
        round: certificate.round.as_u32().unwrap(),
        votes: certificate
            .votes
            .iter()
            .map(encode_vote)
            .collect::<Result<_, _>>()?,
    })
}

pub(crate) fn decode_polka_certificate(
    certificate: proto::sync::PolkaCertificate,
) -> Result<PolkaCertificate<MockContext>, ProtoError> {
    let block_hash = certificate
        .block_hash
        .ok_or_else(|| ProtoError::missing_field::<proto::sync::PolkaCertificate>("block_hash"))?;

    Ok(PolkaCertificate {
        height: Height::new(certificate.block_number, certificate.fork_id),
        round: Round::new(certificate.round),
        value_id: BlockHash::from_proto(block_hash)?,
        votes: certificate
            .votes
            .into_iter()
            .map(decode_vote)
            .collect::<Result<Vec<_>, _>>()?,
    })
}

impl Codec<PolkaCertificate<MockContext>> for ProtobufCodec {
    type Error = ProtoError;

    fn decode(&self, bytes: Bytes) -> Result<PolkaCertificate<MockContext>, Self::Error> {
        decode_polka_certificate(proto::sync::PolkaCertificate::decode(bytes)?)
    }

    fn encode(&self, msg: &PolkaCertificate<MockContext>) -> Result<Bytes, Self::Error> {
        encode_polka_certificate(msg).map(|proto| proto.encode_to_bytes())
    }
}

pub fn encode_synced_value(
    synced_value: &sync::RawDecidedValue<MockContext>,
) -> Result<proto::sync::SyncedValue, ProtoError> {
    Ok(proto::sync::SyncedValue {
        value_bytes: synced_value.value_bytes.clone(),
        certificate: Some(encode_commit_certificate(&synced_value.certificate)?),
    })
}

pub fn decode_synced_value(
    proto: proto::sync::SyncedValue,
) -> Result<sync::RawDecidedValue<MockContext>, ProtoError> {
    let Some(certificate) = proto.certificate else {
        return Err(ProtoError::missing_field::<proto::sync::SyncedValue>(
            "certificate",
        ));
    };

    Ok(sync::RawDecidedValue {
        value_bytes: proto.value_bytes,
        certificate: decode_commit_certificate(certificate)?,
    })
}

impl Codec<sync::RawDecidedValue<MockContext>> for ProtobufCodec {
    type Error = ProtoError;

    fn decode(&self, bytes: Bytes) -> Result<sync::RawDecidedValue<MockContext>, Self::Error> {
        let proto = proto::sync::SyncedValue::decode(bytes).map_err(ProtoError::Decode)?;
        decode_synced_value(proto)
    }

    fn encode(&self, msg: &sync::RawDecidedValue<MockContext>) -> Result<Bytes, Self::Error> {
        Ok(Bytes::from(encode_synced_value(msg)?.encode_to_vec()))
    }
}

pub(crate) fn encode_vote_set(
    vote_set: &malachitebft_core_types::VoteSet<MockContext>,
) -> Result<proto::sync::VoteSet, ProtoError> {
    Ok(proto::sync::VoteSet {
        signed_votes: vote_set
            .votes
            .iter()
            .map(encode_vote)
            .collect::<Result<Vec<_>, _>>()?,
    })
}

pub(crate) fn decode_vote_set(
    vote_set: proto::sync::VoteSet,
) -> Result<malachitebft_core_types::VoteSet<MockContext>, ProtoError> {
    Ok(malachitebft_core_types::VoteSet {
        votes: vote_set
            .signed_votes
            .into_iter()
            .map(decode_vote)
            .collect::<Result<Vec<_>, _>>()?,
    })
}

pub(crate) fn encode_vote(vote: &SignedVote<MockContext>) -> Result<proto::Vote, ProtoError> {
    vote.message.to_proto()
}

pub(crate) fn decode_vote(msg: proto::Vote) -> Result<SignedVote<MockContext>, ProtoError> {
    let signature = Signature::test();
    let vote = Vote::from_proto(msg)?;
    Ok(SignedVote::new(vote, signature))
}<|MERGE_RESOLUTION|>--- conflicted
+++ resolved
@@ -2,7 +2,9 @@
 use prost::Message;
 
 use malachitebft_codec::Codec;
-use malachitebft_core_consensus::{PeerId, ProposedValue, SignedConsensusMsg};
+use malachitebft_core_consensus::{
+    LocallyProposedValue, PeerId, ProposedValue, SignedConsensusMsg,
+};
 use malachitebft_core_types::{
     AggregatedSignature, CommitCertificate, CommitSignature, PolkaCertificate, Round, SignedVote,
     Validity,
@@ -13,13 +15,6 @@
     self as sync, ValueRequest, ValueResponse, VoteSetRequest, VoteSetResponse,
 };
 
-<<<<<<< HEAD
-use malachitebft_core_consensus::{
-    LocallyProposedValue, PeerId, ProposedValue, SignedConsensusMsg,
-};
-
-=======
->>>>>>> ec9c421b
 use crate::proto::{self as proto, Error as ProtoError, Protobuf};
 use crate::types::{self as p2p, Address, BlockHash, Height, MockContext, ProposalPart, Vote};
 
