use bytes::Bytes;
use malachitebft_app::streaming::StreamId;
use malachitebft_starknet_p2p_types::Signature;
use prost::Message;

use malachitebft_codec::Codec;
use malachitebft_core_types::{
<<<<<<< HEAD
    AggregatedSignature, CommitCertificate, CommitSignature, Round, SignedVote, Validity,
=======
    AggregatedSignature, CommitCertificate, CommitSignature, Round, SignedExtension,
    SignedProposal, SignedVote, Validity,
>>>>>>> 614a46cb
};
use malachitebft_engine::util::streaming::{StreamContent, StreamMessage};
use malachitebft_sync::{
    self as sync, ValueRequest, ValueResponse, VoteSetRequest, VoteSetResponse,
};

use malachitebft_core_consensus::{PeerId, ProposedValue, SignedConsensusMsg};

use crate::proto::{self as proto, Error as ProtoError, Protobuf};
use crate::types::{self as p2p, Address, BlockHash, Height, MockContext, ProposalPart, Vote};

trait MessageExt {
    fn encode_to_bytes(&self) -> Bytes;
}

impl<T> MessageExt for T
where
    T: Message,
{
    fn encode_to_bytes(&self) -> Bytes {
        Bytes::from(self.encode_to_vec())
    }
}

pub struct ProtobufCodec;

impl Codec<Address> for ProtobufCodec {
    type Error = ProtoError;

    fn decode(&self, bytes: Bytes) -> Result<Address, Self::Error> {
        Protobuf::from_bytes(&bytes)
    }

    fn encode(&self, address: &Address) -> Result<Bytes, Self::Error> {
        Protobuf::to_bytes(address)
    }
}

impl Codec<BlockHash> for ProtobufCodec {
    type Error = ProtoError;

    fn decode(&self, bytes: Bytes) -> Result<BlockHash, Self::Error> {
        Protobuf::from_bytes(&bytes)
    }

    fn encode(&self, block_hash: &BlockHash) -> Result<Bytes, Self::Error> {
        Protobuf::to_bytes(block_hash)
    }
}

impl Codec<ProposalPart> for ProtobufCodec {
    type Error = ProtoError;

    fn decode(&self, bytes: Bytes) -> Result<ProposalPart, Self::Error> {
        Protobuf::from_bytes(bytes.as_ref())
    }

    fn encode(&self, msg: &ProposalPart) -> Result<Bytes, Self::Error> {
        Protobuf::to_bytes(msg)
    }
}

<<<<<<< HEAD
// impl Codec<SignedExtension<MockContext>> for ProtobufCodec {
//     type Error = ProtoError;
//
//     fn decode(&self, bytes: Bytes) -> Result<SignedExtension<MockContext>, Self::Error> {
//         decode_extension(proto::Extension::decode(bytes)?)
//     }
//
//     fn encode(&self, msg: &SignedExtension<MockContext>) -> Result<Bytes, Self::Error> {
//         encode_extension(msg).map(|proto| proto.encode_to_bytes())
//     }
// }
=======
pub fn decode_extension(ext: proto::Extension) -> Result<SignedExtension<MockContext>, ProtoError> {
    let signature = ext
        .signature
        .ok_or_else(|| ProtoError::missing_field::<proto::Extension>("signature"))
        .and_then(p2p::Signature::from_proto)?;

    Ok(SignedExtension::new(ext.data, signature))
}

pub fn encode_extension(
    ext: &SignedExtension<MockContext>,
) -> Result<proto::Extension, ProtoError> {
    Ok(proto::Extension {
        data: ext.message.clone(),
        signature: Some(ext.signature.to_proto()?),
    })
}

impl Codec<SignedExtension<MockContext>> for ProtobufCodec {
    type Error = ProtoError;

    fn decode(&self, bytes: Bytes) -> Result<SignedExtension<MockContext>, Self::Error> {
        decode_extension(proto::Extension::decode(bytes)?)
    }

    fn encode(&self, msg: &SignedExtension<MockContext>) -> Result<Bytes, Self::Error> {
        encode_extension(msg).map(|proto| proto.encode_to_bytes())
    }
}
>>>>>>> 614a46cb

pub fn decode_proposed_value(
    proto: proto::sync::ProposedValue,
) -> Result<ProposedValue<MockContext>, ProtoError> {
    let proposer = proto
        .proposer
        .ok_or_else(|| ProtoError::missing_field::<proto::sync::ProposedValue>("proposer"))?;

    Ok(ProposedValue {
        height: Height::new(proto.block_number, proto.fork_id),
        round: Round::from(proto.round),
        value: BlockHash::from_bytes(&proto.value)?,
        valid_round: Round::from(proto.valid_round),
        proposer: Address::from_proto(proposer)?,
        validity: Validity::from_bool(proto.validity),
<<<<<<< HEAD
        extension: None,
=======
>>>>>>> 614a46cb
    })
}

pub fn encode_proposed_value(
    msg: &ProposedValue<MockContext>,
) -> Result<proto::sync::ProposedValue, ProtoError> {
    let proto = proto::sync::ProposedValue {
        fork_id: msg.height.fork_id,
        block_number: msg.height.block_number,
        round: msg.round.as_u32().expect("round should not be nil"),
        valid_round: msg.valid_round.as_u32(),
        value: msg.value.to_bytes()?,
        proposer: Some(msg.proposer.to_proto()?),
<<<<<<< HEAD
        validity: msg.validity.to_bool(),
        extension: None,
=======
        validity: match msg.validity {
            Validity::Valid => true,
            Validity::Invalid => false,
        },
>>>>>>> 614a46cb
    };

    Ok(proto)
}

impl Codec<ProposedValue<MockContext>> for ProtobufCodec {
    type Error = ProtoError;

    fn decode(&self, bytes: Bytes) -> Result<ProposedValue<MockContext>, Self::Error> {
        decode_proposed_value(proto::sync::ProposedValue::decode(bytes)?)
    }

    fn encode(&self, msg: &ProposedValue<MockContext>) -> Result<Bytes, Self::Error> {
        encode_proposed_value(msg).map(|proto| proto.encode_to_bytes())
    }
}

pub fn decode_peer_id(proto: proto::PeerId) -> Result<PeerId, ProtoError> {
    PeerId::from_bytes(&proto.id).map_err(|e| ProtoError::Other(e.to_string()))
}

pub fn encode_peer_id(peer_id: &PeerId) -> Result<proto::PeerId, ProtoError> {
    Ok(proto::PeerId {
        id: Bytes::from(peer_id.to_bytes()),
    })
}

impl Codec<PeerId> for ProtobufCodec {
    type Error = ProtoError;

    fn decode(&self, bytes: Bytes) -> Result<PeerId, Self::Error> {
        decode_peer_id(proto::PeerId::decode(bytes)?)
    }

    fn encode(&self, peer_id: &PeerId) -> Result<Bytes, Self::Error> {
        encode_peer_id(peer_id).map(|proto| proto.encode_to_bytes())
    }
}

pub fn decode_sync_status(
    status: proto::sync::Status,
) -> Result<sync::Status<MockContext>, ProtoError> {
    let peer_id = status
        .peer_id
        .ok_or_else(|| ProtoError::missing_field::<proto::sync::Status>("peer_id"))?;

    Ok(sync::Status {
        peer_id: decode_peer_id(peer_id)?,
        height: Height::new(status.block_number, status.fork_id),
        history_min_height: Height::new(status.earliest_block_number, status.earliest_fork_id),
    })
}

pub fn encode_sync_status(
    status: &sync::Status<MockContext>,
) -> Result<proto::sync::Status, ProtoError> {
    Ok(proto::sync::Status {
        peer_id: Some(encode_peer_id(&status.peer_id)?),
        block_number: status.height.block_number,
        fork_id: status.height.fork_id,
        earliest_block_number: status.history_min_height.block_number,
        earliest_fork_id: status.history_min_height.fork_id,
    })
}

impl Codec<sync::Status<MockContext>> for ProtobufCodec {
    type Error = ProtoError;

    fn decode(&self, bytes: Bytes) -> Result<sync::Status<MockContext>, Self::Error> {
        decode_sync_status(proto::sync::Status::decode(bytes)?)
    }

    fn encode(&self, status: &sync::Status<MockContext>) -> Result<Bytes, Self::Error> {
        encode_sync_status(status).map(|proto| proto.encode_to_bytes())
    }
}

pub fn decode_sync_request(
    proto_request: proto::sync::SyncRequest,
) -> Result<sync::Request<MockContext>, ProtoError> {
    let messages = proto_request
        .messages
        .ok_or_else(|| ProtoError::missing_field::<proto::sync::SyncRequest>("messages"))?;
    let request = match messages {
        proto::sync::sync_request::Messages::ValueRequest(value_request) => {
            sync::Request::ValueRequest(ValueRequest::new(Height::new(
                value_request.block_number,
                value_request.fork_id,
            )))
        }
        proto::sync::sync_request::Messages::VoteSetRequest(vote_set_request) => {
            sync::Request::VoteSetRequest(VoteSetRequest::new(
                Height::new(vote_set_request.block_number, vote_set_request.fork_id),
                Round::new(vote_set_request.round),
            ))
        }
    };

    Ok(request)
}

pub fn encode_sync_request(
    request: &sync::Request<MockContext>,
) -> Result<proto::sync::SyncRequest, ProtoError> {
    let proto = match request {
        sync::Request::ValueRequest(value_request) => proto::sync::SyncRequest {
            messages: Some(proto::sync::sync_request::Messages::ValueRequest(
                proto::sync::ValueRequest {
                    fork_id: value_request.height.fork_id,
                    block_number: value_request.height.block_number,
                },
            )),
        },
        sync::Request::VoteSetRequest(vote_set_request) => proto::sync::SyncRequest {
            messages: Some(proto::sync::sync_request::Messages::VoteSetRequest(
                proto::sync::VoteSetRequest {
                    fork_id: vote_set_request.height.fork_id,
                    block_number: vote_set_request.height.block_number,
                    round: vote_set_request
                        .round
                        .as_u32()
                        .expect("round should not be nil"),
                },
            )),
        },
    };

    Ok(proto)
}

impl Codec<sync::Request<MockContext>> for ProtobufCodec {
    type Error = ProtoError;

    fn decode(&self, bytes: Bytes) -> Result<sync::Request<MockContext>, Self::Error> {
        decode_sync_request(proto::sync::SyncRequest::decode(bytes)?)
    }

    fn encode(&self, request: &sync::Request<MockContext>) -> Result<Bytes, Self::Error> {
        encode_sync_request(request).map(|proto| proto.encode_to_bytes())
    }
}

pub fn decode_sync_response(
    proto_response: proto::sync::SyncResponse,
) -> Result<sync::Response<MockContext>, ProtoError> {
    let messages = proto_response
        .messages
        .ok_or_else(|| ProtoError::missing_field::<proto::sync::SyncResponse>("messages"))?;

    let response = match messages {
        proto::sync::sync_response::Messages::ValueResponse(value_response) => {
            sync::Response::ValueResponse(ValueResponse::new(
                Height::new(value_response.block_number, value_response.fork_id),
                value_response.value.map(decode_synced_value).transpose()?,
            ))
        }
        proto::sync::sync_response::Messages::VoteSetResponse(vote_set_response) => {
            let height = Height::new(vote_set_response.block_number, vote_set_response.fork_id);
            let round = Round::new(vote_set_response.round);
            let vote_set = vote_set_response
                .vote_set
                .ok_or_else(|| ProtoError::missing_field::<proto::sync::VoteSet>("vote_set"))?;

            sync::Response::VoteSetResponse(VoteSetResponse::new(
                height,
                round,
                decode_vote_set(vote_set)?,
            ))
        }
    };
    Ok(response)
}

pub fn encode_sync_response(
    response: &sync::Response<MockContext>,
) -> Result<proto::sync::SyncResponse, ProtoError> {
    let proto = match response {
        sync::Response::ValueResponse(value_response) => proto::sync::SyncResponse {
            messages: Some(proto::sync::sync_response::Messages::ValueResponse(
                proto::sync::ValueResponse {
                    fork_id: value_response.height.fork_id,
                    block_number: value_response.height.block_number,
                    value: value_response
                        .value
                        .as_ref()
                        .map(encode_synced_value)
                        .transpose()?,
                },
            )),
        },
        sync::Response::VoteSetResponse(vote_set_response) => proto::sync::SyncResponse {
            messages: Some(proto::sync::sync_response::Messages::VoteSetResponse(
                proto::sync::VoteSetResponse {
                    fork_id: vote_set_response.height.fork_id,
                    block_number: vote_set_response.height.block_number,
                    round: vote_set_response
                        .round
                        .as_u32()
                        .expect("round should not be nil"),
                    vote_set: Some(encode_vote_set(&vote_set_response.vote_set)?),
                },
            )),
        },
    };

    Ok(proto)
}

impl Codec<sync::Response<MockContext>> for ProtobufCodec {
    type Error = ProtoError;

    fn decode(&self, bytes: Bytes) -> Result<sync::Response<MockContext>, Self::Error> {
        decode_sync_response(proto::sync::SyncResponse::decode(bytes)?)
    }

    fn encode(&self, response: &sync::Response<MockContext>) -> Result<Bytes, Self::Error> {
        encode_sync_response(response).map(|proto| proto.encode_to_bytes())
    }
}

pub fn decode_consensus_message(
    proto: proto::Vote,
) -> Result<SignedConsensusMsg<MockContext>, ProtoError> {
    let vote = Vote::from_proto(proto)?;
    let signature = p2p::Signature::dummy();

    Ok(SignedConsensusMsg::Vote(SignedVote::new(vote, signature)))
}

pub fn encode_consensus_message(
    msg: &SignedConsensusMsg<MockContext>,
) -> Result<proto::Vote, ProtoError> {
    let message = match msg {
        SignedConsensusMsg::Vote(v) => v.to_proto()?,
        SignedConsensusMsg::Proposal(_) => unreachable!(),
        // SignedConsensusMsg::Proposal(p) => proto::ConsensusMessage {
        //     messages: Some(Messages::Proposal(p.to_proto()?)),
        //     signature: Some(p.signature.to_proto()?),
        // },
    };

    Ok(message)
}

impl Codec<SignedConsensusMsg<MockContext>> for ProtobufCodec {
    type Error = ProtoError;

    fn decode(&self, bytes: Bytes) -> Result<SignedConsensusMsg<MockContext>, Self::Error> {
        decode_consensus_message(proto::Vote::decode(bytes)?)
    }

    fn encode(&self, msg: &SignedConsensusMsg<MockContext>) -> Result<Bytes, Self::Error> {
        encode_consensus_message(msg).map(|proto| proto.encode_to_bytes())
    }
}

impl<T> Codec<StreamMessage<T>> for ProtobufCodec
where
    T: Protobuf,
{
    type Error = ProtoError;

    fn decode(&self, bytes: Bytes) -> Result<StreamMessage<T>, Self::Error> {
        let p2p_msg = p2p::StreamMessage::from_bytes(&bytes)?;

        Ok(StreamMessage {
            stream_id: StreamId::new(p2p_msg.id),
            sequence: p2p_msg.sequence,
            content: match p2p_msg.content {
                p2p::StreamContent::Data(data) => {
                    StreamContent::Data(T::from_bytes(data.as_ref())?)
                }
                p2p::StreamContent::Fin => StreamContent::Fin,
            },
        })
    }

    fn encode(&self, msg: &StreamMessage<T>) -> Result<Bytes, Self::Error> {
        let p2p_msg = p2p::StreamMessage {
            id: msg.stream_id.to_bytes(),
            sequence: msg.sequence,
            content: match &msg.content {
                StreamContent::Data(data) => p2p::StreamContent::Data(data.to_bytes()?),
                StreamContent::Fin => p2p::StreamContent::Fin,
            },
        };

        p2p_msg.to_bytes()
    }
}

pub fn decode_aggregated_signature(
    signature: proto::sync::AggregatedSignature,
) -> Result<AggregatedSignature<MockContext>, ProtoError> {
    let signatures = signature
        .signatures
        .into_iter()
        .map(|s| {
            let signature = s
                .signature
                .ok_or_else(|| {
                    ProtoError::missing_field::<proto::sync::CommitSignature>("signature")
                })
                .and_then(p2p::Signature::from_proto)?;

            let address = s
                .validator_address
                .ok_or_else(|| {
                    ProtoError::missing_field::<proto::sync::CommitSignature>("validator_address")
                })
                .and_then(Address::from_proto)?;

<<<<<<< HEAD
            Ok(CommitSignature {
                address,
                signature,
                extension: None,
            })
=======
            Ok(CommitSignature { address, signature })
>>>>>>> 614a46cb
        })
        .collect::<Result<Vec<_>, ProtoError>>()?;

    Ok(AggregatedSignature { signatures })
}

pub fn encode_aggregate_signature(
    aggregated_signature: &AggregatedSignature<MockContext>,
) -> Result<proto::sync::AggregatedSignature, ProtoError> {
    let signatures = aggregated_signature
        .signatures
        .iter()
        .map(|s| {
            let validator_address = s.address.to_proto()?;
            let signature = s.signature.to_proto()?;

            Ok(proto::sync::CommitSignature {
                validator_address: Some(validator_address),
                signature: Some(signature),
<<<<<<< HEAD
                extension: None,
=======
>>>>>>> 614a46cb
            })
        })
        .collect::<Result<_, ProtoError>>()?;

    Ok(proto::sync::AggregatedSignature { signatures })
}

impl Codec<AggregatedSignature<MockContext>> for ProtobufCodec {
    type Error = ProtoError;

    fn decode(&self, bytes: Bytes) -> Result<AggregatedSignature<MockContext>, Self::Error> {
        decode_aggregated_signature(proto::sync::AggregatedSignature::decode(bytes)?)
    }

    fn encode(&self, msg: &AggregatedSignature<MockContext>) -> Result<Bytes, Self::Error> {
        encode_aggregate_signature(msg).map(|proto| proto.encode_to_bytes())
    }
}

pub fn decode_certificate(
    certificate: proto::sync::CommitCertificate,
) -> Result<CommitCertificate<MockContext>, ProtoError> {
    let value_id = if let Some(block_hash) = certificate.block_hash {
        BlockHash::from_proto(block_hash)?
    } else {
        return Err(ProtoError::missing_field::<proto::sync::CommitCertificate>(
            "block_hash",
        ));
    };

    let aggregated_signature = if let Some(agg_sig) = certificate.aggregated_signature {
        decode_aggregated_signature(agg_sig)?
    } else {
        return Err(ProtoError::missing_field::<proto::sync::CommitCertificate>(
            "aggregated_signature",
        ));
    };

    let certificate = CommitCertificate {
        height: Height::new(certificate.block_number, certificate.fork_id),
        round: Round::new(certificate.round),
        value_id,
        aggregated_signature,
    };

    Ok(certificate)
}

pub fn encode_certificate(
    certificate: &CommitCertificate<MockContext>,
) -> Result<proto::sync::CommitCertificate, ProtoError> {
    Ok(proto::sync::CommitCertificate {
        fork_id: certificate.height.fork_id,
        block_number: certificate.height.block_number,
        round: certificate.round.as_u32().expect("round should not be nil"),
        block_hash: Some(certificate.value_id.to_proto()?),
        aggregated_signature: Some(encode_aggregate_signature(
            &certificate.aggregated_signature,
        )?),
    })
}

impl Codec<CommitCertificate<MockContext>> for ProtobufCodec {
    type Error = ProtoError;

    fn decode(&self, bytes: Bytes) -> Result<CommitCertificate<MockContext>, Self::Error> {
        decode_certificate(
            proto::sync::CommitCertificate::decode(bytes).map_err(ProtoError::Decode)?,
        )
    }

    fn encode(&self, msg: &CommitCertificate<MockContext>) -> Result<Bytes, Self::Error> {
        encode_certificate(msg).map(|proto| proto.encode_to_bytes())
    }
}

pub fn encode_synced_value(
    synced_value: &sync::RawDecidedValue<MockContext>,
) -> Result<proto::sync::SyncedValue, ProtoError> {
    Ok(proto::sync::SyncedValue {
        value_bytes: synced_value.value_bytes.clone(),
        certificate: Some(encode_certificate(&synced_value.certificate)?),
    })
}

pub fn decode_synced_value(
    proto: proto::sync::SyncedValue,
) -> Result<sync::RawDecidedValue<MockContext>, ProtoError> {
    let Some(certificate) = proto.certificate else {
        return Err(ProtoError::missing_field::<proto::sync::SyncedValue>(
            "certificate",
        ));
    };

    Ok(sync::RawDecidedValue {
        value_bytes: proto.value_bytes,
        certificate: decode_certificate(certificate)?,
    })
}

impl Codec<sync::RawDecidedValue<MockContext>> for ProtobufCodec {
    type Error = ProtoError;

    fn decode(&self, bytes: Bytes) -> Result<sync::RawDecidedValue<MockContext>, Self::Error> {
        let proto = proto::sync::SyncedValue::decode(bytes).map_err(ProtoError::Decode)?;
        decode_synced_value(proto)
    }

    fn encode(&self, msg: &sync::RawDecidedValue<MockContext>) -> Result<Bytes, Self::Error> {
        Ok(Bytes::from(encode_synced_value(msg)?.encode_to_vec()))
    }
}

pub(crate) fn encode_vote_set(
    vote_set: &malachitebft_core_types::VoteSet<MockContext>,
) -> Result<proto::sync::VoteSet, ProtoError> {
    Ok(proto::sync::VoteSet {
        signed_votes: vote_set
            .votes
            .iter()
            .map(encode_vote)
            .collect::<Result<Vec<_>, _>>()?,
    })
}

pub(crate) fn decode_vote_set(
    vote_set: proto::sync::VoteSet,
) -> Result<malachitebft_core_types::VoteSet<MockContext>, ProtoError> {
    Ok(malachitebft_core_types::VoteSet {
        votes: vote_set
            .signed_votes
            .into_iter()
            .filter_map(decode_vote)
            .collect(),
    })
}

pub(crate) fn encode_vote(vote: &SignedVote<MockContext>) -> Result<proto::Vote, ProtoError> {
    vote.message.to_proto()
}

pub(crate) fn decode_vote(msg: proto::Vote) -> Option<SignedVote<MockContext>> {
    let signature = Signature::dummy();
    let vote = Vote::from_proto(msg).ok()?;
    Some(SignedVote::new(vote, signature))
}<|MERGE_RESOLUTION|>--- conflicted
+++ resolved
@@ -5,12 +5,7 @@
 
 use malachitebft_codec::Codec;
 use malachitebft_core_types::{
-<<<<<<< HEAD
     AggregatedSignature, CommitCertificate, CommitSignature, Round, SignedVote, Validity,
-=======
-    AggregatedSignature, CommitCertificate, CommitSignature, Round, SignedExtension,
-    SignedProposal, SignedVote, Validity,
->>>>>>> 614a46cb
 };
 use malachitebft_engine::util::streaming::{StreamContent, StreamMessage};
 use malachitebft_sync::{
@@ -73,7 +68,6 @@
     }
 }
 
-<<<<<<< HEAD
 // impl Codec<SignedExtension<MockContext>> for ProtobufCodec {
 //     type Error = ProtoError;
 //
@@ -85,37 +79,24 @@
 //         encode_extension(msg).map(|proto| proto.encode_to_bytes())
 //     }
 // }
-=======
-pub fn decode_extension(ext: proto::Extension) -> Result<SignedExtension<MockContext>, ProtoError> {
-    let signature = ext
-        .signature
-        .ok_or_else(|| ProtoError::missing_field::<proto::Extension>("signature"))
-        .and_then(p2p::Signature::from_proto)?;
-
-    Ok(SignedExtension::new(ext.data, signature))
-}
-
-pub fn encode_extension(
-    ext: &SignedExtension<MockContext>,
-) -> Result<proto::Extension, ProtoError> {
-    Ok(proto::Extension {
-        data: ext.message.clone(),
-        signature: Some(ext.signature.to_proto()?),
-    })
-}
-
-impl Codec<SignedExtension<MockContext>> for ProtobufCodec {
-    type Error = ProtoError;
-
-    fn decode(&self, bytes: Bytes) -> Result<SignedExtension<MockContext>, Self::Error> {
-        decode_extension(proto::Extension::decode(bytes)?)
-    }
-
-    fn encode(&self, msg: &SignedExtension<MockContext>) -> Result<Bytes, Self::Error> {
-        encode_extension(msg).map(|proto| proto.encode_to_bytes())
-    }
-}
->>>>>>> 614a46cb
+//
+// pub fn decode_extension(ext: proto::Extension) -> Result<SignedExtension<MockContext>, ProtoError> {
+//     let signature = ext
+//         .signature
+//         .ok_or_else(|| ProtoError::missing_field::<proto::Extension>("signature"))
+//         .and_then(p2p::Signature::from_proto)?;
+//
+//     Ok(SignedExtension::new(ext.data, signature))
+// }
+//
+// pub fn encode_extension(
+//     ext: &SignedExtension<MockContext>,
+// ) -> Result<proto::Extension, ProtoError> {
+//     Ok(proto::Extension {
+//         data: ext.message.clone(),
+//         signature: Some(ext.signature.to_proto()?),
+//     })
+// }
 
 pub fn decode_proposed_value(
     proto: proto::sync::ProposedValue,
@@ -131,10 +112,6 @@
         valid_round: Round::from(proto.valid_round),
         proposer: Address::from_proto(proposer)?,
         validity: Validity::from_bool(proto.validity),
-<<<<<<< HEAD
-        extension: None,
-=======
->>>>>>> 614a46cb
     })
 }
 
@@ -148,15 +125,7 @@
         valid_round: msg.valid_round.as_u32(),
         value: msg.value.to_bytes()?,
         proposer: Some(msg.proposer.to_proto()?),
-<<<<<<< HEAD
         validity: msg.validity.to_bool(),
-        extension: None,
-=======
-        validity: match msg.validity {
-            Validity::Valid => true,
-            Validity::Invalid => false,
-        },
->>>>>>> 614a46cb
     };
 
     Ok(proto)
@@ -469,15 +438,7 @@
                 })
                 .and_then(Address::from_proto)?;
 
-<<<<<<< HEAD
-            Ok(CommitSignature {
-                address,
-                signature,
-                extension: None,
-            })
-=======
             Ok(CommitSignature { address, signature })
->>>>>>> 614a46cb
         })
         .collect::<Result<Vec<_>, ProtoError>>()?;
 
@@ -497,10 +458,6 @@
             Ok(proto::sync::CommitSignature {
                 validator_address: Some(validator_address),
                 signature: Some(signature),
-<<<<<<< HEAD
-                extension: None,
-=======
->>>>>>> 614a46cb
             })
         })
         .collect::<Result<_, ProtoError>>()?;
