--- conflicted
+++ resolved
@@ -70,69 +70,36 @@
     type Error = ProtoError;
 
     fn decode(&self, bytes: Bytes) -> Result<ProposedValue<MockContext>, Self::Error> {
-        let proto = proto::blocksync::ProposedValue::decode(bytes)?;
-        let proposal = proto.proposal.ok_or_else(|| {
-            ProtoError::missing_field::<proto::blocksync::ProposedValue>("proposal")
-        })?;
-
-        let block_hash = proposal
-            .block_hash
-            .ok_or_else(|| ProtoError::missing_field::<proto::Proposal>("block_hash"))?;
-
-        let proposer = proposal
+        let proto = proto::sync::ProposedValue::decode(bytes)?;
+
+        let proposer = proto
             .proposer
             .ok_or_else(|| ProtoError::missing_field::<proto::Proposal>("proposer"))?;
 
-        let extension = proto
-            .extension
-            .map(|e| -> Result<_, ProtoError> {
-                let extension = Extension::from(e.data);
-                let signature = e
-                    .signature
-                    .ok_or_else(|| ProtoError::missing_field::<proto::Extension>("signature"))
-                    .and_then(p2p::Signature::from_proto)?;
-
-                Ok(SignedExtension::new(extension, signature))
-            })
-            .transpose()?;
-
         Ok(ProposedValue {
-            height: Height::new(proposal.block_number, proposal.fork_id),
-            round: Round::from(proposal.round),
-            value: BlockHash::from_proto(block_hash)?,
-            valid_round: Round::from(proposal.pol_round),
+            height: Height::new(proto.block_number, proto.fork_id),
+            round: Round::from(proto.round),
+            value: BlockHash::from_bytes(&proto.value)?,
+            valid_round: Round::from(proto.valid_round),
             validator_address: Address::from_proto(proposer)?,
             validity: Validity::from_bool(proto.validity),
-            extension,
+            extension: proto.extension.map(decode_extension).transpose()?,
         })
     }
 
     fn encode(&self, msg: &ProposedValue<MockContext>) -> Result<Bytes, Self::Error> {
-        let proposal = proto::Proposal {
+        let proto = proto::sync::ProposedValue {
             fork_id: msg.height.fork_id,
             block_number: msg.height.block_number,
             round: msg.round.as_u32().expect("round should not be nil"),
-            block_hash: Some(msg.value.to_proto()?),
-            pol_round: msg.valid_round.as_u32(),
+            valid_round: msg.valid_round.as_u32(),
+            value: msg.value.to_bytes()?,
             proposer: Some(msg.validator_address.to_proto()?),
-        };
-
-        let proto = proto::blocksync::ProposedValue {
-            proposal: Some(proposal),
             validity: match msg.validity {
                 Validity::Valid => true,
                 Validity::Invalid => false,
             },
-            extension: msg
-                .extension
-                .as_ref()
-                .map(|e| -> Result<_, ProtoError> {
-                    Ok(proto::Extension {
-                        data: e.message.data.clone(),
-                        signature: Some(e.signature.to_proto()?),
-                    })
-                })
-                .transpose()?,
+            extension: msg.extension.as_ref().map(encode_extension).transpose()?,
         };
 
         Ok(Bytes::from(proto.encode_to_vec()))
@@ -172,13 +139,8 @@
         })
     }
 
-<<<<<<< HEAD
     fn encode(&self, status: &blocksync::Status<MockContext>) -> Result<Bytes, Self::Error> {
-        let proto = proto::blocksync::Status {
-=======
-    fn encode(&self, status: blocksync::Status<MockContext>) -> Result<Bytes, Self::Error> {
         let proto = proto::sync::Status {
->>>>>>> 79bbea3f
             peer_id: Some(proto::PeerId {
                 id: Bytes::from(status.peer_id.to_bytes()),
             }),
@@ -203,13 +165,8 @@
         })
     }
 
-<<<<<<< HEAD
     fn encode(&self, request: &blocksync::Request<MockContext>) -> Result<Bytes, Self::Error> {
-        let proto = proto::blocksync::Request {
-=======
-    fn encode(&self, request: blocksync::Request<MockContext>) -> Result<Bytes, Self::Error> {
         let proto = proto::sync::Request {
->>>>>>> 79bbea3f
             block_number: request.height.block_number,
             fork_id: request.height.fork_id,
         };
@@ -230,13 +187,8 @@
         })
     }
 
-<<<<<<< HEAD
     fn encode(&self, response: &blocksync::Response<MockContext>) -> Result<Bytes, Self::Error> {
-        let proto = proto::blocksync::Response {
-=======
-    fn encode(&self, response: blocksync::Response<MockContext>) -> Result<Bytes, Self::Error> {
         let proto = proto::sync::Response {
->>>>>>> 79bbea3f
             block_number: response.height.block_number,
             fork_id: response.height.fork_id,
             block: response
@@ -325,12 +277,11 @@
     }
 }
 
-<<<<<<< HEAD
 impl NetworkCodec<AggregatedSignature<MockContext>> for ProtobufCodec {
     type Error = ProtoError;
 
     fn decode(&self, bytes: Bytes) -> Result<AggregatedSignature<MockContext>, Self::Error> {
-        let proto = proto::AggregatedSignature::decode(bytes).map_err(ProtoError::Decode)?;
+        let proto = proto::sync::AggregatedSignature::decode(bytes).map_err(ProtoError::Decode)?;
         decode_aggregated_signature(proto)
     }
 
@@ -341,16 +292,25 @@
     }
 }
 
-pub(crate) fn encode_aggregate_signature(
-    aggregated_signature: &AggregatedSignature<MockContext>,
-) -> Result<proto::AggregatedSignature, ProtoError> {
-=======
+impl NetworkCodec<CommitCertificate<MockContext>> for ProtobufCodec {
+    type Error = ProtoError;
+
+    fn decode(&self, bytes: Bytes) -> Result<CommitCertificate<MockContext>, Self::Error> {
+        let proto = proto::sync::CommitCertificate::decode(bytes).map_err(ProtoError::Decode)?;
+        decode_certificate(proto)
+    }
+
+    fn encode(&self, msg: &CommitCertificate<MockContext>) -> Result<Bytes, Self::Error> {
+        Ok(Bytes::from(encode_certificate(msg)?.encode_to_vec()))
+    }
+}
+
 pub(crate) fn encode_synced_block(
-    synced_block: blocksync::SyncedBlock<MockContext>,
+    synced_block: &blocksync::SyncedBlock<MockContext>,
 ) -> Result<proto::sync::SyncedBlock, ProtoError> {
     Ok(proto::sync::SyncedBlock {
-        block_bytes: synced_block.block_bytes,
-        certificate: Some(encode_certificate(synced_block.certificate)?),
+        block_bytes: synced_block.block_bytes.clone(),
+        certificate: Some(encode_certificate(&synced_block.certificate)?),
     })
 }
 
@@ -370,9 +330,8 @@
 }
 
 pub(crate) fn encode_aggregate_signature(
-    aggregated_signature: AggregatedSignature<MockContext>,
+    aggregated_signature: &AggregatedSignature<MockContext>,
 ) -> Result<proto::sync::AggregatedSignature, ProtoError> {
->>>>>>> 79bbea3f
     let signatures = aggregated_signature
         .signatures
         .iter()
@@ -383,29 +342,26 @@
             Ok(proto::sync::CommitSignature {
                 validator_address: Some(validator_address),
                 signature: Some(signature),
-<<<<<<< HEAD
-                extension: s
-                    .extension
-                    .as_ref()
-                    .map(|e| -> Result<_, ProtoError> {
-                        Ok(proto::Extension {
-                            data: e.message.data.clone(),
-                            signature: Some(e.signature.to_proto()?),
-                        })
-                    })
-                    .transpose()?,
-=======
-                extension: s.extension.map(encode_extension).transpose()?,
->>>>>>> 79bbea3f
+                extension: s.extension.as_ref().map(encode_extension).transpose()?,
             })
         })
         .collect::<Result<_, ProtoError>>()?;
 
-<<<<<<< HEAD
-    Ok(proto::AggregatedSignature { signatures })
-=======
     Ok(proto::sync::AggregatedSignature { signatures })
->>>>>>> 79bbea3f
+}
+
+pub(crate) fn encode_certificate(
+    certificate: &CommitCertificate<MockContext>,
+) -> Result<proto::sync::CommitCertificate, ProtoError> {
+    Ok(proto::sync::CommitCertificate {
+        fork_id: certificate.height.fork_id,
+        block_number: certificate.height.block_number,
+        round: certificate.round.as_u32().expect("round should not be nil"),
+        block_hash: Some(certificate.value_id.to_proto()?),
+        aggregated_signature: Some(encode_aggregate_signature(
+            &certificate.aggregated_signature,
+        )?),
+    })
 }
 
 pub(crate) fn decode_aggregated_signature(
@@ -442,30 +398,11 @@
     Ok(AggregatedSignature { signatures })
 }
 
-<<<<<<< HEAD
-impl NetworkCodec<CommitCertificate<MockContext>> for ProtobufCodec {
-    type Error = ProtoError;
-
-    fn decode(&self, bytes: Bytes) -> Result<CommitCertificate<MockContext>, Self::Error> {
-        let proto = proto::CommitCertificate::decode(bytes).map_err(ProtoError::Decode)?;
-        decode_certificate(proto)
-    }
-
-    fn encode(&self, msg: &CommitCertificate<MockContext>) -> Result<Bytes, Self::Error> {
-        Ok(Bytes::from(encode_certificate(msg)?.encode_to_vec()))
-    }
-}
-
-pub(crate) fn encode_certificate(
-    certificate: &CommitCertificate<MockContext>,
-) -> Result<proto::CommitCertificate, ProtoError> {
-    Ok(proto::CommitCertificate {
-=======
 pub(crate) fn encode_extension(
-    ext: SignedExtension<MockContext>,
+    ext: &SignedExtension<MockContext>,
 ) -> Result<proto::Extension, ProtoError> {
     Ok(proto::Extension {
-        data: ext.message.data,
+        data: ext.message.data.clone(),
         signature: Some(ext.signature.to_proto()?),
     })
 }
@@ -480,25 +417,6 @@
         .and_then(p2p::Signature::from_proto)?;
 
     Ok(SignedExtension::new(extension, signature))
-}
-
-pub(crate) fn encode_certificate(
-    certificate: CommitCertificate<MockContext>,
-) -> Result<proto::sync::CommitCertificate, ProtoError> {
-    Ok(proto::sync::CommitCertificate {
->>>>>>> 79bbea3f
-        fork_id: certificate.height.fork_id,
-        block_number: certificate.height.block_number,
-        round: certificate.round.as_u32().expect("round should not be nil"),
-        block_hash: Some(certificate.value_id.to_proto()?),
-        aggregated_signature: Some(encode_aggregate_signature(
-<<<<<<< HEAD
-            &certificate.aggregated_signature,
-=======
-            certificate.aggregated_signature,
->>>>>>> 79bbea3f
-        )?),
-    })
 }
 
 pub(crate) fn decode_certificate(
@@ -530,12 +448,11 @@
     Ok(certificate)
 }
 
-<<<<<<< HEAD
 impl NetworkCodec<blocksync::SyncedBlock<MockContext>> for ProtobufCodec {
     type Error = ProtoError;
 
     fn decode(&self, bytes: Bytes) -> Result<blocksync::SyncedBlock<MockContext>, Self::Error> {
-        let proto = proto::blocksync::SyncedBlock::decode(bytes).map_err(ProtoError::Decode)?;
+        let proto = proto::sync::SyncedBlock::decode(bytes).map_err(ProtoError::Decode)?;
         decode_synced_block(proto)
     }
 
@@ -544,32 +461,12 @@
     }
 }
 
-pub(crate) fn encode_synced_block(
-    synced_block: &blocksync::SyncedBlock<MockContext>,
-) -> Result<proto::blocksync::SyncedBlock, ProtoError> {
-    Ok(proto::blocksync::SyncedBlock {
-        block_bytes: synced_block.block_bytes.clone(),
-        certificate: Some(encode_certificate(&synced_block.certificate)?),
-    })
-}
-
-pub(crate) fn decode_synced_block(
-    synced_block: proto::blocksync::SyncedBlock,
-) -> Result<blocksync::SyncedBlock<MockContext>, ProtoError> {
-    let certificate = if let Some(certificate) = synced_block.certificate {
-        certificate
-    } else {
-        return Err(ProtoError::missing_field::<proto::blocksync::SyncedBlock>(
-            "certificate",
-        ));
-=======
 pub(crate) fn encode_block(block: &Block) -> Result<Vec<u8>, ProtoError> {
     let proto = proto::sync::Block {
         fork_id: block.height.fork_id,
         block_number: block.height.block_number,
         transactions: Some(block.transactions.to_proto()?),
         block_hash: Some(block.block_hash.to_proto()?),
->>>>>>> 79bbea3f
     };
 
     Ok(proto.encode_to_vec())
