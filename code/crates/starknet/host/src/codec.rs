use prost::Message;

use malachite_actors::util::codec::NetworkCodec;
use malachite_actors::util::streaming::{StreamContent, StreamMessage};
use malachite_blocksync as blocksync;
use malachite_common::{
    AggregatedSignature, CommitCertificate, CommitSignature, Extension, Round, SignedExtension,
    SignedProposal, SignedVote,
};
use malachite_consensus::{ProposedValue, SignedConsensusMsg};
use malachite_gossip_consensus::Bytes;

use crate::proto::consensus_message::Messages;
use crate::proto::{self as proto, Error as ProtoError, Protobuf};
use crate::types::MockContext;
use crate::types::{self as p2p, Address, BlockHash, Height, ProposalPart, Vote};

pub struct ProtobufCodec;

impl NetworkCodec<ProposalPart> for ProtobufCodec {
    type Error = ProtoError;

    fn decode(&self, bytes: Bytes) -> Result<ProposalPart, Self::Error> {
        ProposalPart::from_bytes(bytes.as_ref())
    }

    fn encode(&self, msg: ProposalPart) -> Result<Bytes, Self::Error> {
        msg.to_bytes()
    }
}

impl NetworkCodec<blocksync::Status<MockContext>> for ProtobufCodec {
    type Error = ProtoError;

    fn decode(&self, bytes: Bytes) -> Result<blocksync::Status<MockContext>, Self::Error> {
        let status = proto::sync::Status::decode(bytes.as_ref()).map_err(ProtoError::Decode)?;

        let peer_id = status
            .peer_id
            .ok_or_else(|| ProtoError::missing_field::<proto::sync::Status>("peer_id"))?;

        Ok(blocksync::Status {
            peer_id: libp2p_identity::PeerId::from_bytes(&peer_id.id)
                .map_err(|e| ProtoError::Other(e.to_string()))?,
            height: Height::new(status.block_number, status.fork_id),
            earliest_block_height: Height::new(
                status.earliest_block_number,
                status.earliest_fork_id,
            ),
        })
    }

    fn encode(&self, status: blocksync::Status<MockContext>) -> Result<Bytes, Self::Error> {
        let proto = proto::sync::Status {
            peer_id: Some(proto::PeerId {
                id: Bytes::from(status.peer_id.to_bytes()),
            }),
            block_number: status.height.block_number,
            fork_id: status.height.fork_id,
            earliest_block_number: status.earliest_block_height.block_number,
            earliest_fork_id: status.earliest_block_height.fork_id,
        };

        Ok(Bytes::from(proto.encode_to_vec()))
    }
}

impl NetworkCodec<blocksync::Request<MockContext>> for ProtobufCodec {
    type Error = ProtoError;

    fn decode(&self, bytes: Bytes) -> Result<blocksync::Request<MockContext>, Self::Error> {
        let request = proto::sync::Request::decode(bytes).map_err(ProtoError::Decode)?;

        Ok(blocksync::Request {
            height: Height::new(request.block_number, request.fork_id),
        })
    }

    fn encode(&self, request: blocksync::Request<MockContext>) -> Result<Bytes, Self::Error> {
        let proto = proto::sync::Request {
            block_number: request.height.block_number,
            fork_id: request.height.fork_id,
        };

        Ok(Bytes::from(proto.encode_to_vec()))
    }
}

impl NetworkCodec<blocksync::Response<MockContext>> for ProtobufCodec {
    type Error = ProtoError;

    fn decode(&self, bytes: Bytes) -> Result<blocksync::Response<MockContext>, Self::Error> {
        let response = proto::sync::Response::decode(bytes).map_err(ProtoError::Decode)?;

        Ok(blocksync::Response {
            height: Height::new(response.block_number, response.fork_id),
            block: response.block.map(decode_synced_block).transpose()?,
        })
    }

    fn encode(&self, response: blocksync::Response<MockContext>) -> Result<Bytes, Self::Error> {
        let proto = proto::sync::Response {
            block_number: response.height.block_number,
            fork_id: response.height.fork_id,
            block: response.block.map(encode_synced_block).transpose()?,
        };

        Ok(Bytes::from(proto.encode_to_vec()))
    }
}

impl NetworkCodec<SignedConsensusMsg<MockContext>> for ProtobufCodec {
    type Error = ProtoError;

    fn decode(&self, bytes: Bytes) -> Result<SignedConsensusMsg<MockContext>, Self::Error> {
        let proto = proto::ConsensusMessage::decode(bytes)?;

        let proto_signature = proto
            .signature
            .ok_or_else(|| ProtoError::missing_field::<proto::ConsensusMessage>("signature"))?;

        let message = proto
            .messages
            .ok_or_else(|| ProtoError::missing_field::<proto::ConsensusMessage>("messages"))?;

        let signature = p2p::Signature::from_proto(proto_signature)?;

        match message {
            Messages::Vote(v) => {
                Vote::from_proto(v).map(|v| SignedConsensusMsg::Vote(SignedVote::new(v, signature)))
            }
            Messages::Proposal(p) => p2p::Proposal::from_proto(p)
                .map(|p| SignedConsensusMsg::Proposal(SignedProposal::new(p, signature))),
        }
    }

    fn encode(&self, msg: SignedConsensusMsg<MockContext>) -> Result<Bytes, Self::Error> {
        let message = match msg {
            SignedConsensusMsg::Vote(v) => proto::ConsensusMessage {
                messages: Some(Messages::Vote(v.to_proto()?)),
                signature: Some(v.signature.to_proto()?),
            },
            SignedConsensusMsg::Proposal(p) => proto::ConsensusMessage {
                messages: Some(Messages::Proposal(p.to_proto()?)),
                signature: Some(p.signature.to_proto()?),
            },
        };

        Ok(Bytes::from(prost::Message::encode_to_vec(&message)))
    }
}

impl<T> NetworkCodec<StreamMessage<T>> for ProtobufCodec
where
    T: Protobuf,
{
    type Error = ProtoError;

    fn decode(&self, bytes: Bytes) -> Result<StreamMessage<T>, Self::Error> {
        let p2p_msg = p2p::StreamMessage::from_bytes(&bytes)?;
        Ok(StreamMessage {
            stream_id: p2p_msg.id,
            sequence: p2p_msg.sequence,
            content: match p2p_msg.content {
                p2p::StreamContent::Data(data) => {
                    StreamContent::Data(T::from_bytes(data.as_ref())?)
                }
                p2p::StreamContent::Fin(fin) => StreamContent::Fin(fin),
            },
        })
    }

    fn encode(&self, msg: StreamMessage<T>) -> Result<Bytes, Self::Error> {
        let p2p_msg = p2p::StreamMessage {
            id: msg.stream_id,
            sequence: msg.sequence,
            content: match msg.content {
                StreamContent::Data(data) => p2p::StreamContent::Data(data.to_bytes()?),
                StreamContent::Fin(fin) => p2p::StreamContent::Fin(fin),
            },
        };

        p2p_msg.to_bytes()
    }
}

pub(crate) fn encode_aggregate_signature(
    aggregated_signature: AggregatedSignature<MockContext>,
) -> Result<proto::sync::AggregatedSignature, ProtoError> {
    let signatures = aggregated_signature
        .signatures
        .into_iter()
        .map(|s| {
            let validator_address = s.address.to_proto()?;
            let signature = s.signature.to_proto()?;

            Ok(proto::sync::CommitSignature {
                validator_address: Some(validator_address),
                signature: Some(signature),
                extension: s.extension.map(encode_extension).transpose()?,
            })
        })
        .collect::<Result<_, ProtoError>>()?;

    Ok(proto::sync::AggregatedSignature { signatures })
}

pub(crate) fn encode_certificate(
    certificate: CommitCertificate<MockContext>,
) -> Result<proto::sync::CommitCertificate, ProtoError> {
    Ok(proto::sync::CommitCertificate {
        fork_id: certificate.height.fork_id,
        block_number: certificate.height.block_number,
        round: certificate.round.as_u32().expect("round should not be nil"),
        block_hash: Some(certificate.value_id.to_proto()?),
        aggregated_signature: Some(encode_aggregate_signature(
            certificate.aggregated_signature,
        )?),
    })
}

pub(crate) fn encode_synced_block(
    synced_block: blocksync::SyncedBlock<MockContext>,
) -> Result<proto::sync::SyncedBlock, ProtoError> {
    Ok(proto::sync::SyncedBlock {
        block_bytes: synced_block.block_bytes,
        certificate: Some(encode_certificate(synced_block.certificate)?),
    })
}

pub(crate) fn decode_aggregated_signature(
    signature: proto::sync::AggregatedSignature,
) -> Result<AggregatedSignature<MockContext>, ProtoError> {
    let signatures = signature
        .signatures
        .into_iter()
        .map(|s| {
            let signature = s
                .signature
                .ok_or_else(|| {
                    ProtoError::missing_field::<proto::sync::CommitSignature>("signature")
                })
                .and_then(p2p::Signature::from_proto)?;

            let address = s
                .validator_address
                .ok_or_else(|| {
                    ProtoError::missing_field::<proto::sync::CommitSignature>("validator_address")
                })
                .and_then(Address::from_proto)?;

            let extension = s.extension.map(decode_extension).transpose()?;

            Ok(CommitSignature {
                address,
                signature,
                extension,
            })
        })
        .collect::<Result<Vec<_>, ProtoError>>()?;

    Ok(AggregatedSignature { signatures })
}

pub(crate) fn encode_extension(
    ext: SignedExtension<MockContext>,
) -> Result<proto::Extension, ProtoError> {
    Ok(proto::Extension {
        data: ext.message.data,
        signature: Some(ext.signature.to_proto()?),
    })
}

pub(crate) fn decode_extension(
    ext: proto::Extension,
) -> Result<SignedExtension<MockContext>, ProtoError> {
    let extension = Extension::from(ext.data);
    let signature = ext
        .signature
        .ok_or_else(|| ProtoError::missing_field::<proto::Extension>("signature"))
        .and_then(p2p::Signature::from_proto)?;

    Ok(SignedExtension::new(extension, signature))
}

pub(crate) fn decode_certificate(
    certificate: proto::sync::CommitCertificate,
) -> Result<CommitCertificate<MockContext>, ProtoError> {
    let value_id = if let Some(block_hash) = certificate.block_hash {
        BlockHash::from_proto(block_hash)?
    } else {
        return Err(ProtoError::missing_field::<proto::sync::CommitCertificate>(
            "block_hash",
        ));
    };

    let aggregated_signature = if let Some(agg_sig) = certificate.aggregated_signature {
        decode_aggregated_signature(agg_sig)?
    } else {
        return Err(ProtoError::missing_field::<proto::sync::CommitCertificate>(
            "aggregated_signature",
        ));
    };

    let certificate = CommitCertificate {
        height: Height::new(certificate.block_number, certificate.fork_id),
        round: Round::new(certificate.round),
        value_id,
        aggregated_signature,
    };

    Ok(certificate)
}

<<<<<<< HEAD
pub(crate) fn decode_sync_block(
    synced_block: proto::sync::SyncedBlock,
=======
pub(crate) fn decode_synced_block(
    synced_block: proto::blocksync::SyncedBlock,
>>>>>>> fd05418f
) -> Result<blocksync::SyncedBlock<MockContext>, ProtoError> {
    let certificate = if let Some(certificate) = synced_block.certificate {
        certificate
    } else {
        return Err(ProtoError::missing_field::<proto::sync::SyncedBlock>(
            "certificate",
        ));
    };

    Ok(blocksync::SyncedBlock {
        block_bytes: synced_block.block_bytes,
        certificate: decode_certificate(certificate)?,
    })
}

pub(crate) fn encode_proposed_value(
    value: &ProposedValue<MockContext>,
) -> Result<Vec<u8>, ProtoError> {
    use bytes::Bytes;

    let proto = proto::sync::ProposedValue {
        fork_id: value.height.fork_id,
        block_number: value.height.block_number,
        round: value.round.as_u32().unwrap(),
        valid_round: value.valid_round.as_u32(),
        proposer: Some(value.validator_address.to_proto()?),
        value: Bytes::from(value.value.to_proto()?.encode_to_vec()),
        validity: value.validity.is_valid(),
        extension: value.extension.clone().map(encode_extension).transpose()?,
    };

    Ok(proto.encode_to_vec())
}<|MERGE_RESOLUTION|>--- conflicted
+++ resolved
@@ -184,6 +184,30 @@
     }
 }
 
+pub(crate) fn encode_synced_block(
+    synced_block: blocksync::SyncedBlock<MockContext>,
+) -> Result<proto::sync::SyncedBlock, ProtoError> {
+    Ok(proto::sync::SyncedBlock {
+        block_bytes: synced_block.block_bytes,
+        certificate: Some(encode_certificate(synced_block.certificate)?),
+    })
+}
+
+pub(crate) fn decode_synced_block(
+    proto: proto::sync::SyncedBlock,
+) -> Result<blocksync::SyncedBlock<MockContext>, ProtoError> {
+    let Some(certificate) = proto.certificate else {
+        return Err(ProtoError::missing_field::<proto::sync::SyncedBlock>(
+            "certificate",
+        ));
+    };
+
+    Ok(blocksync::SyncedBlock {
+        block_bytes: proto.block_bytes,
+        certificate: decode_certificate(certificate)?,
+    })
+}
+
 pub(crate) fn encode_aggregate_signature(
     aggregated_signature: AggregatedSignature<MockContext>,
 ) -> Result<proto::sync::AggregatedSignature, ProtoError> {
@@ -203,29 +227,6 @@
         .collect::<Result<_, ProtoError>>()?;
 
     Ok(proto::sync::AggregatedSignature { signatures })
-}
-
-pub(crate) fn encode_certificate(
-    certificate: CommitCertificate<MockContext>,
-) -> Result<proto::sync::CommitCertificate, ProtoError> {
-    Ok(proto::sync::CommitCertificate {
-        fork_id: certificate.height.fork_id,
-        block_number: certificate.height.block_number,
-        round: certificate.round.as_u32().expect("round should not be nil"),
-        block_hash: Some(certificate.value_id.to_proto()?),
-        aggregated_signature: Some(encode_aggregate_signature(
-            certificate.aggregated_signature,
-        )?),
-    })
-}
-
-pub(crate) fn encode_synced_block(
-    synced_block: blocksync::SyncedBlock<MockContext>,
-) -> Result<proto::sync::SyncedBlock, ProtoError> {
-    Ok(proto::sync::SyncedBlock {
-        block_bytes: synced_block.block_bytes,
-        certificate: Some(encode_certificate(synced_block.certificate)?),
-    })
 }
 
 pub(crate) fn decode_aggregated_signature(
@@ -283,6 +284,20 @@
     Ok(SignedExtension::new(extension, signature))
 }
 
+pub(crate) fn encode_certificate(
+    certificate: CommitCertificate<MockContext>,
+) -> Result<proto::sync::CommitCertificate, ProtoError> {
+    Ok(proto::sync::CommitCertificate {
+        fork_id: certificate.height.fork_id,
+        block_number: certificate.height.block_number,
+        round: certificate.round.as_u32().expect("round should not be nil"),
+        block_hash: Some(certificate.value_id.to_proto()?),
+        aggregated_signature: Some(encode_aggregate_signature(
+            certificate.aggregated_signature,
+        )?),
+    })
+}
+
 pub(crate) fn decode_certificate(
     certificate: proto::sync::CommitCertificate,
 ) -> Result<CommitCertificate<MockContext>, ProtoError> {
@@ -312,28 +327,6 @@
     Ok(certificate)
 }
 
-<<<<<<< HEAD
-pub(crate) fn decode_sync_block(
-    synced_block: proto::sync::SyncedBlock,
-=======
-pub(crate) fn decode_synced_block(
-    synced_block: proto::blocksync::SyncedBlock,
->>>>>>> fd05418f
-) -> Result<blocksync::SyncedBlock<MockContext>, ProtoError> {
-    let certificate = if let Some(certificate) = synced_block.certificate {
-        certificate
-    } else {
-        return Err(ProtoError::missing_field::<proto::sync::SyncedBlock>(
-            "certificate",
-        ));
-    };
-
-    Ok(blocksync::SyncedBlock {
-        block_bytes: synced_block.block_bytes,
-        certificate: decode_certificate(certificate)?,
-    })
-}
-
 pub(crate) fn encode_proposed_value(
     value: &ProposedValue<MockContext>,
 ) -> Result<Vec<u8>, ProtoError> {
