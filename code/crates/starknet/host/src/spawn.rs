use std::path::{Path, PathBuf};
use std::time::Duration;

<<<<<<< HEAD
use libp2p_identity::ecdsa;
use malachitebft_core_consensus::VoteSyncMode;
=======
>>>>>>> e858d666
use tokio::task::JoinHandle;
use tracing::warn;

use malachitebft_config::{
    self as config, Config as NodeConfig, MempoolConfig, TestConfig, TransportProtocol,
    ValueSyncConfig, VoteSyncConfig,
};
use malachitebft_core_consensus::VoteSyncMode;
use malachitebft_core_types::ValuePayload;
use malachitebft_engine::consensus::{Consensus, ConsensusParams, ConsensusRef};
use malachitebft_engine::host::HostRef;
use malachitebft_engine::network::{Network, NetworkRef};
use malachitebft_engine::node::{Node, NodeRef};
use malachitebft_engine::sync::{Params as SyncParams, Sync, SyncRef};
use malachitebft_engine::util::events::TxEvent;
use malachitebft_engine::wal::{Wal, WalRef};
use malachitebft_metrics::{Metrics, SharedRegistry};
use malachitebft_network::Keypair;
use malachitebft_starknet_p2p_types::Ed25519Provider;
use malachitebft_sync as sync;
use malachitebft_test_mempool::Config as MempoolNetworkConfig;

use crate::actor::Host;
use crate::codec::ProtobufCodec;
use crate::host::{StarknetHost, StarknetParams};
use crate::mempool::network::{MempoolNetwork, MempoolNetworkRef};
use crate::mempool::{Mempool, MempoolRef};
use crate::types::MockContext;
use crate::types::{Address, Height, PrivateKey, ValidatorSet};

pub async fn spawn_node_actor(
    cfg: NodeConfig,
    home_dir: PathBuf,
    initial_validator_set: ValidatorSet,
    private_key: PrivateKey,
    start_height: Option<Height>,
    tx_event: TxEvent<MockContext>,
    span: tracing::Span,
) -> (NodeRef, JoinHandle<()>) {
    let ctx = MockContext::new();

    let start_height = start_height.unwrap_or(Height::new(1, 1));

    let registry = SharedRegistry::global().with_moniker(cfg.moniker.as_str());
    let metrics = Metrics::register(&registry);
    let address = Address::from_public_key(private_key.public_key());
    let signing_provider = Ed25519Provider::new(private_key.clone());

    // Spawn mempool and its gossip layer
    let mempool_network = spawn_mempool_network_actor(&cfg, &private_key, &registry, &span).await;
    let mempool =
        spawn_mempool_actor(mempool_network.clone(), &cfg.mempool, &cfg.test, &span).await;

    // Spawn consensus gossip
    let network = spawn_network_actor(&cfg, &private_key, &registry, &span).await;

    // Spawn the host actor
    let host = spawn_host_actor(
        &home_dir,
        &cfg,
        &address,
        &private_key,
        &initial_validator_set,
        mempool.clone(),
        network.clone(),
        metrics.clone(),
        &span,
    )
    .await;

    let sync = spawn_sync_actor(
        ctx,
        network.clone(),
        host.clone(),
        &cfg.value_sync,
        &cfg.consensus.vote_sync,
        &registry,
        &span,
    )
    .await;

    let wal = spawn_wal_actor(&ctx, ProtobufCodec, &home_dir, &registry, &span).await;

    // Spawn consensus
    let consensus = spawn_consensus_actor(
        start_height,
        initial_validator_set,
        address,
        ctx,
        cfg,
        signing_provider,
        network.clone(),
        host.clone(),
        wal.clone(),
        sync.clone(),
        metrics,
        tx_event,
        &span,
    )
    .await;

    // Spawn the node actor
    let node = Node::new(ctx, network, consensus, wal, sync, host, span);

    let (actor_ref, handle) = node.spawn().await.unwrap();

    (actor_ref, handle)
}

async fn spawn_wal_actor(
    ctx: &MockContext,
    codec: ProtobufCodec,
    home_dir: &Path,
    registry: &SharedRegistry,
    span: &tracing::Span,
) -> WalRef<MockContext> {
    let wal_dir = home_dir.join("wal");
    std::fs::create_dir_all(&wal_dir).unwrap();
    let wal_file = wal_dir.join("consensus.wal");

    Wal::spawn(ctx, codec, wal_file, registry.clone(), span.clone())
        .await
        .unwrap()
}

async fn spawn_sync_actor(
    ctx: MockContext,
    network: NetworkRef<MockContext>,
    host: HostRef<MockContext>,
    config: &ValueSyncConfig,
    vote_sync: &VoteSyncConfig,
    registry: &SharedRegistry,
    span: &tracing::Span,
) -> Option<SyncRef<MockContext>> {
    if !config.enabled && vote_sync.mode != config::VoteSyncMode::RequestResponse {
        return None;
    }

    let params = SyncParams {
        status_update_interval: config.status_update_interval,
        request_timeout: config.request_timeout,
    };

    let metrics = sync::Metrics::register(registry);
    let actor_ref = Sync::spawn(ctx, network, host, params, metrics, span.clone())
        .await
        .unwrap();

    Some(actor_ref)
}

#[allow(clippy::too_many_arguments)]
async fn spawn_consensus_actor(
    initial_height: Height,
    initial_validator_set: ValidatorSet,
    address: Address,
    ctx: MockContext,
    cfg: NodeConfig,
    signing_provider: Ed25519Provider,
    network: NetworkRef<MockContext>,
    host: HostRef<MockContext>,
    wal: WalRef<MockContext>,
    sync: Option<SyncRef<MockContext>>,
    metrics: Metrics,
    tx_event: TxEvent<MockContext>,
    span: &tracing::Span,
) -> ConsensusRef<MockContext> {
    let consensus_params = ConsensusParams {
        initial_height,
        initial_validator_set,
        address,
        threshold_params: Default::default(),
        value_payload: ValuePayload::PartsOnly,
<<<<<<< HEAD
        vote_sync_mode: VoteSyncMode::Rebroadcast,
=======
        vote_sync_mode: match cfg.consensus.vote_sync.mode {
            config::VoteSyncMode::RequestResponse => VoteSyncMode::RequestResponse,
            config::VoteSyncMode::Rebroadcast => VoteSyncMode::Rebroadcast,
        },
>>>>>>> e858d666
    };

    Consensus::spawn(
        ctx,
        consensus_params,
        cfg.consensus.timeouts,
        Box::new(signing_provider),
        network,
        host,
        wal,
        sync,
        metrics,
        tx_event,
        span.clone(),
    )
    .await
    .unwrap()
}

async fn spawn_network_actor(
    cfg: &NodeConfig,
    private_key: &PrivateKey,
    registry: &SharedRegistry,
    span: &tracing::Span,
) -> NetworkRef<MockContext> {
    use malachitebft_network as gossip;

    let bootstrap_protocol = match cfg.consensus.p2p.discovery.bootstrap_protocol {
        config::BootstrapProtocol::Kademlia => gossip::BootstrapProtocol::Kademlia,
        config::BootstrapProtocol::Full => gossip::BootstrapProtocol::Full,
    };

    let selector = match cfg.consensus.p2p.discovery.selector {
        config::Selector::Kademlia => gossip::Selector::Kademlia,
        config::Selector::Random => gossip::Selector::Random,
    };

    let config_gossip = gossip::Config {
        listen_addr: cfg.consensus.p2p.listen_addr.clone(),
        persistent_peers: cfg.consensus.p2p.persistent_peers.clone(),
        discovery: gossip::DiscoveryConfig {
            enabled: cfg.consensus.p2p.discovery.enabled,
            bootstrap_protocol,
            selector,
            num_outbound_peers: cfg.consensus.p2p.discovery.num_outbound_peers,
            num_inbound_peers: cfg.consensus.p2p.discovery.num_inbound_peers,
            ephemeral_connection_timeout: cfg.consensus.p2p.discovery.ephemeral_connection_timeout,
            ..Default::default()
        },
        idle_connection_timeout: Duration::from_secs(15 * 60),
        transport: match cfg.consensus.p2p.transport {
            TransportProtocol::Tcp => gossip::TransportProtocol::Tcp,
            TransportProtocol::Quic => gossip::TransportProtocol::Quic,
        },
        pubsub_protocol: match cfg.consensus.p2p.protocol {
            config::PubSubProtocol::GossipSub(_) => gossip::PubSubProtocol::GossipSub,
            config::PubSubProtocol::Broadcast => gossip::PubSubProtocol::Broadcast,
        },
        gossipsub: match cfg.consensus.p2p.protocol {
            config::PubSubProtocol::GossipSub(config) => gossip::GossipSubConfig {
                mesh_n: config.mesh_n(),
                mesh_n_high: config.mesh_n_high(),
                mesh_n_low: config.mesh_n_low(),
                mesh_outbound_min: config.mesh_outbound_min(),
            },
            config::PubSubProtocol::Broadcast => gossip::GossipSubConfig::default(),
        },
        rpc_max_size: cfg.consensus.p2p.rpc_max_size.as_u64() as usize,
        pubsub_max_size: cfg.consensus.p2p.pubsub_max_size.as_u64() as usize,
    };

    let keypair = make_keypair(private_key);
    let codec = ProtobufCodec;

    Network::spawn(
        keypair,
        config_gossip,
        registry.clone(),
        codec,
        span.clone(),
    )
    .await
    .unwrap()
}

fn make_keypair(pk: &PrivateKey) -> Keypair {
    Keypair::ed25519_from_bytes(pk.inner().to_bytes()).unwrap()
}

async fn spawn_mempool_actor(
    mempool_network: MempoolNetworkRef,
    mempool_config: &MempoolConfig,
    test_config: &TestConfig,
    span: &tracing::Span,
) -> MempoolRef {
    Mempool::spawn(
        mempool_network,
        mempool_config.gossip_batch_size,
        mempool_config.max_tx_count,
        test_config.tx_size,
        span.clone(),
    )
    .await
    .unwrap()
}

async fn spawn_mempool_network_actor(
    cfg: &NodeConfig,
    private_key: &PrivateKey,
    registry: &SharedRegistry,
    span: &tracing::Span,
) -> MempoolNetworkRef {
    let keypair = make_keypair(private_key);

    let config = MempoolNetworkConfig {
        listen_addr: cfg.mempool.p2p.listen_addr.clone(),
        persistent_peers: cfg.mempool.p2p.persistent_peers.clone(),
        idle_connection_timeout: Duration::from_secs(15 * 60),
        transport: match cfg.mempool.p2p.transport {
            TransportProtocol::Tcp => malachitebft_test_mempool::TransportProtocol::Tcp,
            TransportProtocol::Quic => malachitebft_test_mempool::TransportProtocol::Quic,
        },
    };

    MempoolNetwork::spawn(keypair, config, registry.clone(), span.clone())
        .await
        .unwrap()
}

#[allow(clippy::too_many_arguments)]
async fn spawn_host_actor(
    home_dir: &Path,
    cfg: &NodeConfig,
    address: &Address,
    private_key: &PrivateKey,
    initial_validator_set: &ValidatorSet,
    mempool: MempoolRef,
    network: NetworkRef<MockContext>,
    metrics: Metrics,
    span: &tracing::Span,
) -> HostRef<MockContext> {
    if cfg.test.value_payload != config::ValuePayload::PartsOnly {
        warn!(
            "`value_payload` must be set to `PartsOnly` for Starknet app, ignoring current configuration `{:?}`",
            cfg.test.value_payload
        );
    }

    let mock_params = StarknetParams {
        max_block_size: cfg.test.max_block_size,
        tx_size: cfg.test.tx_size,
        txs_per_part: cfg.test.txs_per_part,
        time_allowance_factor: cfg.test.time_allowance_factor,
        exec_time_per_tx: cfg.test.exec_time_per_tx,
        max_retain_blocks: cfg.test.max_retain_blocks,
    };

    let mock_host = StarknetHost::new(
        mock_params,
        mempool.clone(),
        *address,
        private_key.clone(),
        initial_validator_set.clone(),
    );

    Host::spawn(
        home_dir.to_owned(),
        mock_host,
        mempool,
        network,
        metrics,
        span.clone(),
    )
    .await
    .unwrap()
}<|MERGE_RESOLUTION|>--- conflicted
+++ resolved
@@ -1,11 +1,6 @@
 use std::path::{Path, PathBuf};
 use std::time::Duration;
 
-<<<<<<< HEAD
-use libp2p_identity::ecdsa;
-use malachitebft_core_consensus::VoteSyncMode;
-=======
->>>>>>> e858d666
 use tokio::task::JoinHandle;
 use tracing::warn;
 
@@ -179,14 +174,10 @@
         address,
         threshold_params: Default::default(),
         value_payload: ValuePayload::PartsOnly,
-<<<<<<< HEAD
-        vote_sync_mode: VoteSyncMode::Rebroadcast,
-=======
         vote_sync_mode: match cfg.consensus.vote_sync.mode {
             config::VoteSyncMode::RequestResponse => VoteSyncMode::RequestResponse,
             config::VoteSyncMode::Rebroadcast => VoteSyncMode::Rebroadcast,
         },
->>>>>>> e858d666
     };
 
     Consensus::spawn(
