use std::path::{Path, PathBuf};
use std::time::Duration;

use libp2p_identity::ecdsa;
use malachite_actors::util::events::TxEvent;
use malachite_actors::wal::{Wal, WalRef};
use tokio::task::JoinHandle;

use malachite_actors::consensus::{Consensus, ConsensusParams, ConsensusRef};
use malachite_actors::gossip_consensus::{GossipConsensus, GossipConsensusRef};
use malachite_actors::host::HostRef;
use malachite_actors::node::{Node, NodeRef};
use malachite_actors::sync::{Params as SyncParams, Sync, SyncRef};
use malachite_config::{
    self as config, Config as NodeConfig, MempoolConfig, SyncConfig, TestConfig, TransportProtocol,
};
use malachite_consensus::ValuePayload;
use malachite_gossip_consensus::{
    Config as GossipConsensusConfig, DiscoveryConfig, GossipSubConfig, Keypair, PubSubProtocol,
};
use malachite_metrics::Metrics;
use malachite_metrics::SharedRegistry;
use malachite_sync as sync;
use malachite_test_mempool::Config as GossipMempoolConfig;

use crate::actor::Host;
use crate::codec::ProtobufCodec;
use crate::gossip_mempool::{GossipMempool, GossipMempoolRef};
use crate::host::{StarknetHost, StarknetParams};
use crate::mempool::{Mempool, MempoolRef};
use crate::types::MockContext;
use crate::types::{Address, Height, PrivateKey, ValidatorSet};

pub async fn spawn_node_actor(
    cfg: NodeConfig,
    home_dir: PathBuf,
    initial_validator_set: ValidatorSet,
    private_key: PrivateKey,
    start_height: Option<Height>,
    tx_event: TxEvent<MockContext>,
    span: tracing::Span,
) -> (NodeRef, JoinHandle<()>) {
    let ctx = MockContext::new(private_key);

    let start_height = start_height.unwrap_or(Height::new(1, 1));

    let registry = SharedRegistry::global().with_moniker(cfg.moniker.as_str());
    let metrics = Metrics::register(&registry);
    let address = Address::from_public_key(private_key.public_key());

    // Spawn mempool and its gossip layer
    let gossip_mempool = spawn_gossip_mempool_actor(&cfg, &private_key, &registry, &span).await;
    let mempool = spawn_mempool_actor(gossip_mempool.clone(), &cfg.mempool, &cfg.test, &span).await;

    // Spawn consensus gossip
    let gossip_consensus = spawn_gossip_consensus_actor(&cfg, &private_key, &registry, &span).await;

    // Spawn the host actor
    let host = spawn_host_actor(
        &home_dir,
        &cfg,
        &address,
        &private_key,
        &initial_validator_set,
        mempool.clone(),
        gossip_consensus.clone(),
        metrics.clone(),
        &span,
    )
    .await;

    let sync = spawn_sync_actor(
        ctx.clone(),
        gossip_consensus.clone(),
        host.clone(),
        &cfg.sync,
        start_height,
        &registry,
        &span,
    )
    .await;

    let wal = spawn_wal_actor(&ctx, ProtobufCodec, &home_dir, &registry, &span).await;

    // Spawn consensus
    let consensus = spawn_consensus_actor(
        start_height,
        initial_validator_set,
        address,
        ctx.clone(),
        cfg,
        gossip_consensus.clone(),
        host.clone(),
        wal.clone(),
        sync.clone(),
        metrics,
        tx_event,
        &span,
    )
    .await;

    // Spawn the node actor
    let node = Node::new(
        ctx,
        gossip_consensus,
        consensus,
        wal,
        sync,
        mempool.get_cell(),
        host,
        start_height,
        span,
    );

    let (actor_ref, handle) = node.spawn().await.unwrap();

    (actor_ref, handle)
}

async fn spawn_wal_actor(
    ctx: &MockContext,
    codec: ProtobufCodec,
    home_dir: &Path,
    registry: &SharedRegistry,
    span: &tracing::Span,
) -> WalRef<MockContext> {
    let wal_dir = home_dir.join("wal");
    std::fs::create_dir_all(&wal_dir).unwrap();
    let wal_file = wal_dir.join("consensus.wal");

    Wal::spawn(ctx, codec, wal_file, registry.clone(), span.clone())
        .await
        .unwrap()
}

async fn spawn_sync_actor(
    ctx: MockContext,
    gossip_consensus: GossipConsensusRef<MockContext>,
    host: HostRef<MockContext>,
    config: &SyncConfig,
    initial_height: Height,
    registry: &SharedRegistry,
    span: &tracing::Span,
) -> Option<SyncRef<MockContext>> {
    if !config.enabled {
        return None;
    }

    let params = SyncParams {
        status_update_interval: config.status_update_interval,
        request_timeout: config.request_timeout,
    };

<<<<<<< HEAD
    let metrics = sync::Metrics::register(registry);
    let sync = Sync::new(ctx, gossip_consensus, host, params, metrics, span.clone());
    let (actor_ref, _) = sync.spawn(initial_height).await.unwrap();

=======
    let metrics = blocksync::Metrics::register(registry);
    let block_sync = BlockSync::new(ctx, gossip_consensus, host, params, metrics, span.clone());
    let actor_ref = block_sync.spawn(initial_height).await.unwrap();
>>>>>>> 2495ef54
    Some(actor_ref)
}

#[allow(clippy::too_many_arguments)]
async fn spawn_consensus_actor(
    start_height: Height,
    initial_validator_set: ValidatorSet,
    address: Address,
    ctx: MockContext,
    cfg: NodeConfig,
    gossip_consensus: GossipConsensusRef<MockContext>,
    host: HostRef<MockContext>,
    wal: WalRef<MockContext>,
    sync: Option<SyncRef<MockContext>>,
    metrics: Metrics,
    tx_event: TxEvent<MockContext>,
    span: &tracing::Span,
) -> ConsensusRef<MockContext> {
    let value_payload = match cfg.consensus.value_payload {
        malachite_config::ValuePayload::PartsOnly => ValuePayload::PartsOnly,
        malachite_config::ValuePayload::ProposalOnly => ValuePayload::ProposalOnly,
        malachite_config::ValuePayload::ProposalAndParts => ValuePayload::ProposalAndParts,
    };

    let consensus_params = ConsensusParams {
        start_height,
        initial_validator_set,
        address,
        threshold_params: Default::default(),
        value_payload,
    };

    Consensus::spawn(
        ctx,
        consensus_params,
        cfg.consensus.timeouts,
        gossip_consensus,
        host,
        wal,
        sync,
        metrics,
        tx_event,
        span.clone(),
    )
    .await
    .unwrap()
}

async fn spawn_gossip_consensus_actor(
    cfg: &NodeConfig,
    private_key: &PrivateKey,
    registry: &SharedRegistry,
    span: &tracing::Span,
) -> GossipConsensusRef<MockContext> {
    let config_gossip = GossipConsensusConfig {
        listen_addr: cfg.consensus.p2p.listen_addr.clone(),
        persistent_peers: cfg.consensus.p2p.persistent_peers.clone(),
        discovery: DiscoveryConfig {
            enabled: cfg.consensus.p2p.discovery.enabled,
            ..Default::default()
        },
        idle_connection_timeout: Duration::from_secs(15 * 60),
        transport: match cfg.consensus.p2p.transport {
            TransportProtocol::Tcp => malachite_gossip_consensus::TransportProtocol::Tcp,
            TransportProtocol::Quic => malachite_gossip_consensus::TransportProtocol::Quic,
        },
        pubsub_protocol: match cfg.consensus.p2p.protocol {
            config::PubSubProtocol::GossipSub(_) => PubSubProtocol::GossipSub,
            config::PubSubProtocol::Broadcast => PubSubProtocol::Broadcast,
        },
        gossipsub: match cfg.consensus.p2p.protocol {
            config::PubSubProtocol::GossipSub(config) => GossipSubConfig {
                mesh_n: config.mesh_n(),
                mesh_n_high: config.mesh_n_high(),
                mesh_n_low: config.mesh_n_low(),
                mesh_outbound_min: config.mesh_outbound_min(),
            },
            config::PubSubProtocol::Broadcast => GossipSubConfig::default(),
        },
        rpc_max_size: cfg.consensus.p2p.rpc_max_size.as_u64() as usize,
        pubsub_max_size: cfg.consensus.p2p.pubsub_max_size.as_u64() as usize,
    };

    let keypair = make_keypair(private_key);
    let codec = ProtobufCodec;

    GossipConsensus::spawn(
        keypair,
        config_gossip,
        registry.clone(),
        codec,
        span.clone(),
    )
    .await
    .unwrap()
}

fn make_keypair(private_key: &PrivateKey) -> Keypair {
    let pk_bytes = private_key.inner().to_bytes_be();
    let secret_key = ecdsa::SecretKey::try_from_bytes(pk_bytes).unwrap();
    let ecdsa_keypair = ecdsa::Keypair::from(secret_key);
    Keypair::from(ecdsa_keypair)
}

async fn spawn_mempool_actor(
    gossip_mempool: GossipMempoolRef,
    mempool_config: &MempoolConfig,
    test_config: &TestConfig,
    span: &tracing::Span,
) -> MempoolRef {
    Mempool::spawn(
        gossip_mempool,
        mempool_config.clone(),
        *test_config,
        span.clone(),
    )
    .await
    .unwrap()
}

async fn spawn_gossip_mempool_actor(
    cfg: &NodeConfig,
    private_key: &PrivateKey,
    registry: &SharedRegistry,
    span: &tracing::Span,
) -> GossipMempoolRef {
    let config_gossip_mempool = GossipMempoolConfig {
        listen_addr: cfg.mempool.p2p.listen_addr.clone(),
        persistent_peers: cfg.mempool.p2p.persistent_peers.clone(),
        idle_connection_timeout: Duration::from_secs(15 * 60),
        transport: match cfg.mempool.p2p.transport {
            TransportProtocol::Tcp => malachite_test_mempool::TransportProtocol::Tcp,
            TransportProtocol::Quic => malachite_test_mempool::TransportProtocol::Quic,
        },
    };

    let keypair = make_keypair(private_key);
    GossipMempool::spawn(
        keypair,
        config_gossip_mempool,
        registry.clone(),
        span.clone(),
    )
    .await
    .unwrap()
}

#[allow(clippy::too_many_arguments)]
async fn spawn_host_actor(
    home_dir: &Path,
    cfg: &NodeConfig,
    address: &Address,
    private_key: &PrivateKey,
    initial_validator_set: &ValidatorSet,
    mempool: MempoolRef,
    gossip_consensus: GossipConsensusRef<MockContext>,
    metrics: Metrics,
    span: &tracing::Span,
) -> HostRef<MockContext> {
    let value_payload = match cfg.consensus.value_payload {
        malachite_config::ValuePayload::PartsOnly => ValuePayload::PartsOnly,
        malachite_config::ValuePayload::ProposalOnly => ValuePayload::ProposalOnly,
        malachite_config::ValuePayload::ProposalAndParts => ValuePayload::ProposalAndParts,
    };

    let mock_params = StarknetParams {
        value_payload,
        max_block_size: cfg.consensus.max_block_size,
        tx_size: cfg.test.tx_size,
        txs_per_part: cfg.test.txs_per_part,
        time_allowance_factor: cfg.test.time_allowance_factor,
        exec_time_per_tx: cfg.test.exec_time_per_tx,
        max_retain_blocks: cfg.test.max_retain_blocks,
        vote_extensions: cfg.test.vote_extensions,
    };

    let mock_host = StarknetHost::new(
        mock_params,
        mempool.clone(),
        address.clone(),
        *private_key,
        initial_validator_set.clone(),
    );

    Host::spawn(
        home_dir.to_owned(),
        mock_host,
        mempool,
        gossip_consensus,
        metrics,
        span.clone(),
    )
    .await
    .unwrap()
}<|MERGE_RESOLUTION|>--- conflicted
+++ resolved
@@ -151,16 +151,10 @@
         request_timeout: config.request_timeout,
     };
 
-<<<<<<< HEAD
     let metrics = sync::Metrics::register(registry);
     let sync = Sync::new(ctx, gossip_consensus, host, params, metrics, span.clone());
-    let (actor_ref, _) = sync.spawn(initial_height).await.unwrap();
-
-=======
-    let metrics = blocksync::Metrics::register(registry);
-    let block_sync = BlockSync::new(ctx, gossip_consensus, host, params, metrics, span.clone());
-    let actor_ref = block_sync.spawn(initial_height).await.unwrap();
->>>>>>> 2495ef54
+    let actor_ref = sync.spawn(initial_height).await.unwrap();
+
     Some(actor_ref)
 }
 
