--- conflicted
+++ resolved
@@ -88,12 +88,7 @@
 
     // Spawn consensus
     let consensus = spawn_consensus_actor(
-<<<<<<< HEAD
-        start_height,
-        initial_validator_set,
         initial_timeouts,
-=======
->>>>>>> 95e04304
         address,
         ctx,
         cfg,
@@ -183,12 +178,7 @@
 
 #[allow(clippy::too_many_arguments)]
 async fn spawn_consensus_actor(
-<<<<<<< HEAD
-    initial_height: Height,
-    initial_validator_set: ValidatorSet,
     initial_timeouts: LinearTimeouts,
-=======
->>>>>>> 95e04304
     address: Address,
     ctx: MockContext,
     mut cfg: Config,
@@ -202,12 +192,7 @@
     span: &tracing::Span,
 ) -> ConsensusRef<MockContext> {
     let consensus_params = ConsensusParams {
-<<<<<<< HEAD
-        initial_height,
-        initial_validator_set,
         initial_timeouts,
-=======
->>>>>>> 95e04304
         address,
         threshold_params: Default::default(),
         value_payload: ValuePayload::PartsOnly,
