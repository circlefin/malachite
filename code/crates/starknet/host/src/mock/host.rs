--- conflicted
+++ resolved
@@ -8,7 +8,6 @@
 use tokio::time::Instant;
 use tracing::Instrument;
 
-use crate::part_store::PartStore;
 use malachite_common::{Round, SignedVote};
 use malachite_config::VoteExtensionsConfig;
 
@@ -34,17 +33,10 @@
 }
 
 pub struct MockHost {
-<<<<<<< HEAD
     pub params: MockParams,
     pub mempool: MempoolRef,
     pub address: Address,
     pub validator_set: ValidatorSet,
-=======
-    params: MockParams,
-    mempool: MempoolRef,
-    address: Address,
-    validator_set: ValidatorSet,
->>>>>>> 51cb5514
     pub part_store: PartStore<MockContext>,
 }
 
@@ -141,11 +133,7 @@
         &self,
         block_hash: Self::BlockHash,
     ) -> mpsc::Receiver<Self::ProposalPart> {
-<<<<<<< HEAD
-        let parts = self.part_store.all_parts_by_value_id(block_hash);
-=======
         let parts = self.part_store.all_parts_by_value_id(&block_hash);
->>>>>>> 51cb5514
         let (tx_part, rx_content) = mpsc::channel(self.params.txs_per_part);
 
         tokio::spawn(
