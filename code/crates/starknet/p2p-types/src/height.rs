use core::fmt;

/// A blockchain height
#[derive(Copy, Clone, Debug, Default, PartialEq, Eq, PartialOrd, Ord, Hash)]
pub struct Height {
    pub block_number: u64,
    pub fork_id: u64,
}

impl Height {
    pub const fn new(block_number: u64, fork_id: u64) -> Self {
        Self {
            block_number,
            fork_id,
        }
    }

    pub const fn as_u64(&self) -> u64 {
        self.block_number
    }

    pub const fn increment(&self) -> Self {
        self.increment_by(1)
    }

    pub const fn increment_by(&self, n: u64) -> Self {
        Self {
            block_number: self.block_number + n,
            fork_id: self.fork_id,
        }
    }

    pub fn decrement(&self) -> Option<Self> {
        self.block_number.checked_sub(1).map(|block_number| Self {
            block_number,
            fork_id: self.fork_id,
        })
    }
}

impl fmt::Display for Height {
    fn fmt(&self, f: &mut fmt::Formatter<'_>) -> fmt::Result {
        self.block_number.fmt(f)
    }
}

impl malachite_common::Height for Height {
<<<<<<< HEAD
    fn increment_by(&self, n: u64) -> Self {
        Self(self.0 + n)
=======
    fn increment(&self) -> Self {
        self.increment()
>>>>>>> bdaeed24
    }

    fn as_u64(&self) -> u64 {
        self.block_number
    }
}<|MERGE_RESOLUTION|>--- conflicted
+++ resolved
@@ -45,13 +45,11 @@
 }
 
 impl malachite_common::Height for Height {
-<<<<<<< HEAD
     fn increment_by(&self, n: u64) -> Self {
-        Self(self.0 + n)
-=======
-    fn increment(&self) -> Self {
-        self.increment()
->>>>>>> bdaeed24
+        Self {
+            block_number: self.block_number + n,
+            fork_id: self.fork_id,
+        }
     }
 
     fn as_u64(&self) -> u64 {
