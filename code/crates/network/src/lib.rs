--- conflicted
+++ resolved
@@ -203,12 +203,8 @@
 
     let peer_id = PeerId::from_libp2p(swarm.local_peer_id());
     let span = error_span!("network");
-<<<<<<< HEAD
+
     info!(parent: span.clone(), %peer_id, "Starting network");
-=======
-
-    info!(parent: span.clone(), %peer_id, "Starting network service");
->>>>>>> 7c94e25b
 
     let task_handle =
         tokio::task::spawn(run(config, metrics, state, swarm, rx_ctrl, tx_event).instrument(span));
