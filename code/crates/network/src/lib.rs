use std::collections::HashMap;
use std::error::Error;
use std::ops::ControlFlow;
use std::time::Duration;

use futures::StreamExt;
use libp2p::metrics::{Metrics, Recorder};
use libp2p::request_response::{InboundRequestId, OutboundRequestId};
use libp2p::swarm::{self, SwarmEvent};
use libp2p::{gossipsub, identify, quic, SwarmBuilder};
use libp2p_broadcast as broadcast;
use tokio::sync::{mpsc, oneshot};
use tracing::{debug, error, error_span, info, trace, warn, Instrument};

use malachitebft_discovery::{self as discovery};
use malachitebft_metrics::SharedRegistry;
use malachitebft_sync::{self as sync};

pub use malachitebft_peer::PeerId;

pub use bytes::Bytes;
pub use libp2p::gossipsub::MessageId;
pub use libp2p::identity::Keypair;
pub use libp2p::Multiaddr;

pub mod behaviour;
pub mod handle;
pub mod pubsub;

mod channel;
pub use channel::Channel;

use behaviour::{Behaviour, NetworkEvent};
use handle::Handle;

const PROTOCOL: &str = "/malachitebft-core-consensus/v1beta1";
const METRICS_PREFIX: &str = "malachitebft_network";
const DISCOVERY_METRICS_PREFIX: &str = "malachitebft_discovery";

#[derive(Copy, Clone, Debug, Default)]
pub enum PubSubProtocol {
    /// GossipSub: a pubsub protocol based on epidemic broadcast trees
    #[default]
    GossipSub,

    /// Broadcast: a simple broadcast protocol
    Broadcast,
}

impl PubSubProtocol {
    pub fn is_gossipsub(&self) -> bool {
        matches!(self, Self::GossipSub)
    }

    pub fn is_broadcast(&self) -> bool {
        matches!(self, Self::Broadcast)
    }
}

#[derive(Copy, Clone, Debug)]
pub struct GossipSubConfig {
    pub mesh_n: usize,
    pub mesh_n_high: usize,
    pub mesh_n_low: usize,
    pub mesh_outbound_min: usize,
}

impl Default for GossipSubConfig {
    fn default() -> Self {
        // Tests use these defaults.
        Self {
            mesh_n: 6,
            mesh_n_high: 12,
            mesh_n_low: 4,
            mesh_outbound_min: 2,
        }
    }
}

pub type BoxError = Box<dyn Error + Send + Sync + 'static>;

pub type DiscoveryConfig = discovery::Config;
pub type BootstrapProtocol = discovery::config::BootstrapProtocol;
pub type Selector = discovery::config::Selector;

#[derive(Clone, Debug)]
pub struct Config {
    pub listen_addr: Multiaddr,
    pub persistent_peers: Vec<Multiaddr>,
    pub discovery: DiscoveryConfig,
    pub idle_connection_timeout: Duration,
    pub transport: TransportProtocol,
    pub gossipsub: GossipSubConfig,
    pub pubsub_protocol: PubSubProtocol,
    pub rpc_max_size: usize,
    pub pubsub_max_size: usize,
    pub enable_sync: bool,
}

impl Config {
    fn apply_to_swarm(&self, cfg: swarm::Config) -> swarm::Config {
        cfg.with_idle_connection_timeout(self.idle_connection_timeout)
    }

    fn apply_to_quic(&self, mut cfg: quic::Config) -> quic::Config {
        // NOTE: This is set low due to quic transport not properly resetting
        // connection state when reconnecting before connection timeout.
        // See https://github.com/libp2p/rust-libp2p/issues/5097
        cfg.max_idle_timeout = 300;
        cfg.keep_alive_interval = Duration::from_millis(100);
        cfg
    }
}

#[derive(Copy, Clone, Debug, PartialEq, Eq)]
pub enum TransportProtocol {
    Tcp,
    Quic,
}

impl TransportProtocol {
    pub fn from_multiaddr(multiaddr: &Multiaddr) -> Option<TransportProtocol> {
        for protocol in multiaddr.protocol_stack() {
            match protocol {
                "tcp" => return Some(TransportProtocol::Tcp),
                "quic" | "quic-v1" => return Some(TransportProtocol::Quic),
                _ => {}
            }
        }
        None
    }
}

/// sync event details:
///
<<<<<<< HEAD
/// peer1: sync                  peer2: network                    peer2: sync           peer1: network
///                                                                or consensus
/// CtrlMsg::SyncRequest ------> Event::Sync      -----------> CtrlMsg::SyncReply ------> Event::Sync
/// (peer_id, height)            (RawMessage::Request          (request_id, height)       RawMessage::Response
///                         {request_id, peer_id, request}                                {request_id, response}
=======
/// peer1: sync                  peer2: network                    peer2: sync              peer1: network
/// CtrlMsg::SyncRequest       --> Event::Sync      -----------> CtrlMsg::SyncReply ------> Event::Sync
/// (peer_id, height)             (RawMessage::Request           (request_id, height)       RawMessage::Response
///                           {request_id, peer_id, request}                                {request_id, response}
>>>>>>> 89f84c69
///
///
/// An event that can be emitted by the gossip layer
#[derive(Clone, Debug)]
pub enum Event {
    Listening(Multiaddr),
    PeerConnected(PeerId),
    PeerDisconnected(PeerId),
    ConsensusMessage(Channel, PeerId, Bytes),
    LivenessMessage(Channel, PeerId, Bytes),
    Sync(sync::RawMessage),
}

#[derive(Debug)]
pub enum CtrlMsg {
    Publish(Channel, Bytes),
    Broadcast(Channel, Bytes),
    SyncRequest(PeerId, Bytes, oneshot::Sender<OutboundRequestId>),
    SyncReply(InboundRequestId, Bytes),
    Shutdown,
}

#[derive(Debug)]
pub struct State {
    pub sync_channels: HashMap<InboundRequestId, sync::ResponseChannel>,
    pub discovery: discovery::Discovery<Behaviour>,
}

impl State {
    fn new(discovery: discovery::Discovery<Behaviour>) -> Self {
        Self {
            sync_channels: Default::default(),
            discovery,
        }
    }
}

pub async fn spawn(
    keypair: Keypair,
    config: Config,
    registry: SharedRegistry,
) -> Result<Handle, eyre::Report> {
    let swarm = registry.with_prefix(METRICS_PREFIX, |registry| -> Result<_, eyre::Report> {
        let builder = SwarmBuilder::with_existing_identity(keypair).with_tokio();
        match config.transport {
            TransportProtocol::Tcp => Ok(builder
                .with_tcp(
                    libp2p::tcp::Config::new().nodelay(true), // Disable Nagle's algorithm
                    libp2p::noise::Config::new,
                    libp2p::yamux::Config::default,
                )?
                .with_dns()?
                .with_bandwidth_metrics(registry)
                .with_behaviour(|kp| Behaviour::new_with_metrics(&config, kp, registry))?
                .with_swarm_config(|cfg| config.apply_to_swarm(cfg))
                .build()),
            TransportProtocol::Quic => Ok(builder
                .with_quic_config(|cfg| config.apply_to_quic(cfg))
                .with_dns()?
                .with_bandwidth_metrics(registry)
                .with_behaviour(|kp| Behaviour::new_with_metrics(&config, kp, registry))?
                .with_swarm_config(|cfg| config.apply_to_swarm(cfg))
                .build()),
        }
    })?;

    let metrics = registry.with_prefix(METRICS_PREFIX, Metrics::new);

    let (tx_event, rx_event) = mpsc::channel(32);
    let (tx_ctrl, rx_ctrl) = mpsc::channel(32);

    let discovery = registry.with_prefix(DISCOVERY_METRICS_PREFIX, |reg| {
        discovery::Discovery::new(config.discovery, config.persistent_peers.clone(), reg)
    });

    let state = State::new(discovery);

    let peer_id = PeerId::from_libp2p(swarm.local_peer_id());
    let span = error_span!("network");

    info!(parent: span.clone(), %peer_id, "Starting network service");

    let task_handle =
        tokio::task::spawn(run(config, metrics, state, swarm, rx_ctrl, tx_event).instrument(span));

    Ok(Handle::new(peer_id, tx_ctrl, rx_event, task_handle))
}

async fn run(
    config: Config,
    metrics: Metrics,
    mut state: State,
    mut swarm: swarm::Swarm<Behaviour>,
    mut rx_ctrl: mpsc::Receiver<CtrlMsg>,
    tx_event: mpsc::Sender<Event>,
) {
    if let Err(e) = swarm.listen_on(config.listen_addr.clone()) {
        error!("Error listening on {}: {e}", config.listen_addr);
        return;
    }

    state.discovery.dial_bootstrap_nodes(&swarm);

    if let Err(e) = pubsub::subscribe(&mut swarm, config.pubsub_protocol, Channel::consensus()) {
        error!("Error subscribing to consensus channels: {e}");
        return;
    };

    if config.enable_sync {
        if let Err(e) = pubsub::subscribe(&mut swarm, PubSubProtocol::Broadcast, &[Channel::Sync]) {
            error!("Error subscribing to Sync channel: {e}");
            return;
        };
    }

    loop {
        let result = tokio::select! {
            event = swarm.select_next_some() => {
                handle_swarm_event(event, &config, &metrics, &mut swarm, &mut state, &tx_event).await
            }

            Some(connection_data) = state.discovery.controller.dial.recv(), if state.discovery.can_dial() => {
                state.discovery.dial_peer(&mut swarm, connection_data);
                ControlFlow::Continue(())
            }

            Some(request_data) = state.discovery.controller.peers_request.recv(), if state.discovery.can_peers_request() => {
                state.discovery.peers_request_peer(&mut swarm, request_data);
                ControlFlow::Continue(())
            }

            Some(request_data) = state.discovery.controller.connect_request.recv(), if state.discovery.can_connect_request() => {
                state.discovery.connect_request_peer(&mut swarm, request_data);
                ControlFlow::Continue(())
            }

            Some((peer_id, connection_id)) = state.discovery.controller.close.recv(), if state.discovery.can_close() => {
                state.discovery.close_connection(&mut swarm, peer_id, connection_id);
                ControlFlow::Continue(())
            }

            Some(ctrl) = rx_ctrl.recv() => {
                handle_ctrl_msg(&mut swarm, &mut state, &config, ctrl).await
            }
        };

        match result {
            ControlFlow::Continue(()) => continue,
            ControlFlow::Break(()) => break,
        }
    }
}

async fn handle_ctrl_msg(
    swarm: &mut swarm::Swarm<Behaviour>,
    state: &mut State,
    config: &Config,
    msg: CtrlMsg,
) -> ControlFlow<()> {
    match msg {
        CtrlMsg::Publish(channel, data) => {
            let msg_size = data.len();
            let result = pubsub::publish(swarm, config.pubsub_protocol, channel, data);

            match result {
                Ok(()) => debug!(%channel, size = %msg_size, "Published message"),
                Err(e) => error!(%channel, "Error publishing message: {e}"),
            }

            ControlFlow::Continue(())
        }

        CtrlMsg::Broadcast(channel, data) => {
            if channel == Channel::Sync && !config.enable_sync {
                trace!("Ignoring broadcast message to Sync channel: Sync not enabled");
                return ControlFlow::Continue(());
            }

            let msg_size = data.len();
            let result = pubsub::publish(swarm, PubSubProtocol::Broadcast, channel, data);

            match result {
                Ok(()) => debug!(%channel, size = %msg_size, "Broadcasted message"),
                Err(e) => error!(%channel, "Error broadcasting message: {e}"),
            }

            ControlFlow::Continue(())
        }

        CtrlMsg::SyncRequest(peer_id, request, reply_to) => {
            let Some(sync) = swarm.behaviour_mut().sync.as_mut() else {
                error!("Cannot request Sync from peer: Sync not enabled");
                return ControlFlow::Continue(());
            };

            let request_id = sync.send_request(peer_id.to_libp2p(), request);

            if let Err(e) = reply_to.send(request_id) {
                error!(%peer_id, "Error sending Sync request: {e}");
            }

            ControlFlow::Continue(())
        }

        CtrlMsg::SyncReply(request_id, data) => {
            let Some(sync) = swarm.behaviour_mut().sync.as_mut() else {
                error!("Cannot send Sync response to peer: Sync not enabled");
                return ControlFlow::Continue(());
            };

            let Some(channel) = state.sync_channels.remove(&request_id) else {
                error!(%request_id, "Received Sync reply for unknown request ID");
                return ControlFlow::Continue(());
            };

            let result = sync.send_response(channel, data);

            match result {
                Ok(()) => debug!(%request_id, "Replied to Sync request"),
                Err(e) => error!(%request_id, "Error replying to Sync request: {e}"),
            }

            ControlFlow::Continue(())
        }

        CtrlMsg::Shutdown => ControlFlow::Break(()),
    }
}

async fn handle_swarm_event(
    event: SwarmEvent<NetworkEvent>,
    _config: &Config,
    metrics: &Metrics,
    swarm: &mut swarm::Swarm<Behaviour>,
    state: &mut State,
    tx_event: &mpsc::Sender<Event>,
) -> ControlFlow<()> {
    if let SwarmEvent::Behaviour(NetworkEvent::GossipSub(e)) = &event {
        metrics.record(e);
    } else if let SwarmEvent::Behaviour(NetworkEvent::Identify(e)) = &event {
        metrics.record(e);
    }

    match event {
        SwarmEvent::NewListenAddr { address, .. } => {
            debug!(%address, "Node is listening");

            if let Err(e) = tx_event.send(Event::Listening(address)).await {
                error!("Error sending listening event to handle: {e}");
                return ControlFlow::Break(());
            }
        }

        SwarmEvent::ConnectionEstablished {
            peer_id,
            connection_id,
            endpoint,
            ..
        } => {
            trace!("Connected to {peer_id} with connection id {connection_id}",);

            state
                .discovery
                .handle_connection(swarm, peer_id, connection_id, endpoint);
        }

        SwarmEvent::OutgoingConnectionError {
            connection_id,
            error,
            ..
        } => {
            error!("Error dialing peer: {error}");

            state
                .discovery
                .handle_failed_connection(swarm, connection_id);
        }

        SwarmEvent::ConnectionClosed {
            peer_id,
            connection_id,
            cause,
            ..
        } => {
            if let Some(cause) = cause {
                warn!("Connection closed with {peer_id}, reason: {cause}");
            } else {
                warn!("Connection closed with {peer_id}, reason: unknown");
            }

            state
                .discovery
                .handle_closed_connection(swarm, peer_id, connection_id);

            if let Err(e) = tx_event
                .send(Event::PeerDisconnected(PeerId::from_libp2p(&peer_id)))
                .await
            {
                error!("Error sending peer disconnected event to handle: {e}");
                return ControlFlow::Break(());
            }
        }

        SwarmEvent::Behaviour(NetworkEvent::Identify(identify::Event::Sent {
            peer_id, ..
        })) => {
            trace!("Sent identity to {peer_id}");
        }

        SwarmEvent::Behaviour(NetworkEvent::Identify(identify::Event::Received {
            connection_id,
            peer_id,
            info,
        })) => {
            trace!(
                "Received identity from {peer_id}: protocol={:?}",
                info.protocol_version
            );

            if info.protocol_version == PROTOCOL {
                trace!(
                    "Peer {peer_id} is using compatible protocol version: {:?}",
                    info.protocol_version
                );

                state
                    .discovery
                    .handle_new_peer(swarm, connection_id, peer_id, info);

                if let Err(e) = tx_event
                    .send(Event::PeerConnected(PeerId::from_libp2p(&peer_id)))
                    .await
                {
                    error!("Error sending peer connected event to handle: {e}");
                    return ControlFlow::Break(());
                }
            } else {
                trace!(
                    "Peer {peer_id} is using incompatible protocol version: {:?}",
                    info.protocol_version
                );
            }
        }

        SwarmEvent::Behaviour(NetworkEvent::Ping(event)) => {
            match &event.result {
                Ok(rtt) => {
                    trace!("Received pong from {} in {rtt:?}", event.peer);
                }
                Err(e) => {
                    trace!("Received pong from {} with error: {e}", event.peer);
                }
            }

            // Record metric for round-trip time sending a ping and receiving a pong
            metrics.record(&event);
        }

        SwarmEvent::Behaviour(NetworkEvent::GossipSub(event)) => {
            return handle_gossipsub_event(event, metrics, swarm, state, tx_event).await;
        }

        SwarmEvent::Behaviour(NetworkEvent::Broadcast(event)) => {
            return handle_broadcast_event(event, metrics, swarm, state, tx_event).await;
        }

        SwarmEvent::Behaviour(NetworkEvent::Sync(event)) => {
            return handle_sync_event(event, metrics, swarm, state, tx_event).await;
        }

        SwarmEvent::Behaviour(NetworkEvent::Discovery(network_event)) => {
            state.discovery.on_network_event(swarm, network_event);
        }

        swarm_event => {
            metrics.record(&swarm_event);
        }
    }

    ControlFlow::Continue(())
}

async fn handle_gossipsub_event(
    event: gossipsub::Event,
    _metrics: &Metrics,
    _swarm: &mut swarm::Swarm<Behaviour>,
    _state: &mut State,
    tx_event: &mpsc::Sender<Event>,
) -> ControlFlow<()> {
    match event {
        gossipsub::Event::Subscribed { peer_id, topic } => {
            if !Channel::has_gossipsub_topic(&topic) {
                trace!("Peer {peer_id} tried to subscribe to unknown topic: {topic}");
                return ControlFlow::Continue(());
            }

            trace!("Peer {peer_id} subscribed to {topic}");
        }

        gossipsub::Event::Unsubscribed { peer_id, topic } => {
            if !Channel::has_gossipsub_topic(&topic) {
                trace!("Peer {peer_id} tried to unsubscribe from unknown topic: {topic}");
                return ControlFlow::Continue(());
            }

            trace!("Peer {peer_id} unsubscribed from {topic}");
        }

        gossipsub::Event::Message {
            message_id,
            message,
            ..
        } => {
            let Some(peer_id) = message.source else {
                return ControlFlow::Continue(());
            };

            let Some(channel) = Channel::from_gossipsub_topic_hash(&message.topic) else {
                trace!(
                    "Received message {message_id} from {peer_id} on different channel: {}",
                    message.topic
                );

                return ControlFlow::Continue(());
            };

            trace!(
                "Received message {message_id} from {peer_id} on channel {channel} of {} bytes",
                message.data.len()
            );

            if channel == Channel::Liveness {
                let event = Event::LivenessMessage(
                    channel,
                    PeerId::from_libp2p(&peer_id),
                    Bytes::from(message.data),
                );
                if let Err(e) = tx_event.send(event).await {
                    error!("Error sending message to handle: {e}");
                    return ControlFlow::Break(());
                }
            } else {
                let event = Event::ConsensusMessage(
                    channel,
                    PeerId::from_libp2p(&peer_id),
                    Bytes::from(message.data),
                );
                if let Err(e) = tx_event.send(event).await {
                    error!("Error sending message to handle: {e}");
                    return ControlFlow::Break(());
                }
            }
        }

        gossipsub::Event::SlowPeer {
            peer_id,
            failed_messages,
        } => {
            trace!(
                "Slow peer detected: {peer_id}, total failed messages: {}",
                failed_messages.total()
            );
        }

        gossipsub::Event::GossipsubNotSupported { peer_id } => {
            trace!("Peer does not support GossipSub: {peer_id}");
        }
    }

    ControlFlow::Continue(())
}

async fn handle_broadcast_event(
    event: broadcast::Event,
    _metrics: &Metrics,
    _swarm: &mut swarm::Swarm<Behaviour>,
    _state: &mut State,
    tx_event: &mpsc::Sender<Event>,
) -> ControlFlow<()> {
    match event {
        broadcast::Event::Subscribed(peer_id, topic) => {
            if !Channel::has_broadcast_topic(&topic) {
                trace!("Peer {peer_id} tried to subscribe to unknown topic: {topic:?}");
                return ControlFlow::Continue(());
            }

            trace!("Peer {peer_id} subscribed to {topic:?}");
        }

        broadcast::Event::Unsubscribed(peer_id, topic) => {
            if !Channel::has_broadcast_topic(&topic) {
                trace!("Peer {peer_id} tried to unsubscribe from unknown topic: {topic:?}");
                return ControlFlow::Continue(());
            }

            trace!("Peer {peer_id} unsubscribed from {topic:?}");
        }

        broadcast::Event::Received(peer_id, topic, message) => {
            let Some(channel) = Channel::from_broadcast_topic(&topic) else {
                trace!("Received message from {peer_id} on different channel: {topic:?}");
                return ControlFlow::Continue(());
            };

            trace!(
                "Received message from {peer_id} on channel {channel} of {} bytes",
                message.len()
            );

            let event = Event::ConsensusMessage(
                channel,
                PeerId::from_libp2p(&peer_id),
                Bytes::copy_from_slice(message.as_ref()),
            );

            if let Err(e) = tx_event.send(event).await {
                error!("Error sending message to handle: {e}");
                return ControlFlow::Break(());
            }
        }
    }

    ControlFlow::Continue(())
}

async fn handle_sync_event(
    event: sync::Event,
    _metrics: &Metrics,
    _swarm: &mut swarm::Swarm<Behaviour>,
    state: &mut State,
    tx_event: &mpsc::Sender<Event>,
) -> ControlFlow<()> {
    match event {
        sync::Event::Message { peer, message, .. } => {
            match message {
                libp2p::request_response::Message::Request {
                    request_id,
                    request,
                    channel,
                } => {
                    state.sync_channels.insert(request_id, channel);

                    let _ = tx_event
                        .send(Event::Sync(sync::RawMessage::Request {
                            request_id,
                            peer: PeerId::from_libp2p(&peer),
                            body: request.0,
                        }))
                        .await
                        .map_err(|e| {
                            error!("Error sending Sync request to handle: {e}");
                        });
                }

                libp2p::request_response::Message::Response {
                    request_id,
                    response,
                } => {
                    let _ = tx_event
                        .send(Event::Sync(sync::RawMessage::Response {
                            request_id,
                            peer: PeerId::from_libp2p(&peer),
                            body: response.0,
                        }))
                        .await
                        .map_err(|e| {
                            error!("Error sending Sync response to handle: {e}");
                        });
                }
            }

            ControlFlow::Continue(())
        }

        sync::Event::ResponseSent { .. } => ControlFlow::Continue(()),

        sync::Event::OutboundFailure { .. } => ControlFlow::Continue(()),

        sync::Event::InboundFailure { .. } => ControlFlow::Continue(()),
    }
}

pub trait PeerIdExt {
    fn to_libp2p(&self) -> libp2p::PeerId;
    fn from_libp2p(peer_id: &libp2p::PeerId) -> Self;
}

impl PeerIdExt for PeerId {
    fn to_libp2p(&self) -> libp2p::PeerId {
        libp2p::PeerId::from_bytes(&self.to_bytes()).expect("valid PeerId")
    }

    fn from_libp2p(peer_id: &libp2p::PeerId) -> Self {
        Self::from_bytes(&peer_id.to_bytes()).expect("valid PeerId")
    }
}<|MERGE_RESOLUTION|>--- conflicted
+++ resolved
@@ -133,18 +133,10 @@
 
 /// sync event details:
 ///
-<<<<<<< HEAD
-/// peer1: sync                  peer2: network                    peer2: sync           peer1: network
-///                                                                or consensus
-/// CtrlMsg::SyncRequest ------> Event::Sync      -----------> CtrlMsg::SyncReply ------> Event::Sync
-/// (peer_id, height)            (RawMessage::Request          (request_id, height)       RawMessage::Response
-///                         {request_id, peer_id, request}                                {request_id, response}
-=======
 /// peer1: sync                  peer2: network                    peer2: sync              peer1: network
 /// CtrlMsg::SyncRequest       --> Event::Sync      -----------> CtrlMsg::SyncReply ------> Event::Sync
 /// (peer_id, height)             (RawMessage::Request           (request_id, height)       RawMessage::Response
 ///                           {request_id, peer_id, request}                                {request_id, response}
->>>>>>> 89f84c69
 ///
 ///
 /// An event that can be emitted by the gossip layer
