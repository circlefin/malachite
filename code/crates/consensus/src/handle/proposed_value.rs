--- conflicted
+++ resolved
@@ -28,18 +28,13 @@
     }
 
     if state.driver.height() < proposed_value.height {
-<<<<<<< HEAD
-        debug!("Received value for next height, queuing for later");
-        state.buffer_input(proposed_value.height, Input::ProposedValue(proposed_value));
+        debug!("Received value for higher height, queuing for later");
 
-=======
-        if state.driver.height().increment() == proposed_value.height {
-            debug!("Received value for next height, queuing for later");
-            state
-                .input_queue
-                .push_back(Input::ProposedValue(proposed_value, origin));
-        }
->>>>>>> d68bb79f
+        state.buffer_input(
+            proposed_value.height,
+            Input::ProposedValue(proposed_value, origin),
+        );
+
         return Ok(());
     }
 
