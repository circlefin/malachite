--- conflicted
+++ resolved
@@ -74,13 +74,8 @@
 
     // If the step has changed, update the metrics
     if prev_step != new_step {
-<<<<<<< HEAD
         debug!(step.previous = ?prev_step, step.new = ?new_step, "Transitioned to new step");
-        if let Some(valid) = &state.driver.round_state.valid {
-=======
-        debug!("Transitioned from {prev_step:?} to {new_step:?}");
         if let Some(valid) = &state.driver.valid_value() {
->>>>>>> 33f24c38
             if state.driver.step_is_propose() {
                 info!(
                     round = %valid.round,
