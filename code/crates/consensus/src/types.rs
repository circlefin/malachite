--- conflicted
+++ resolved
@@ -21,16 +21,6 @@
     }
 }
 
-<<<<<<< HEAD
-/// A non-signed consensus message, ie. a vote or a proposal that is not signed (yet).
-#[derive_where(Clone, Debug, PartialEq, Eq)]
-pub enum ConsensusMsg<Ctx: Context> {
-    Vote(Ctx::Vote),
-    Proposal(Ctx::Proposal),
-}
-
-=======
->>>>>>> 095973ed
 /// A value proposed by a validator
 #[derive_where(Clone, Debug, PartialEq, Eq)]
 pub struct ProposedValue<Ctx: Context> {
