--- conflicted
+++ resolved
@@ -63,7 +63,6 @@
     /// Resume with: [`Resume::Continue`]
     Decide { certificate: CommitCertificate<Ctx> },
 
-<<<<<<< HEAD
     /// Consensus has been stuck in Prevote or Precommit step,
     /// ask for vote sets from peers
     /// Resume with: [`Resume::Continue`]
@@ -71,13 +70,11 @@
 
     /// A peer has required our vote set, send the response
     SendVoteSetResponse(RequestId, Ctx::Height, Round, VoteSet<Ctx>),
-=======
     /// Persist a consensus message in the Write-Ahead Log for crash recovery
     PersistMessage(SignedConsensusMsg<Ctx>),
 
     /// Persist a timeout in the Write-Ahead Log for crash recovery
     PersistTimeout(Timeout),
->>>>>>> 75858492
 }
 
 /// A value with which the consensus process can be resumed after yielding an [`Effect`].
