--- conflicted
+++ resolved
@@ -2,23 +2,12 @@
 
 use malachite_common::*;
 
-<<<<<<< HEAD
 use crate::types::SignedConsensusMsg;
-use crate::ConsensusMsg;
 
 /// An effect which may be yielded by a consensus process.
 ///
-/// Effects are handled by the caller using [`process!`][process],
-/// and the consensus process is then resumed with an appropriate [`Resume`] value, as per
-/// the documentation for each effect.
-=======
-use crate::types::GossipMsg;
-
-/// An effect which may be yielded by a consensus process.
-///
-/// Effects are handled by the caller using [`process`][process].
+/// Effects are handled by the caller using [`process!`][process].
 /// After that the consensus computation is then resumed.
->>>>>>> 095973ed
 ///
 /// [process]: crate::process
 #[must_use]
@@ -43,12 +32,7 @@
     StartRound(Ctx::Height, Round, Ctx::Address),
 
     /// Broadcast a message
-<<<<<<< HEAD
-    /// Resume with: Resume::Continue
     Broadcast(SignedConsensusMsg<Ctx>),
-=======
-    Broadcast(GossipMsg<Ctx>),
->>>>>>> 095973ed
 
     /// Get a value to propose at the given height and round, within the given timeout
     GetValue(Ctx::Height, Round, Timeout),
@@ -60,26 +44,4 @@
         value: Ctx::Value,
         commits: Vec<SignedMessage<Ctx, Ctx::Vote>>,
     },
-<<<<<<< HEAD
-}
-
-/// A value with which the consensus process can be resumed after yielding an [`Effect`].
-#[must_use]
-#[allow(clippy::manual_non_exhaustive)]
-#[derive_where(Debug)]
-pub enum Resume<Ctx>
-where
-    Ctx: Context,
-{
-    /// Internal effect to start processing an [`Input`][crate::Input].
-    #[doc(hidden)]
-    Start(PhantomData<Ctx>),
-
-    /// Resume execution
-    Continue,
-
-    /// Resume execution with the validity of the signature just verified
-    SignatureValidity(bool),
-=======
->>>>>>> 095973ed
 }