/// Process an input and handle the emitted effects.
///
/// # Example
///
/// ```rust,ignore
/// malachite_consensus::process!(
///     // Input to process
///     input: input,
///     // Consensus state
///     state: &mut state,
///     // Metrics
///     metrics: &metrics,
///    // Effect handler
///     on: effect => handle_effect(effect).await
/// )
/// ```
#[macro_export]
macro_rules! process {
<<<<<<< HEAD
    (msg: $input:expr, state: $state:expr, metrics: $metrics:expr, with: $effect:ident => $handle:expr) => {{
        let mut gen = $crate::gen::Gen::new(|co| $crate::handle(co, $state, $metrics, $input));
=======
    (msg: $msg:expr, state: $state:expr, metrics: $metrics:expr, with: $effect:ident => $handle:expr) => {{
        let mut gen = $crate::gen::Gen::new(|co| $crate::handle(co, $state, $metrics, $msg));
>>>>>>> 095973ed

        let mut co_result = gen.resume_with(());

        loop {
            match co_result {
                $crate::gen::CoResult::Yielded($effect) => {
                    if let Err(e) = $handle {
                        error!("Error when processing effect: {e:?}");
                    }

                    co_result = gen.resume_with(())
                }
                $crate::gen::CoResult::Complete(result) => {
                    return result.map_err(Into::into);
                }
            }
        }
    }};
}

/// Yield an effect, and resume the current computation after the effect has been handled.
#[macro_export]
#[doc(hidden)]
macro_rules! perform {
    ($co:expr, $effect:expr) => {
        $co.yield_($effect).await
    };
}<|MERGE_RESOLUTION|>--- conflicted
+++ resolved
@@ -16,13 +16,8 @@
 /// ```
 #[macro_export]
 macro_rules! process {
-<<<<<<< HEAD
-    (msg: $input:expr, state: $state:expr, metrics: $metrics:expr, with: $effect:ident => $handle:expr) => {{
+    (input: $input:expr, state: $state:expr, metrics: $metrics:expr, with: $effect:ident => $handle:expr) => {{
         let mut gen = $crate::gen::Gen::new(|co| $crate::handle(co, $state, $metrics, $input));
-=======
-    (msg: $msg:expr, state: $state:expr, metrics: $metrics:expr, with: $effect:ident => $handle:expr) => {{
-        let mut gen = $crate::gen::Gen::new(|co| $crate::handle(co, $state, $metrics, $msg));
->>>>>>> 095973ed
 
         let mut co_result = gen.resume_with(());
 
