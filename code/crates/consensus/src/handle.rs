--- conflicted
+++ resolved
@@ -544,7 +544,6 @@
         return Ok(());
     };
 
-<<<<<<< HEAD
     if proposal_height < state.driver.height() {
         warn!(
             "Ignoring proposal for height {proposal_height}, current height: {}",
@@ -554,16 +553,9 @@
         return Ok(());
     }
 
-    let valid = metrics.time_signature_verification(|| {
-        Ctx::verify_signed_proposal(&signed_proposal, proposer.public_key())
-    });
-
-    if !valid {
-=======
     let signed_msg = signed_proposal.clone().map(ConsensusMsg::Proposal);
     let verify_sig = Effect::VerifySignature(signed_msg, proposer.public_key().clone());
     if !perform!(co, verify_sig, Resume::SignatureValidity(valid) => valid) {
->>>>>>> c4ef133e
         error!(
             "Received invalid signature for proposal: {}",
             PrettyProposal::<Ctx>(&signed_proposal.message)
