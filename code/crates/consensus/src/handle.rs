use async_recursion::async_recursion;
use tracing::{debug, error, info, trace, warn};

use malachite_common::*;
use malachite_driver::Input as DriverInput;
use malachite_driver::Output as DriverOutput;
use malachite_metrics::Metrics;

use crate::effect::{Effect, Resume};
use crate::error::Error;
use crate::gen::Co;
use crate::msg::Msg;
use crate::perform;
use crate::state::State;
use crate::types::{GossipEvent, GossipMsg, PeerId, ProposedValue};
use crate::util::pretty::{PrettyProposal, PrettyVal, PrettyVote};
use crate::ConsensusMsg;

pub async fn handle<Ctx>(
    co: Co<Ctx>,
    state: &mut State<Ctx>,
    metrics: &Metrics,
    msg: Msg<Ctx>,
) -> Result<(), Error<Ctx>>
where
    Ctx: Context,
{
    handle_msg(&co, state, metrics, msg).await
}

#[async_recursion]
async fn handle_msg<Ctx>(
    co: &Co<Ctx>,
    state: &mut State<Ctx>,
    metrics: &Metrics,
    msg: Msg<Ctx>,
) -> Result<(), Error<Ctx>>
where
    Ctx: Context,
{
    match msg {
        Msg::StartHeight(height) => start_height(co, state, metrics, height).await,
        Msg::GossipEvent(event) => on_gossip_event(co, state, metrics, event).await,
        Msg::ProposeValue(height, round, value) => {
            propose_value(co, state, metrics, height, round, value).await
        }
        Msg::TimeoutElapsed(timeout) => on_timeout_elapsed(co, state, metrics, timeout).await,
        Msg::ReceivedProposedValue(block) => {
            on_received_proposed_value(co, state, metrics, block).await
        }
    }
}

async fn start_height<Ctx>(
    co: &Co<Ctx>,
    state: &mut State<Ctx>,
    metrics: &Metrics,
    height: Ctx::Height,
) -> Result<(), Error<Ctx>>
where
    Ctx: Context,
{
    let round = Round::new(0);
    info!("Starting new height {height} at round {round}");

    let proposer = state.get_proposer(height, round).cloned()?;
    info!("Proposer for height {height} and round {round}: {proposer}");

    apply_driver_input(
        co,
        state,
        metrics,
        DriverInput::NewRound(height, round, proposer),
    )
    .await?;

    metrics.block_start();
    metrics.height.set(height.as_u64() as i64);
    metrics.round.set(round.as_i64());

    replay_pending_msgs(co, state, metrics).await?;

    Ok(())
}

async fn move_to_height<Ctx>(
    co: &Co<Ctx>,
    state: &mut State<Ctx>,
    metrics: &Metrics,
    height: Ctx::Height,
) -> Result<(), Error<Ctx>>
where
    Ctx: Context,
{
    perform!(co, Effect::CancelAllTimeouts);
    perform!(co, Effect::ResetTimeouts);

    // End the current step (most likely Commit)
    metrics.step_end(state.driver.step());

    let validator_set = perform!(co, Effect::GetValidatorSet(height),
        Resume::ValidatorSet(vs_height, validator_set) => {
            if vs_height == height {
                Ok(validator_set)
            } else {
                Err(Error::UnexpectedResume(
                    Resume::ValidatorSet(vs_height, validator_set),
                    "ValidatorSet for the current height"
                ))
            }
        }
    )?;

    state.driver.move_to_height(height, validator_set);

    debug_assert_eq!(state.driver.height(), height);
    debug_assert_eq!(state.driver.round(), Round::Nil);

    start_height(co, state, metrics, height).await
}

async fn replay_pending_msgs<Ctx>(
    co: &Co<Ctx>,
    state: &mut State<Ctx>,
    metrics: &Metrics,
) -> Result<(), Error<Ctx>>
where
    Ctx: Context,
{
    let pending_msgs = std::mem::take(&mut state.msg_queue);
    debug!("Replaying {} messages", pending_msgs.len());

    for pending_msg in pending_msgs {
        handle_msg(co, state, metrics, pending_msg).await?;
    }

    Ok(())
}

#[async_recursion]
async fn apply_driver_input<Ctx>(
    co: &Co<Ctx>,
    state: &mut State<Ctx>,
    metrics: &Metrics,
    input: DriverInput<Ctx>,
) -> Result<(), Error<Ctx>>
where
    Ctx: Context,
{
    match &input {
        DriverInput::NewRound(_, _, _) => {
            perform!(co, Effect::CancelAllTimeouts);
        }

        DriverInput::ProposeValue(round, _) => {
            perform!(co, Effect::CancelTimeout(Timeout::propose(*round)));
        }

        DriverInput::Proposal(proposal, _) => {
            if proposal.height() != state.driver.height() {
                warn!(
                    "Ignoring proposal for height {}, current height: {}",
                    proposal.height(),
                    state.driver.height()
                );

                return Ok(());
            }

            if proposal.round() < state.driver.round() {
                warn!(
                    "Ignoring proposal for round {}, smaller than current round: {}",
                    proposal.round(),
                    state.driver.round()
                );

                return Ok(());
            }

            perform!(
                co,
                Effect::CancelTimeout(Timeout::propose(proposal.round()))
            );
        }

        DriverInput::Vote(vote) => {
            if vote.height() != state.driver.height() {
                warn!(
                    "Ignoring vote for height {}, current height: {}",
                    vote.height(),
                    state.driver.height()
                );

                return Ok(());
            }
        }

        DriverInput::TimeoutElapsed(_) => (),
    }

    // Record the step we were in
    let prev_step = state.driver.step();

    let outputs = state
        .driver
        .process(input)
        .map_err(|e| Error::DriverProcess(e))?;

    // Record the step we are now at
    let new_step = state.driver.step();

    // If the step has changed, update the metrics
    if prev_step != new_step {
        debug!("Transitioned from {prev_step:?} to {new_step:?}");
        if let Some(valid) = &state.driver.round_state.valid {
            if state.driver.step_is_propose() {
                info!("We enter Propose with a valid value from round {}", valid.round);
            }
        }
        metrics.step_end(prev_step);
        metrics.step_start(new_step);
    }

    process_driver_outputs(co, state, metrics, outputs).await?;

    Ok(())
}

async fn process_driver_outputs<Ctx>(
    co: &Co<Ctx>,
    state: &mut State<Ctx>,
    metrics: &Metrics,
    outputs: Vec<DriverOutput<Ctx>>,
) -> Result<(), Error<Ctx>>
where
    Ctx: Context,
{
    for output in outputs {
        process_driver_output(co, state, metrics, output).await?;
    }

    Ok(())
}

async fn process_driver_output<Ctx>(
    co: &Co<Ctx>,
    state: &mut State<Ctx>,
    metrics: &Metrics,
    output: DriverOutput<Ctx>,
) -> Result<(), Error<Ctx>>
where
    Ctx: Context,
{
    match output {
        DriverOutput::NewRound(height, round) => {
            info!("Starting round {round} at height {height}");
            metrics.round.set(round.as_i64());

            let proposer = state.get_proposer(height, round)?;
            info!("Proposer for height {height} and round {round}: {proposer}");

            apply_driver_input(
                co,
                state,
                metrics,
                DriverInput::NewRound(height, round, proposer.clone()),
            )
            .await
        }

        DriverOutput::Propose(proposal) => {
            info!(
                "Proposing value with id: {}, at round {}",
                proposal.value().id(),
                proposal.round()
            );

            let signed_proposal = state.ctx.sign_proposal(proposal);

            perform!(
                co,
                Effect::Broadcast(GossipMsg::Proposal(signed_proposal.clone()))
            );

            apply_driver_input(
                co,
                state,
                metrics,
                DriverInput::Proposal(signed_proposal.message, Validity::Valid),
            )
            .await
        }

        DriverOutput::Vote(vote) => {
            info!(
                "Voting {:?} for value {} at round {}",
                vote.vote_type(),
                PrettyVal(vote.value().as_ref()),
                vote.round()
            );

            let signed_vote = state.ctx.sign_vote(vote);

            perform!(co, Effect::Broadcast(GossipMsg::Vote(signed_vote.clone()),));

            apply_driver_input(co, state, metrics, DriverInput::Vote(signed_vote.message)).await
        }

        DriverOutput::Decide(round, value) => {
            // TODO: Remove proposal, votes, block for the round
            info!("Decided on value {}", value.id());

            perform!(co, Effect::ScheduleTimeout(Timeout::commit(round)));

            decided(co, state, metrics, state.driver.height(), round, value).await
        }

        DriverOutput::ScheduleTimeout(timeout) => {
            info!("Scheduling {timeout}");

            perform!(co, Effect::ScheduleTimeout(timeout));

            Ok(())
        }

        DriverOutput::GetValue(height, round, timeout) => {
            info!("Requesting value at height {height} and round {round}");

            perform!(co, Effect::GetValue(height, round, timeout));

            Ok(())
        }
    }
}

async fn propose_value<Ctx>(
    co: &Co<Ctx>,
    state: &mut State<Ctx>,
    metrics: &Metrics,
    height: Ctx::Height,
    round: Round,
    value: Ctx::Value,
) -> Result<(), Error<Ctx>>
where
    Ctx: Context,
{
    if state.driver.height() != height {
        warn!(
            "Ignoring proposal for height {height}, current height: {}",
            state.driver.height()
        );

        return Ok(());
    }

    if state.driver.round() != round {
        warn!(
            "Ignoring propose value for round {round}, current round: {}",
            state.driver.round()
        );

        return Ok(());
    }

    apply_driver_input(co, state, metrics, DriverInput::ProposeValue(round, value)).await
}

async fn decided<Ctx>(
    co: &Co<Ctx>,
    state: &mut State<Ctx>,
    metrics: &Metrics,
    height: Ctx::Height,
    round: Round,
    value: Ctx::Value,
) -> Result<(), Error<Ctx>>
where
    Ctx: Context,
{
    // Remove the block information as it is not needed anymore
    state.remove_received_block(height, round);

    // Restore the commits. Note that they will be removed from `state`
    let commits = state.restore_precommits(height, round, &value);

    perform!(
        co,
        Effect::DecidedOnValue {
            height,
            round,
            value,
            commits
        }
    );

    // Reinitialize to remove any previous round or equivocating precommits.
    // TODO: Revise when evidence module is added.
    state.signed_precommits.clear();

    metrics.block_end();
    metrics.finalized_blocks.inc();
    metrics
        .rounds_per_block
        .observe((round.as_i64() + 1) as f64);

    Ok(())
}

async fn on_gossip_event<Ctx>(
    co: &Co<Ctx>,
    state: &mut State<Ctx>,
    metrics: &Metrics,
    event: GossipEvent<Ctx>,
) -> Result<(), Error<Ctx>>
where
    Ctx: Context,
{
    match event {
        GossipEvent::Listening(addr) => {
            info!("Listening on {addr}");
            Ok(())
        }

        GossipEvent::PeerConnected(peer_id) => {
            if !state.connected_peers.insert(peer_id) {
                // We already saw that peer, ignoring...
                return Ok(());
            }

            info!("Connected to peer {peer_id}");

            metrics.connected_peers.inc();

            if state.connected_peers.len() == state.driver.validator_set.count() - 1 {
                info!(
                    "Enough peers ({}) connected to start consensus",
                    state.connected_peers.len()
                );

                start_height(co, state, metrics, state.driver.height()).await?;
            }

            Ok(())
        }

        GossipEvent::PeerDisconnected(peer_id) => {
            info!("Disconnected from peer {peer_id}");

            if state.connected_peers.remove(&peer_id) {
                metrics.connected_peers.dec();

                // TODO: pause/stop consensus, if necessary
            }

            Ok(())
        }

        GossipEvent::Message(from, msg) => {
            let Some(msg_height) = msg.msg_height() else {
                trace!("Received message without height, dropping");
                return Ok(());
            };

            // Queue messages if driver is not initialized, or if they are for higher height.
            // Process messages received for the current height.
            // Drop all others.
            if state.driver.round() == Round::Nil {
                debug!("Received gossip event at round -1, queuing for later");

                state
                    .msg_queue
                    .push_back(Msg::GossipEvent(GossipEvent::Message(from, msg)));
            } else if state.driver.height() < msg_height {
                debug!("Received gossip event for higher height, queuing for later");

                state
                    .msg_queue
                    .push_back(Msg::GossipEvent(GossipEvent::Message(from, msg)));
            } else if state.driver.height() == msg_height {
                on_gossip_msg(co, state, metrics, from, msg).await?;
            }

            Ok(())
        }
    }
}

async fn on_gossip_msg<Ctx>(
    co: &Co<Ctx>,
    state: &mut State<Ctx>,
    metrics: &Metrics,
    from: PeerId,
    msg: GossipMsg<Ctx>,
) -> Result<(), Error<Ctx>>
where
    Ctx: Context,
{
    match msg {
        GossipMsg::Vote(signed_vote) => {
            let validator_address = signed_vote.validator_address();

            info!(%from, validator = %validator_address, "Received vote: {}", PrettyVote::<Ctx>(&signed_vote.message));

            if signed_vote.height() != state.driver.height() {
                warn!(
                    %from, validator = %validator_address,
                    "Ignoring vote for height {}, current height: {}",
                    signed_vote.height(),
                    state.driver.height()
                );

                return Ok(());
            }

            let Some(validator) = state.driver.validator_set.get_by_address(validator_address)
            else {
                warn!(
                    %from, validator = %validator_address,
                    "Received vote from unknown validator"
                );

                return Ok(());
            };

            let signed_msg = signed_vote.clone().map(ConsensusMsg::Vote);
            let verify_sig = Effect::VerifySignature(signed_msg, validator.public_key().clone());
            if !perform!(co, verify_sig, Resume::SignatureValidity(valid) => valid) {
                warn!(
                    %from, validator = %validator_address,
                    "Received invalid vote: {}", PrettyVote::<Ctx>(&signed_vote.message)
                );

                return Ok(());
            }

            // Store the non-nil Precommits.
            if signed_vote.vote_type() == VoteType::Precommit && signed_vote.value().is_val() {
                state.store_signed_precommit(signed_vote.clone());
            }

            apply_driver_input(co, state, metrics, DriverInput::Vote(signed_vote.message)).await?;
        }

        GossipMsg::Proposal(signed_proposal) => {
<<<<<<< HEAD
            let proposer_address = signed_proposal.proposal.validator_address();

            info!(%from, %proposer_address, "Received proposal: {}", PrettyProposal::<Ctx>(&signed_proposal.proposal));
=======
            let validator = signed_proposal.validator_address();

            info!(%from, %validator, "Received proposal: {}", PrettyProposal::<Ctx>(&signed_proposal.message));
>>>>>>> 9d24ff82

            let Some(proposer) = state.driver.validator_set.get_by_address(proposer_address) else {
                warn!(%from, %proposer_address, "Received proposal from unknown validator");
                return Ok(());
            };

            let proposal_height = signed_proposal.height();
            let proposal_round = signed_proposal.round();

            let expected_proposer = state.get_proposer(proposal_height, proposal_round).unwrap();

            if expected_proposer != proposer_address {
                warn!(%from, %proposer_address, % proposer_address, "Received proposal from a non-proposer");
                return Ok(());
            };

            if proposal_height != state.driver.height() {
                warn!(
                    "Ignoring proposal for height {proposal_height}, current height: {}",
                    state.driver.height()
                );

                return Ok(());
            }

<<<<<<< HEAD
            let signed_msg = SignedMessage::Proposal(signed_proposal.clone());
            let verify_sig = Effect::VerifySignature(signed_msg, proposer.public_key().clone());
=======
            let signed_msg = signed_proposal.clone().map(ConsensusMsg::Proposal);
            let verify_sig = Effect::VerifySignature(signed_msg, validator.public_key().clone());
>>>>>>> 9d24ff82
            if !perform!(co, verify_sig, Resume::SignatureValidity(valid) => valid) {
                error!(
                    "Received invalid signature for proposal: {}",
                    PrettyProposal::<Ctx>(&signed_proposal.message)
                );

                return Ok(());
            }

            let received_block = state
                .received_blocks
                .iter()
                .find(|(height, round, ..)| height == &proposal_height && round == &proposal_round);

            match received_block {
                Some((_height, _round, _value, valid)) => {
                    apply_driver_input(
                        co,
                        state,
                        metrics,
                        DriverInput::Proposal(signed_proposal.message.clone(), *valid),
                    )
                    .await?;
                }
                None => {
                    // Store the proposal and wait for all proposal parts
                    info!(
                        height = %signed_proposal.height(),
                        round = %signed_proposal.round(),
                        "Received proposal before all proposal parts, storing it"
                    );

<<<<<<< HEAD
                    // TODO - we should store the validity but we don't know it yet
                    state
                        .driver
                        .proposal_keeper
                        .apply_proposal(proposal.clone());
=======
                    // FIXME: Avoid mutating the driver state directly
                    state.driver.proposal = Some(signed_proposal.message.clone());
>>>>>>> 9d24ff82
                }
            }
        }

        GossipMsg::ProposalPart(signed_proposal_part) => {
            let validator_address = signed_proposal_part.validator_address();

            let Some(validator) = state.driver.validator_set.get_by_address(validator_address)
            else {
                warn!(%from, %validator_address, "Received proposal part from unknown validator");
                return Ok(());
            };

            let signed_msg = signed_proposal_part.clone().map(ConsensusMsg::ProposalPart);
            let verify_sig = Effect::VerifySignature(signed_msg, validator.public_key().clone());
            if !perform!(co, verify_sig, Resume::SignatureValidity(valid) => valid) {
                warn!(%from, validator = %validator_address, "Received invalid proposal part: {signed_proposal_part:?}");
                return Ok(());
            }

            // TODO: Verify that the proposal was signed by the proposer for the height and round, drop otherwise.
            perform!(
                co,
                Effect::ReceivedProposalPart(signed_proposal_part.message)
            );
        }
    }

    Ok(())
}

async fn on_timeout_elapsed<Ctx>(
    co: &Co<Ctx>,
    state: &mut State<Ctx>,
    metrics: &Metrics,
    timeout: Timeout,
) -> Result<(), Error<Ctx>>
where
    Ctx: Context,
{
    let height = state.driver.height();
    let round = state.driver.round();

    if timeout.round != round {
        debug!(
            "Ignoring timeout for round {} at height {}, current round: {round}",
            timeout.round, height
        );

        return Ok(());
    }

    info!("{timeout} elapsed at height {height} and round {round}");

    apply_driver_input(co, state, metrics, DriverInput::TimeoutElapsed(timeout)).await?;

    if timeout.step == TimeoutStep::Commit {
        move_to_height(co, state, metrics, height.increment()).await?;
    }

    Ok(())
}

#[tracing::instrument(
    skip_all,
    fields(
        height = %proposed_value.height,
        round = %proposed_value.round,
        validity = ?proposed_value.validity,
        id = %proposed_value.value.id()
    )
)]
async fn on_received_proposed_value<Ctx>(
    co: &Co<Ctx>,
    state: &mut State<Ctx>,
    metrics: &Metrics,
    proposed_value: ProposedValue<Ctx>,
) -> Result<(), Error<Ctx>>
where
    Ctx: Context,
{
    let ProposedValue {
        height,
        round,
        value,
        validity,
        ..
    } = proposed_value;

    info!("Received proposed value");

    // Store the block and validity information. It will be removed when a decision is reached for that height.
    state
        .received_blocks
        .push((height, round, value.clone(), validity));

    if let Some(proposal) = state.driver.proposal_keeper.get_proposal_for_round(round) {
        debug!("We have a proposal for this round, checking...");

        if height != proposal.height() || round != proposal.round() {
            // The value we received is not for the current proposal, ignoring
            debug!("Proposed value is not for the current proposal, ignoring...");
            return Ok(());
        }

        let validity = Validity::from_bool(proposal.value() == &value && validity.is_valid());
        debug!("Applying proposal with validity {validity:?}");

        apply_driver_input(
            co,
            state,
            metrics,
            DriverInput::Proposal(proposal.clone(), validity),
        )
        .await?;
    } else {
        debug!("No proposal for this round yet, storing proposed value for later");
    }

    Ok(())
}<|MERGE_RESOLUTION|>--- conflicted
+++ resolved
@@ -214,7 +214,10 @@
         debug!("Transitioned from {prev_step:?} to {new_step:?}");
         if let Some(valid) = &state.driver.round_state.valid {
             if state.driver.step_is_propose() {
-                info!("We enter Propose with a valid value from round {}", valid.round);
+                info!(
+                    "We enter Propose with a valid value from round {}",
+                    valid.round
+                );
             }
         }
         metrics.step_end(prev_step);
@@ -541,15 +544,9 @@
         }
 
         GossipMsg::Proposal(signed_proposal) => {
-<<<<<<< HEAD
-            let proposer_address = signed_proposal.proposal.validator_address();
-
-            info!(%from, %proposer_address, "Received proposal: {}", PrettyProposal::<Ctx>(&signed_proposal.proposal));
-=======
-            let validator = signed_proposal.validator_address();
-
-            info!(%from, %validator, "Received proposal: {}", PrettyProposal::<Ctx>(&signed_proposal.message));
->>>>>>> 9d24ff82
+            let proposer_address = signed_proposal.validator_address();
+
+            info!(%from, %proposer_address, "Received proposal: {}", PrettyProposal::<Ctx>(&signed_proposal.message));
 
             let Some(proposer) = state.driver.validator_set.get_by_address(proposer_address) else {
                 warn!(%from, %proposer_address, "Received proposal from unknown validator");
@@ -575,13 +572,17 @@
                 return Ok(());
             }
 
-<<<<<<< HEAD
-            let signed_msg = SignedMessage::Proposal(signed_proposal.clone());
+            if proposal_round != state.driver.round() {
+                warn!(
+                    "Ignoring proposal for round {proposal_round}, current round: {}",
+                    state.driver.round()
+                );
+
+                return Ok(());
+            }
+
+            let signed_msg = signed_proposal.clone().map(ConsensusMsg::Proposal);
             let verify_sig = Effect::VerifySignature(signed_msg, proposer.public_key().clone());
-=======
-            let signed_msg = signed_proposal.clone().map(ConsensusMsg::Proposal);
-            let verify_sig = Effect::VerifySignature(signed_msg, validator.public_key().clone());
->>>>>>> 9d24ff82
             if !perform!(co, verify_sig, Resume::SignatureValidity(valid) => valid) {
                 error!(
                     "Received invalid signature for proposal: {}",
@@ -614,16 +615,11 @@
                         "Received proposal before all proposal parts, storing it"
                     );
 
-<<<<<<< HEAD
                     // TODO - we should store the validity but we don't know it yet
                     state
                         .driver
                         .proposal_keeper
-                        .apply_proposal(proposal.clone());
-=======
-                    // FIXME: Avoid mutating the driver state directly
-                    state.driver.proposal = Some(signed_proposal.message.clone());
->>>>>>> 9d24ff82
+                        .apply_proposal(signed_proposal.message.clone());
                 }
             }
         }
