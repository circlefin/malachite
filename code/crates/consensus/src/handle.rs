use async_recursion::async_recursion;
use tracing::{debug, error, info, warn};

use malachite_common::Value;
use malachite_common::*;
use malachite_driver::Input as DriverInput;
use malachite_driver::Output as DriverOutput;
use malachite_metrics::Metrics;

use crate::effect::{Effect, Resume};
use crate::error::Error;
use crate::gen::Co;
use crate::msg::Msg;
use crate::state::State;
use crate::types::GossipMsg;
use crate::util::pretty::{PrettyProposal, PrettyVal, PrettyVote};
use crate::ConsensusMsg;
use crate::{perform, ProposedValue};

pub async fn handle<Ctx>(
    co: Co<Ctx>,
    state: &mut State<Ctx>,
    metrics: &Metrics,
    msg: Msg<Ctx>,
) -> Result<(), Error<Ctx>>
where
    Ctx: Context,
{
    handle_msg(&co, state, metrics, msg).await
}

#[async_recursion]
async fn handle_msg<Ctx>(
    co: &Co<Ctx>,
    state: &mut State<Ctx>,
    metrics: &Metrics,
    msg: Msg<Ctx>,
) -> Result<(), Error<Ctx>>
where
    Ctx: Context,
{
    match msg {
        Msg::StartHeight(height) => reset_and_start_height(co, state, metrics, height).await,
        Msg::Vote(vote) => on_vote(co, state, metrics, vote).await,
        Msg::Proposal(proposal) => on_proposal(co, state, metrics, proposal).await,
        Msg::ProposeValue(height, round, value) => {
            propose_value(co, state, metrics, height, round, value).await
        }
        Msg::TimeoutElapsed(timeout) => on_timeout_elapsed(co, state, metrics, timeout).await,
        Msg::ReceivedProposedValue(block) => {
            on_received_proposed_value(co, state, metrics, block).await
        }
    }
}

async fn reset_and_start_height<Ctx>(
    co: &Co<Ctx>,
    state: &mut State<Ctx>,
    metrics: &Metrics,
    height: Ctx::Height,
) -> Result<(), Error<Ctx>>
where
    Ctx: Context,
{
    perform!(co, Effect::CancelAllTimeouts);
    perform!(co, Effect::ResetTimeouts);

    metrics.step_end(state.driver.step());

    let validator_set = perform!(co, Effect::GetValidatorSet(height),
        Resume::ValidatorSet(vs_height, validator_set) => {
            if vs_height == height {
                Ok(validator_set)
            } else {
                Err(Error::UnexpectedResume(
                    Resume::ValidatorSet(vs_height, validator_set),
                    "ValidatorSet for the current height"
                ))
            }
        }
    )?;

    state.driver.move_to_height(height, validator_set);

    debug_assert_eq!(state.driver.height(), height);
    debug_assert_eq!(state.driver.round(), Round::Nil);

    start_height(co, state, metrics, height).await
}

async fn start_height<Ctx>(
    co: &Co<Ctx>,
    state: &mut State<Ctx>,
    metrics: &Metrics,
    height: Ctx::Height,
) -> Result<(), Error<Ctx>>
where
    Ctx: Context,
{
    let round = Round::new(0);
    info!(%height, "Starting new height");

    let proposer = state.get_proposer(height, round).cloned()?;

    apply_driver_input(
        co,
        state,
        metrics,
        DriverInput::NewRound(height, round, proposer.clone()),
    )
    .await?;

    metrics.block_start();
    metrics.height.set(height.as_u64() as i64);
    metrics.round.set(round.as_i64());

    perform!(co, Effect::StartRound(height, round, proposer));

    replay_pending_msgs(co, state, metrics).await?;

    Ok(())
}

async fn replay_pending_msgs<Ctx>(
    co: &Co<Ctx>,
    state: &mut State<Ctx>,
    metrics: &Metrics,
) -> Result<(), Error<Ctx>>
where
    Ctx: Context,
{
    let pending_msgs = std::mem::take(&mut state.msg_queue);
    debug!("Replaying {} messages", pending_msgs.len());

    for pending_msg in pending_msgs {
        handle_msg(co, state, metrics, pending_msg).await?;
    }

    Ok(())
}

#[async_recursion]
async fn apply_driver_input<Ctx>(
    co: &Co<Ctx>,
    state: &mut State<Ctx>,
    metrics: &Metrics,
    input: DriverInput<Ctx>,
) -> Result<(), Error<Ctx>>
where
    Ctx: Context,
{
    match &input {
        DriverInput::NewRound(height, round, proposer) => {
            metrics.round.set(round.as_i64());

            info!(%height, %round, %proposer, "Starting new round");
            perform!(co, Effect::CancelAllTimeouts);
            perform!(co, Effect::StartRound(*height, *round, proposer.clone()));
        }

        DriverInput::ProposeValue(round, _) => {
            perform!(co, Effect::CancelTimeout(Timeout::propose(*round)));
        }

        DriverInput::Proposal(proposal, _) => {
            if proposal.height() != state.driver.height() {
                warn!(
                    "Ignoring proposal for height {}, current height: {}",
                    proposal.height(),
                    state.driver.height()
                );

                return Ok(());
            }

            // Store the proposal
            // TODO - store validity as well
            state
                .driver
                .proposal_keeper
                .apply_proposal(proposal.clone());

            perform!(
                co,
                Effect::CancelTimeout(Timeout::propose(proposal.round()))
            );
        }

        DriverInput::Vote(vote) => {
            if vote.height() != state.driver.height() {
                warn!(
                    "Ignoring vote for height {}, current height: {}",
                    vote.height(),
                    state.driver.height()
                );

                return Ok(());
            }
        }

        DriverInput::TimeoutElapsed(_) => (),
    }

    // Record the step we were in
    let prev_step = state.driver.step();

    let outputs = state
        .driver
        .process(input)
        .map_err(|e| Error::DriverProcess(e))?;

    // Record the step we are now at
    let new_step = state.driver.step();

    // If the step has changed, update the metrics
    if prev_step != new_step {
        debug!("Transitioned from {prev_step:?} to {new_step:?}");
        if let Some(valid) = &state.driver.round_state.valid {
            if state.driver.step_is_propose() {
                info!(
                    "We enter Propose with a valid value from round {}",
                    valid.round
                );
            }
        }
        metrics.step_end(prev_step);
        metrics.step_start(new_step);
    }

    process_driver_outputs(co, state, metrics, outputs).await?;

    Ok(())
}

async fn process_driver_outputs<Ctx>(
    co: &Co<Ctx>,
    state: &mut State<Ctx>,
    metrics: &Metrics,
    outputs: Vec<DriverOutput<Ctx>>,
) -> Result<(), Error<Ctx>>
where
    Ctx: Context,
{
    for output in outputs {
        process_driver_output(co, state, metrics, output).await?;
    }

    Ok(())
}

async fn process_driver_output<Ctx>(
    co: &Co<Ctx>,
    state: &mut State<Ctx>,
    metrics: &Metrics,
    output: DriverOutput<Ctx>,
) -> Result<(), Error<Ctx>>
where
    Ctx: Context,
{
    match output {
        DriverOutput::NewRound(height, round) => {
            let proposer = state.get_proposer(height, round)?;

            apply_driver_input(
                co,
                state,
                metrics,
                DriverInput::NewRound(height, round, proposer.clone()),
            )
            .await
        }

        DriverOutput::Propose(proposal) => {
            info!(
                "Proposing value with id: {}, at round {}",
                proposal.value().id(),
                proposal.round()
            );

            let signed_proposal = state.ctx.sign_proposal(proposal);

            perform!(
                co,
                Effect::Broadcast(GossipMsg::Proposal(signed_proposal.clone()))
            );

            apply_driver_input(
                co,
                state,
                metrics,
                DriverInput::Proposal(signed_proposal.message, Validity::Valid),
            )
            .await
        }

        DriverOutput::Vote(vote) => {
            info!(
                "Voting {:?} for value {} at round {}",
                vote.vote_type(),
                PrettyVal(vote.value().as_ref()),
                vote.round()
            );

            let signed_vote = state.ctx.sign_vote(vote);

            perform!(co, Effect::Broadcast(GossipMsg::Vote(signed_vote.clone()),));

            apply_driver_input(co, state, metrics, DriverInput::Vote(signed_vote.message)).await
        }

<<<<<<< HEAD
        DriverOutput::Decide(decision_round, proposal) => {
            // TODO: Remove proposal, votes, block for the round
            info!(
                "Decided in round {} on proposal {:?}",
                decision_round, proposal
            );

            perform!(co, Effect::ScheduleTimeout(Timeout::commit(decision_round)));

            decided(co, state, metrics, decision_round, proposal).await
=======
        DriverOutput::Decide(consensus_round, proposal) => {
            // TODO: Remove proposal, votes, block for the round
            info!(
                "Decided in round {} on proposal {:?}",
                consensus_round, proposal
            );

            // Store value decided on for retrieval when timeout commit elapses
            state
                .decision
                .insert((state.driver.height(), consensus_round), proposal.clone());

            perform!(
                co,
                Effect::ScheduleTimeout(Timeout::commit(consensus_round))
            );

            Ok(())
>>>>>>> b269f029
        }

        DriverOutput::ScheduleTimeout(timeout) => {
            info!("Scheduling {timeout}");

            perform!(co, Effect::ScheduleTimeout(timeout));

            Ok(())
        }

        DriverOutput::GetValue(height, round, timeout) => {
            info!("Requesting value at height {height} and round {round}");

            perform!(co, Effect::GetValue(height, round, timeout));

            Ok(())
        }
    }
}

async fn propose_value<Ctx>(
    co: &Co<Ctx>,
    state: &mut State<Ctx>,
    metrics: &Metrics,
    height: Ctx::Height,
    round: Round,
    value: Ctx::Value,
) -> Result<(), Error<Ctx>>
where
    Ctx: Context,
{
    if state.driver.height() != height {
        warn!(
            "Ignoring proposal for height {height}, current height: {}",
            state.driver.height()
        );

        return Ok(());
    }

    if state.driver.round() != round {
        warn!(
            "Ignoring propose value for round {round}, current round: {}",
            state.driver.round()
        );

        return Ok(());
    }

    apply_driver_input(co, state, metrics, DriverInput::ProposeValue(round, value)).await
}

async fn decide<Ctx>(
    co: &Co<Ctx>,
    state: &mut State<Ctx>,
    metrics: &Metrics,
<<<<<<< HEAD
    _decision_round: Round,
=======
    round: Round,
>>>>>>> b269f029
    proposal: Ctx::Proposal,
) -> Result<(), Error<Ctx>>
where
    Ctx: Context,
{
    let height = proposal.height();
<<<<<<< HEAD
    let value = proposal.value();
    // Remove the block information as it is not needed anymore
    let round = if proposal.pol_round().is_defined() {
=======
    let proposal_round = proposal.round();
    let value = proposal.value();
    // Remove the block information as it is not needed anymore
    let block_round = if proposal.pol_round().is_defined() {
>>>>>>> b269f029
        proposal.pol_round()
    } else {
        proposal.round()
    };
<<<<<<< HEAD

    // Restore the commits. Note that they will be removed from `state`
    let commits = state.restore_precommits(height, round, value);
=======
    state.remove_received_block(proposal.height(), block_round);

    // Restore the commits. Note that they will be removed from `state`
    let commits = state.restore_precommits(height, proposal_round, value);
>>>>>>> b269f029

    perform!(
        co,
        Effect::Decide {
            height,
<<<<<<< HEAD
            round,
=======
            round: proposal_round,
>>>>>>> b269f029
            value: value.clone(),
            commits
        }
    );

    // Reinitialize to remove any previous round or equivocating precommits.
    // TODO: Revise when evidence module is added.
    state.signed_precommits.clear();

    metrics.block_end();
    metrics.finalized_blocks.inc();

<<<<<<< HEAD
    // TODO: Show also the decision_round in a different metric
=======
    metrics.consensus_round.observe(round.as_i64() as f64);

>>>>>>> b269f029
    metrics
        .proposal_round
        .observe(proposal_round.as_i64() as f64);

    Ok(())
}

async fn on_vote<Ctx>(
    co: &Co<Ctx>,
    state: &mut State<Ctx>,
    metrics: &Metrics,
    signed_vote: SignedVote<Ctx>,
) -> Result<(), Error<Ctx>>
where
    Ctx: Context,
{
    let consensus_height = state.driver.height();
    let consensus_round = state.driver.round();
    let vote_height = signed_vote.height();
    let validator_address = signed_vote.validator_address();

    if consensus_height > vote_height {
        debug!(
            consensus.height = %consensus_height,
            vote.height = %vote_height,
            validator = %validator_address,
            "Received vote for lower height, dropping"
        );

        return Ok(());
    }

    info!(
        consensus.height = %consensus_height,
        vote.height = %vote_height,
        validator = %validator_address,
        "Received vote: {}", PrettyVote::<Ctx>(&signed_vote.message)
    );

    let Some(validator) = state.driver.validator_set.get_by_address(validator_address) else {
        warn!(
            consensus.height = %consensus_height,
            vote.height = %vote_height,
            validator = %validator_address,
            "Received vote from unknown validator"
        );

        return Ok(());
    };

    let signed_msg = signed_vote.clone().map(ConsensusMsg::Vote);
    let verify_sig = Effect::VerifySignature(signed_msg, validator.public_key().clone());
    if !perform!(co, verify_sig, Resume::SignatureValidity(valid) => valid) {
        warn!(
            validator = %validator_address,
            "Received invalid vote: {}", PrettyVote::<Ctx>(&signed_vote.message)
        );

        return Ok(());
    }

    // Queue messages if driver is not initialized, or if they are for higher height.
    // Process messages received for the current height.
    // Drop all others.
    if consensus_round == Round::Nil {
        debug!(
            consensus.height = %consensus_height,
            vote.height = %vote_height,
            validator = %validator_address,
            "Received vote at round -1, queuing for later"
        );

        state.msg_queue.push_back(Msg::Vote(signed_vote));
        return Ok(());
    }

    if consensus_height < vote_height {
        debug!(
            consensus.height = %consensus_height,
            vote.height = %vote_height,
            validator = %validator_address,
            "Received vote for higher height, queuing for later"
        );

        state.msg_queue.push_back(Msg::Vote(signed_vote));
        return Ok(());
    }

    // Store the non-nil Precommits.
    if signed_vote.vote_type() == VoteType::Precommit && signed_vote.value().is_val() {
        state.store_signed_precommit(signed_vote.clone());
    }

    apply_driver_input(co, state, metrics, DriverInput::Vote(signed_vote.message)).await?;

    Ok(())
}

async fn on_proposal<Ctx>(
    co: &Co<Ctx>,
    state: &mut State<Ctx>,
    metrics: &Metrics,
    signed_proposal: SignedProposal<Ctx>,
) -> Result<(), Error<Ctx>>
where
    Ctx: Context,
{
    let proposal_height = signed_proposal.height();
    let proposal_round = signed_proposal.round();

    if state.driver.height() > proposal_height {
        debug!("Received proposal for lower height, dropping");
        return Ok(());
    }

    let proposer_address = signed_proposal.validator_address();

    info!(%proposer_address, "Received proposal: {}", PrettyProposal::<Ctx>(&signed_proposal.message));

    let Some(proposer) = state.driver.validator_set.get_by_address(proposer_address) else {
        warn!(%proposer_address, "Received proposal from unknown validator");
        return Ok(());
    };

    let expected_proposer = state.get_proposer(proposal_height, proposal_round).unwrap();

    if expected_proposer != proposer_address {
        warn!(%proposer_address, % proposer_address, "Received proposal from a non-proposer");
        return Ok(());
    };

    let signed_msg = signed_proposal.clone().map(ConsensusMsg::Proposal);
    let verify_sig = Effect::VerifySignature(signed_msg, proposer.public_key().clone());
    if !perform!(co, verify_sig, Resume::SignatureValidity(valid) => valid) {
        error!(
            "Received invalid signature for proposal: {}",
            PrettyProposal::<Ctx>(&signed_proposal.message)
        );

        return Ok(());
    }

    // Queue messages if driver is not initialized, or if they are for higher height.
    // Process messages received for the current height.
    // Drop all others.
    if state.driver.round() == Round::Nil {
        debug!("Received proposal at round -1, queuing for later");
        state.msg_queue.push_back(Msg::Proposal(signed_proposal));
        return Ok(());
    }

    if state.driver.height() < proposal_height {
        debug!("Received proposal for higher height, queuing for later");
        state.msg_queue.push_back(Msg::Proposal(signed_proposal));
        return Ok(());
    }

    if proposal_height != state.driver.height() {
        warn!(
            "Ignoring proposal for height {proposal_height}, current height: {}",
            state.driver.height()
        );

<<<<<<< HEAD
        return Ok(());
=======
            // TODO - we should store the validity but we don't know it yet
            state
                .driver
                .proposal_keeper
                .apply_proposal(signed_proposal.message.clone(), Validity::Valid);
        }
>>>>>>> b269f029
    }

    state.store_proposal(signed_proposal.clone());

    if let Some((full_proposal, validity)) =
        state.get_full_proposal(&proposal_height, proposal_round, signed_proposal.value())
    {
        apply_driver_input(
            co,
            state,
            metrics,
            DriverInput::Proposal(full_proposal.message.clone(), validity),
        )
        .await?;
    } else {
        debug!(
            proposal.height = %proposal_height,
            proposal.round = %proposal_round,
            "No full proposal for this round yet, stored proposal for later");
    }
    Ok(())
}

async fn on_timeout_elapsed<Ctx>(
    co: &Co<Ctx>,
    state: &mut State<Ctx>,
    metrics: &Metrics,
    timeout: Timeout,
) -> Result<(), Error<Ctx>>
where
    Ctx: Context,
{
    let height = state.driver.height();
    let round = state.driver.round();

    if timeout.round != round && timeout.step != TimeoutStep::Commit {
        debug!(
            "Ignoring timeout for round {} at height {}, current round: {round}",
            timeout.round, height
        );

        return Ok(());
    }

    info!("{timeout} elapsed at height {height} and round {round}");

    apply_driver_input(co, state, metrics, DriverInput::TimeoutElapsed(timeout)).await?;

    if timeout.step == TimeoutStep::Commit {
        let proposal = state
            .decision
            .remove(&(height, round))
            .ok_or_else(|| Error::DecidedValueNotFound(height, round))?;

        decide(co, state, metrics, round, proposal).await?;
    }

    Ok(())
}

#[tracing::instrument(
    skip_all,
    fields(
        height = %proposed_value.height,
        round = %proposed_value.round,
        validity = ?proposed_value.validity,
        id = %proposed_value.value.id()
    )
)]
async fn on_received_proposed_value<Ctx>(
    co: &Co<Ctx>,
    state: &mut State<Ctx>,
    metrics: &Metrics,
    proposed_value: ProposedValue<Ctx>,
) -> Result<(), Error<Ctx>>
where
    Ctx: Context,
{
    state.store_value(proposed_value.clone());

    let ProposedValue {
        height,
        round,
        value,
        validity,
        ..
    } = proposed_value;

    if let Some((signed_proposal, _)) = state.get_full_proposal(&height, round, &value) {
        debug!(
            proposal.height = %signed_proposal.height(),
            proposal.round = %signed_proposal.round(),
            "We have a full proposal for this round, checking..."
        );

        apply_driver_input(
            co,
            state,
            metrics,
            DriverInput::Proposal(signed_proposal.message.clone(), validity),
        )
        .await?;
    } else {
        debug!(
            value.height = %height,
            value.round = %round,
            "No full proposal for this round yet, stored value for later");
    }

    Ok(())
}<|MERGE_RESOLUTION|>--- conflicted
+++ resolved
@@ -162,7 +162,7 @@
             perform!(co, Effect::CancelTimeout(Timeout::propose(*round)));
         }
 
-        DriverInput::Proposal(proposal, _) => {
+        DriverInput::Proposal(proposal, validity) => {
             if proposal.height() != state.driver.height() {
                 warn!(
                     "Ignoring proposal for height {}, current height: {}",
@@ -174,11 +174,10 @@
             }
 
             // Store the proposal
-            // TODO - store validity as well
             state
                 .driver
                 .proposal_keeper
-                .apply_proposal(proposal.clone());
+                .apply_proposal(proposal.clone(), *validity);
 
             perform!(
                 co,
@@ -308,18 +307,6 @@
             apply_driver_input(co, state, metrics, DriverInput::Vote(signed_vote.message)).await
         }
 
-<<<<<<< HEAD
-        DriverOutput::Decide(decision_round, proposal) => {
-            // TODO: Remove proposal, votes, block for the round
-            info!(
-                "Decided in round {} on proposal {:?}",
-                decision_round, proposal
-            );
-
-            perform!(co, Effect::ScheduleTimeout(Timeout::commit(decision_round)));
-
-            decided(co, state, metrics, decision_round, proposal).await
-=======
         DriverOutput::Decide(consensus_round, proposal) => {
             // TODO: Remove proposal, votes, block for the round
             info!(
@@ -338,7 +325,6 @@
             );
 
             Ok(())
->>>>>>> b269f029
         }
 
         DriverOutput::ScheduleTimeout(timeout) => {
@@ -395,51 +381,24 @@
     co: &Co<Ctx>,
     state: &mut State<Ctx>,
     metrics: &Metrics,
-<<<<<<< HEAD
-    _decision_round: Round,
-=======
-    round: Round,
->>>>>>> b269f029
+    consensus_round: Round,
     proposal: Ctx::Proposal,
 ) -> Result<(), Error<Ctx>>
 where
     Ctx: Context,
 {
     let height = proposal.height();
-<<<<<<< HEAD
-    let value = proposal.value();
-    // Remove the block information as it is not needed anymore
-    let round = if proposal.pol_round().is_defined() {
-=======
     let proposal_round = proposal.round();
     let value = proposal.value();
-    // Remove the block information as it is not needed anymore
-    let block_round = if proposal.pol_round().is_defined() {
->>>>>>> b269f029
-        proposal.pol_round()
-    } else {
-        proposal.round()
-    };
-<<<<<<< HEAD
-
-    // Restore the commits. Note that they will be removed from `state`
-    let commits = state.restore_precommits(height, round, value);
-=======
-    state.remove_received_block(proposal.height(), block_round);
 
     // Restore the commits. Note that they will be removed from `state`
     let commits = state.restore_precommits(height, proposal_round, value);
->>>>>>> b269f029
 
     perform!(
         co,
         Effect::Decide {
             height,
-<<<<<<< HEAD
-            round,
-=======
             round: proposal_round,
->>>>>>> b269f029
             value: value.clone(),
             commits
         }
@@ -452,12 +411,10 @@
     metrics.block_end();
     metrics.finalized_blocks.inc();
 
-<<<<<<< HEAD
-    // TODO: Show also the decision_round in a different metric
-=======
-    metrics.consensus_round.observe(round.as_i64() as f64);
-
->>>>>>> b269f029
+    metrics
+        .consensus_round
+        .observe(consensus_round.as_i64() as f64);
+
     metrics
         .proposal_round
         .observe(proposal_round.as_i64() as f64);
@@ -621,16 +578,7 @@
             state.driver.height()
         );
 
-<<<<<<< HEAD
-        return Ok(());
-=======
-            // TODO - we should store the validity but we don't know it yet
-            state
-                .driver
-                .proposal_keeper
-                .apply_proposal(signed_proposal.message.clone(), Validity::Valid);
-        }
->>>>>>> b269f029
+        return Ok(());
     }
 
     state.store_proposal(signed_proposal.clone());
