use core::mem;

use alloc::boxed::Box;
use alloc::vec::Vec;

use async_recursion::async_recursion;
use tracing::{debug, error, info, warn};

use malachite_common::*;
use malachite_driver::Input as DriverInput;
use malachite_driver::Output as DriverOutput;
use malachite_metrics::Metrics;

use crate::effect::Effect;
use crate::error::Error;
use crate::gen::Co;
use crate::input::Input;
use crate::perform;
use crate::state::State;
use crate::types::{ProposedValue, SignedConsensusMsg};
use crate::util::pretty::{PrettyProposal, PrettyVal, PrettyVote};

pub async fn handle<Ctx>(
    co: Co<Ctx>,
    state: &mut State<Ctx>,
    metrics: &Metrics,
    input: Input<Ctx>,
) -> Result<(), Error<Ctx>>
where
    Ctx: Context,
{
    handle_msg(&co, state, metrics, input).await
}

#[async_recursion]
async fn handle_msg<Ctx>(
    co: &Co<Ctx>,
    state: &mut State<Ctx>,
    metrics: &Metrics,
    input: Input<Ctx>,
) -> Result<(), Error<Ctx>>
where
    Ctx: Context,
{
    match input {
        Input::StartHeight(height, vs) => {
            reset_and_start_height(co, state, metrics, height, vs).await
        }
        Input::Vote(vote) => on_vote(co, state, metrics, vote).await,
        Input::Proposal(proposal) => on_proposal(co, state, metrics, proposal).await,
        Input::ProposeValue(height, round, value) => {
            propose_value(co, state, metrics, height, round, value).await
        }
        Input::TimeoutElapsed(timeout) => on_timeout_elapsed(co, state, metrics, timeout).await,
        Input::ReceivedProposedValue(block) => {
            on_received_proposed_value(co, state, metrics, block).await
        }
    }
}

async fn reset_and_start_height<Ctx>(
    co: &Co<Ctx>,
    state: &mut State<Ctx>,
    metrics: &Metrics,
    height: Ctx::Height,
    validator_set: Ctx::ValidatorSet,
) -> Result<(), Error<Ctx>>
where
    Ctx: Context,
{
    perform!(co, Effect::CancelAllTimeouts);
    perform!(co, Effect::ResetTimeouts);

    metrics.step_end(state.driver.step());

    state.driver.move_to_height(height, validator_set);

    debug_assert_eq!(state.driver.height(), height);
    debug_assert_eq!(state.driver.round(), Round::Nil);

    start_height(co, state, metrics, height).await
}

async fn start_height<Ctx>(
    co: &Co<Ctx>,
    state: &mut State<Ctx>,
    metrics: &Metrics,
    height: Ctx::Height,
) -> Result<(), Error<Ctx>>
where
    Ctx: Context,
{
    let round = Round::new(0);
    info!(%height, "Starting new height");

    let proposer = state.get_proposer(height, round).cloned()?;

    apply_driver_input(
        co,
        state,
        metrics,
        DriverInput::NewRound(height, round, proposer.clone()),
    )
    .await?;

    metrics.block_start();
    metrics.height.set(height.as_u64() as i64);
    metrics.round.set(round.as_i64());

    perform!(co, Effect::StartRound(height, round, proposer));

    replay_pending_msgs(co, state, metrics).await?;

    Ok(())
}

async fn replay_pending_msgs<Ctx>(
    co: &Co<Ctx>,
    state: &mut State<Ctx>,
    metrics: &Metrics,
) -> Result<(), Error<Ctx>>
where
    Ctx: Context,
{
<<<<<<< HEAD
    let pending_msgs = mem::take(&mut state.msg_queue);
=======
    let pending_msgs = std::mem::take(&mut state.input_queue);
>>>>>>> 0258a647
    debug!("Replaying {} messages", pending_msgs.len());

    for pending_msg in pending_msgs {
        handle_msg(co, state, metrics, pending_msg).await?;
    }

    Ok(())
}

#[async_recursion]
async fn apply_driver_input<Ctx>(
    co: &Co<Ctx>,
    state: &mut State<Ctx>,
    metrics: &Metrics,
    input: DriverInput<Ctx>,
) -> Result<(), Error<Ctx>>
where
    Ctx: Context,
{
    match &input {
        DriverInput::NewRound(height, round, proposer) => {
            metrics.round.set(round.as_i64());

            info!(%height, %round, %proposer, "Starting new round");
            perform!(co, Effect::CancelAllTimeouts);
            perform!(co, Effect::StartRound(*height, *round, proposer.clone()));
        }

        DriverInput::ProposeValue(round, _) => {
            perform!(co, Effect::CancelTimeout(Timeout::propose(*round)));
        }

        DriverInput::Proposal(proposal, validity) => {
            if proposal.height() != state.driver.height() {
                warn!(
                    "Ignoring proposal for height {}, current height: {}",
                    proposal.height(),
                    state.driver.height()
                );

                return Ok(());
            }

            // Store the proposal
            state
                .driver
                .proposal_keeper
                .apply_proposal(proposal.clone(), *validity);

            perform!(
                co,
                Effect::CancelTimeout(Timeout::propose(proposal.round()))
            );
        }

        DriverInput::Vote(vote) => {
            if vote.height() != state.driver.height() {
                warn!(
                    "Ignoring vote for height {}, current height: {}",
                    vote.height(),
                    state.driver.height()
                );

                return Ok(());
            }
        }

        DriverInput::TimeoutElapsed(_) => (),
    }

    // Record the step we were in
    let prev_step = state.driver.step();

    let outputs = state
        .driver
        .process(input)
        .map_err(|e| Error::DriverProcess(e))?;

    // Record the step we are now at
    let new_step = state.driver.step();

    // If the step has changed, update the metrics
    if prev_step != new_step {
        debug!("Transitioned from {prev_step:?} to {new_step:?}");
        if let Some(valid) = &state.driver.round_state.valid {
            if state.driver.step_is_propose() {
                info!(
                    "We enter Propose with a valid value from round {}",
                    valid.round
                );
            }
        }
        metrics.step_end(prev_step);
        metrics.step_start(new_step);
    }

    process_driver_outputs(co, state, metrics, outputs).await?;

    Ok(())
}

async fn process_driver_outputs<Ctx>(
    co: &Co<Ctx>,
    state: &mut State<Ctx>,
    metrics: &Metrics,
    outputs: Vec<DriverOutput<Ctx>>,
) -> Result<(), Error<Ctx>>
where
    Ctx: Context,
{
    for output in outputs {
        process_driver_output(co, state, metrics, output).await?;
    }

    Ok(())
}

async fn process_driver_output<Ctx>(
    co: &Co<Ctx>,
    state: &mut State<Ctx>,
    metrics: &Metrics,
    output: DriverOutput<Ctx>,
) -> Result<(), Error<Ctx>>
where
    Ctx: Context,
{
    match output {
        DriverOutput::NewRound(height, round) => {
            let proposer = state.get_proposer(height, round)?;

            apply_driver_input(
                co,
                state,
                metrics,
                DriverInput::NewRound(height, round, proposer.clone()),
            )
            .await
        }

        DriverOutput::Propose(proposal) => {
            info!(
                "Proposing value with id: {}, at round {}",
                proposal.value().id(),
                proposal.round()
            );

            let signed_proposal = state.ctx.sign_proposal(proposal);

            perform!(
                co,
                Effect::Broadcast(SignedConsensusMsg::Proposal(signed_proposal.clone()))
            );

            on_proposal(co, state, metrics, signed_proposal).await
        }

        DriverOutput::Vote(vote) => {
            info!(
                "Voting {:?} for value {} at round {}",
                vote.vote_type(),
                PrettyVal(vote.value().as_ref()),
                vote.round()
            );

            let signed_vote = state.ctx.sign_vote(vote);

            perform!(
                co,
                Effect::Broadcast(SignedConsensusMsg::Vote(signed_vote.clone()))
            );

            apply_driver_input(co, state, metrics, DriverInput::Vote(signed_vote)).await
        }

        DriverOutput::Decide(consensus_round, proposal) => {
            // TODO: Remove proposal, votes, block for the round
            info!(
                "Decided in round {} on proposal {:?}",
                consensus_round, proposal
            );

            // Store value decided on for retrieval when timeout commit elapses
            state
                .decision
                .insert((state.driver.height(), consensus_round), proposal.clone());

            perform!(
                co,
                Effect::ScheduleTimeout(Timeout::commit(consensus_round))
            );

            Ok(())
        }

        DriverOutput::ScheduleTimeout(timeout) => {
            info!("Scheduling {timeout}");

            perform!(co, Effect::ScheduleTimeout(timeout));

            Ok(())
        }

        DriverOutput::GetValue(height, round, timeout) => {
            info!("Requesting value at height {height} and round {round}");

            perform!(co, Effect::GetValue(height, round, timeout));

            Ok(())
        }
    }
}

async fn propose_value<Ctx>(
    co: &Co<Ctx>,
    state: &mut State<Ctx>,
    metrics: &Metrics,
    height: Ctx::Height,
    round: Round,
    value: Ctx::Value,
) -> Result<(), Error<Ctx>>
where
    Ctx: Context,
{
    if state.driver.height() != height {
        warn!(
            "Ignoring proposal for height {height}, current height: {}",
            state.driver.height()
        );

        return Ok(());
    }

    if state.driver.round() != round {
        warn!(
            "Ignoring propose value for round {round}, current round: {}",
            state.driver.round()
        );

        return Ok(());
    }

    state.store_value(&ProposedValue {
        height,
        round,
        validator_address: state.driver.address.clone(),
        value: value.clone(),
        validity: Validity::Valid,
    });

    apply_driver_input(co, state, metrics, DriverInput::ProposeValue(round, value)).await
}

async fn decide<Ctx>(
    co: &Co<Ctx>,
    state: &mut State<Ctx>,
    metrics: &Metrics,
    consensus_round: Round,
    proposal: Ctx::Proposal,
) -> Result<(), Error<Ctx>>
where
    Ctx: Context,
{
    let height = proposal.height();
    let proposal_round = proposal.round();
    let value = proposal.value();

    // Restore the commits. Note that they will be removed from `state`
    let commits = state.restore_precommits(height, proposal_round, value);

    // Clean proposals and values
    state.remove_full_proposals(height);

    #[cfg(feature = "debug")]
    {
        for trace in state.driver.round_state.get_traces() {
            debug!("Consensus trace: {trace}");
        }
    }

    perform!(
        co,
        Effect::Decide {
            height,
            round: proposal_round,
            value: value.clone(),
            commits
        }
    );

    // Reinitialize to remove any previous round or equivocating precommits.
    // TODO: Revise when evidence module is added.
    state.signed_precommits.clear();

    metrics.block_end();
    metrics.finalized_blocks.inc();

    metrics
        .consensus_round
        .observe(consensus_round.as_i64() as f64);

    metrics
        .proposal_round
        .observe(proposal_round.as_i64() as f64);

    Ok(())
}

async fn on_vote<Ctx>(
    co: &Co<Ctx>,
    state: &mut State<Ctx>,
    metrics: &Metrics,
    signed_vote: SignedVote<Ctx>,
) -> Result<(), Error<Ctx>>
where
    Ctx: Context,
{
    let consensus_height = state.driver.height();
    let consensus_round = state.driver.round();
    let vote_height = signed_vote.height();
    let validator_address = signed_vote.validator_address();

    if consensus_height > vote_height {
        debug!(
            consensus.height = %consensus_height,
            vote.height = %vote_height,
            validator = %validator_address,
            "Received vote for lower height, dropping"
        );

        return Ok(());
    }

    info!(
        consensus.height = %consensus_height,
        vote.height = %vote_height,
        validator = %validator_address,
        "Received vote: {}", PrettyVote::<Ctx>(&signed_vote.message)
    );

    let Some(validator) = state.driver.validator_set.get_by_address(validator_address) else {
        warn!(
            consensus.height = %consensus_height,
            vote.height = %vote_height,
            validator = %validator_address,
            "Received vote from unknown validator"
        );

        return Ok(());
    };

    let valid = metrics.time_signature_verification(|| {
        Ctx::verify_signed_vote(&signed_vote, validator.public_key())
    });

    if !valid {
        warn!(
            validator = %validator_address,
            "Received invalid vote: {}", PrettyVote::<Ctx>(&signed_vote.message)
        );

        return Ok(());
    }

    // Queue messages if driver is not initialized, or if they are for higher height.
    // Process messages received for the current height.
    // Drop all others.
    if consensus_round == Round::Nil {
        debug!(
            consensus.height = %consensus_height,
            vote.height = %vote_height,
            validator = %validator_address,
            "Received vote at round -1, queuing for later"
        );

        state.input_queue.push_back(Input::Vote(signed_vote));
        return Ok(());
    }

    if consensus_height < vote_height {
        debug!(
            consensus.height = %consensus_height,
            vote.height = %vote_height,
            validator = %validator_address,
            "Received vote for higher height, queuing for later"
        );

        state.input_queue.push_back(Input::Vote(signed_vote));
        return Ok(());
    }

    // Store the non-nil Precommits.
    if signed_vote.vote_type() == VoteType::Precommit && signed_vote.value().is_val() {
        state.store_signed_precommit(signed_vote.clone());
    }

    apply_driver_input(co, state, metrics, DriverInput::Vote(signed_vote)).await?;

    Ok(())
}

async fn on_proposal<Ctx>(
    co: &Co<Ctx>,
    state: &mut State<Ctx>,
    metrics: &Metrics,
    signed_proposal: SignedProposal<Ctx>,
) -> Result<(), Error<Ctx>>
where
    Ctx: Context,
{
    let proposal_height = signed_proposal.height();
    let proposal_round = signed_proposal.round();

    if state.driver.height() > proposal_height {
        debug!("Received proposal for lower height, dropping");
        return Ok(());
    }

    let proposer_address = signed_proposal.validator_address();

    info!(%proposer_address, "Received proposal: {}", PrettyProposal::<Ctx>(&signed_proposal.message));

    let Some(proposer) = state.driver.validator_set.get_by_address(proposer_address) else {
        warn!(%proposer_address, "Received proposal from unknown validator");
        return Ok(());
    };

    let expected_proposer = state.get_proposer(proposal_height, proposal_round)?;

    if expected_proposer != proposer_address {
        warn!(%proposer_address, % proposer_address, "Received proposal from a non-proposer");
        return Ok(());
    };

    if proposal_height != state.driver.height() {
        warn!(
            "Ignoring proposal for height {proposal_height}, current height: {}",
            state.driver.height()
        );

        return Ok(());
    }

    let valid = metrics.time_signature_verification(|| {
        Ctx::verify_signed_proposal(&signed_proposal, proposer.public_key())
    });

    if !valid {
        error!(
            "Received invalid signature for proposal: {}",
            PrettyProposal::<Ctx>(&signed_proposal.message)
        );

        return Ok(());
    }

    // Queue messages if driver is not initialized, or if they are for higher height.
    // Process messages received for the current height.
    // Drop all others.
    if state.driver.round() == Round::Nil {
        debug!("Received proposal at round -1, queuing for later");
        state
            .input_queue
            .push_back(Input::Proposal(signed_proposal));
        return Ok(());
    }

    if state.driver.height() < proposal_height {
        debug!("Received proposal for higher height, queuing for later");
        state
            .input_queue
            .push_back(Input::Proposal(signed_proposal));
        return Ok(());
    }

    if proposal_height != state.driver.height() {
        warn!(
            "Ignoring proposal for height {proposal_height}, current height: {}",
            state.driver.height()
        );

        return Ok(());
    }

    state.store_proposal(signed_proposal.clone());

    if let Some(full_proposal) = state.full_proposal_at_round_and_value(
        &proposal_height,
        proposal_round,
        signed_proposal.value(),
    ) {
        apply_driver_input(
            co,
            state,
            metrics,
            DriverInput::Proposal(full_proposal.proposal.clone(), full_proposal.validity),
        )
        .await?;
    } else {
        debug!(
            proposal.height = %proposal_height,
            proposal.round = %proposal_round,
            "No full proposal for this round yet, stored proposal for later"
        );
    }

    Ok(())
}

async fn on_timeout_elapsed<Ctx>(
    co: &Co<Ctx>,
    state: &mut State<Ctx>,
    metrics: &Metrics,
    timeout: Timeout,
) -> Result<(), Error<Ctx>>
where
    Ctx: Context,
{
    let height = state.driver.height();
    let round = state.driver.round();

    if timeout.round != round && timeout.step != TimeoutStep::Commit {
        debug!(
            "Ignoring timeout for round {} at height {}, current round: {round}",
            timeout.round, height
        );

        return Ok(());
    }

    info!("{timeout} elapsed at height {height} and round {round}");

    apply_driver_input(co, state, metrics, DriverInput::TimeoutElapsed(timeout)).await?;

    if timeout.step == TimeoutStep::Commit {
        let proposal = state
            .decision
            .remove(&(height, round))
            .ok_or_else(|| Error::DecidedValueNotFound(height, round))?;

        decide(co, state, metrics, round, proposal).await?;
    }

    Ok(())
}

#[tracing::instrument(
    skip_all,
    fields(
        height = %proposed_value.height,
        round = %proposed_value.round,
        validity = ?proposed_value.validity,
        id = %proposed_value.value.id()
    )
)]
async fn on_received_proposed_value<Ctx>(
    co: &Co<Ctx>,
    state: &mut State<Ctx>,
    metrics: &Metrics,
    proposed_value: ProposedValue<Ctx>,
) -> Result<(), Error<Ctx>>
where
    Ctx: Context,
{
    if state.driver.height() > proposed_value.height {
        debug!("Received value for lower height, dropping");
        return Ok(());
    }

    if state.driver.height() < proposed_value.height {
        debug!("Received value for higher height, queuing for later");
        state
            .input_queue
            .push_back(Input::ReceivedProposedValue(proposed_value));
        return Ok(());
    }

    state.store_value(&proposed_value);

    let proposals = state.full_proposals_for_value(&proposed_value);
    for signed_proposal in proposals {
        debug!(
            proposal.height = %signed_proposal.height(),
            proposal.round = %signed_proposal.round(),
            "We have a full proposal for this round, checking..."
        );

        apply_driver_input(
            co,
            state,
            metrics,
            DriverInput::Proposal(signed_proposal, proposed_value.validity),
        )
        .await?;
    }

    Ok(())
}<|MERGE_RESOLUTION|>--- conflicted
+++ resolved
@@ -122,11 +122,7 @@
 where
     Ctx: Context,
 {
-<<<<<<< HEAD
-    let pending_msgs = mem::take(&mut state.msg_queue);
-=======
-    let pending_msgs = std::mem::take(&mut state.input_queue);
->>>>>>> 0258a647
+    let pending_msgs = mem::take(&mut state.input_queue);
     debug!("Replaying {} messages", pending_msgs.len());
 
     for pending_msg in pending_msgs {
