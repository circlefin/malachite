--- conflicted
+++ resolved
@@ -10,14 +10,10 @@
 use crate::error::Error;
 use crate::gen::Co;
 use crate::msg::Msg;
+use crate::perform;
 use crate::state::State;
-use crate::types::GossipMsg;
+use crate::types::{GossipMsg, ProposedValue};
 use crate::util::pretty::{PrettyProposal, PrettyVal, PrettyVote};
-<<<<<<< HEAD
-=======
-use crate::ConsensusMsg;
-use crate::{perform, ProposedValue};
->>>>>>> a4b35648
 
 pub async fn handle<Ctx>(
     co: Co<Ctx>,
@@ -545,7 +541,6 @@
         return Ok(());
     };
 
-<<<<<<< HEAD
     if proposal_height != state.driver.height() {
         warn!(
             "Ignoring proposal for height {proposal_height}, current height: {}",
@@ -560,11 +555,6 @@
     });
 
     if !valid {
-=======
-    let signed_msg = signed_proposal.clone().map(ConsensusMsg::Proposal);
-    let verify_sig = Effect::VerifySignature(signed_msg, proposer.public_key().clone());
-    if !perform!(co, verify_sig, Resume::SignatureValidity(valid) => valid) {
->>>>>>> a4b35648
         error!(
             "Received invalid signature for proposal: {}",
             PrettyProposal::<Ctx>(&signed_proposal.message)
