--- conflicted
+++ resolved
@@ -308,23 +308,17 @@
                 consensus_round, proposal
             );
 
-<<<<<<< HEAD
+            // Store value decided on for retrieval when timeout commit elapses
+            state
+                .decision
+                .insert((state.driver.height(), consensus_round), proposal.clone());
+
             perform!(
                 co,
                 Effect::ScheduleTimeout(Timeout::commit(consensus_round))
             );
 
-            decided(co, state, metrics, consensus_round, proposal).await
-=======
-            // Store value decided on for retrieval when timeout commit elapses
-            state
-                .decision
-                .insert((state.driver.height(), round), value.clone());
-
-            perform!(co, Effect::ScheduleTimeout(Timeout::commit(round)));
-
             Ok(())
->>>>>>> 24b933d2
         }
 
         DriverOutput::ScheduleTimeout(timeout) => {
@@ -654,12 +648,12 @@
     apply_driver_input(co, state, metrics, DriverInput::TimeoutElapsed(timeout)).await?;
 
     if timeout.step == TimeoutStep::Commit {
-        let value = state
+        let proposal = state
             .decision
             .remove(&(height, round))
             .ok_or_else(|| Error::DecidedValueNotFound(height, round))?;
 
-        decide(co, state, metrics, height, round, value).await?;
+        decide(co, state, metrics, round, proposal).await?;
     }
 
     Ok(())
