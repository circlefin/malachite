use crate::prelude::*;

mod decide;
mod driver;
mod proposal;
mod propose;
mod proposed_value;
mod signature;
mod start_height;
mod sync;
mod timeout;
mod validator_set;
mod vote;

use proposal::on_proposal;
use propose::on_propose;
use proposed_value::on_proposed_value;
use start_height::reset_and_start_height;
use sync::on_commit_certificate;
use timeout::on_timeout_elapsed;
use vote::on_vote;

pub async fn handle<Ctx>(
    co: Co<Ctx>,
    state: &mut State<Ctx>,
    metrics: &Metrics,
    input: Input<Ctx>,
) -> Result<(), Error<Ctx>>
where
    Ctx: Context,
{
    handle_input(&co, state, metrics, input).await
}

#[async_recursion]
async fn handle_input<Ctx>(
    co: &Co<Ctx>,
    state: &mut State<Ctx>,
    metrics: &Metrics,
    input: Input<Ctx>,
) -> Result<(), Error<Ctx>>
where
    Ctx: Context,
{
    match input {
        Input::StartHeight(height, validator_set) => {
            reset_and_start_height(co, state, metrics, height, validator_set).await
        }
        Input::Vote(vote) => on_vote(co, state, metrics, vote).await,
        Input::Proposal(proposal) => on_proposal(co, state, metrics, proposal).await,
        Input::Propose(value) => on_propose(co, state, metrics, value).await,
        Input::TimeoutElapsed(timeout) => on_timeout_elapsed(co, state, metrics, timeout).await,
<<<<<<< HEAD
        Input::ReceivedProposedValue(value, origin) => {
            on_received_proposed_value(co, state, metrics, value, origin).await
        }
        Input::ReceivedSyncedBlock(block_bytes, commits) => {
            on_received_synced_block(co, state, metrics, block_bytes, commits).await
=======
        Input::ProposedValue(value) => on_proposed_value(co, state, metrics, value).await,
        Input::CommitCertificate(certificate) => {
            on_commit_certificate(co, state, metrics, certificate).await
>>>>>>> a37d307b
        }
    }
}<|MERGE_RESOLUTION|>--- conflicted
+++ resolved
@@ -50,17 +50,11 @@
         Input::Proposal(proposal) => on_proposal(co, state, metrics, proposal).await,
         Input::Propose(value) => on_propose(co, state, metrics, value).await,
         Input::TimeoutElapsed(timeout) => on_timeout_elapsed(co, state, metrics, timeout).await,
-<<<<<<< HEAD
-        Input::ReceivedProposedValue(value, origin) => {
-            on_received_proposed_value(co, state, metrics, value, origin).await
+        Input::ProposedValue(value, origin) => {
+            on_proposed_value(co, state, metrics, value, origin).await
         }
-        Input::ReceivedSyncedBlock(block_bytes, commits) => {
-            on_received_synced_block(co, state, metrics, block_bytes, commits).await
-=======
-        Input::ProposedValue(value) => on_proposed_value(co, state, metrics, value).await,
         Input::CommitCertificate(certificate) => {
             on_commit_certificate(co, state, metrics, certificate).await
->>>>>>> a37d307b
         }
     }
 }