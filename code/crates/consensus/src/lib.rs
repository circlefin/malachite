<<<<<<< HEAD
#![forbid(unsafe_code)]
#![deny(unused_crate_dependencies, trivial_casts, trivial_numeric_casts)]
#![warn(
    // missing_docs,
    rustdoc::broken_intra_doc_links,
    rustdoc::private_intra_doc_links,
    variant_size_differences
)]
// no_std compatibility
#![cfg_attr(not(feature = "std"), no_std)]
// For coverage on nightly
#![allow(unexpected_cfgs)]
#![cfg_attr(not(test), deny(clippy::unwrap_used, clippy::panic))]
#![cfg_attr(coverage_nightly, feature(coverage_attribute))]

extern crate alloc;

mod msg;
pub use msg::Msg;
=======
mod input;
pub use input::Input;
>>>>>>> 0258a647

mod state;
pub use state::State;

mod error;
pub use error::Error;

mod params;
pub use params::{Params, ThresholdParams};

mod effect;
pub use effect::Effect;

mod types;
pub use types::*;

mod full_proposal;
mod handle;
mod macros;
mod util;

// Only used in macros
#[doc(hidden)]
pub mod gen;

// Only used in macros
#[doc(hidden)]
pub use handle::handle;

// Only used internally, but needs to be exposed for tests
#[doc(hidden)]
pub use full_proposal::{FullProposal, FullProposalKeeper};<|MERGE_RESOLUTION|>--- conflicted
+++ resolved
@@ -1,4 +1,3 @@
-<<<<<<< HEAD
 #![forbid(unsafe_code)]
 #![deny(unused_crate_dependencies, trivial_casts, trivial_numeric_casts)]
 #![warn(
@@ -16,12 +15,8 @@
 
 extern crate alloc;
 
-mod msg;
-pub use msg::Msg;
-=======
 mod input;
 pub use input::Input;
->>>>>>> 0258a647
 
 mod state;
 pub use state::State;
