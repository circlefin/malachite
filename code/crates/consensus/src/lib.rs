mod msg;
pub use msg::Msg;

mod state;
pub use state::State;

mod error;
pub use error::Error;

mod handle;
#[doc(hidden)]
pub use handle::handle;

mod params;
pub use params::{Params, ThresholdParams};

mod effect;
pub use effect::Effect;

mod types;
pub use types::*;

pub mod gen;
pub mod handle;

mod full_proposal;
mod macros;
mod util;

#[doc(hidden)]
<<<<<<< HEAD
pub mod gen;
=======
pub use full_proposal::{FullProposal, FullProposalKeeper};
>>>>>>> a4b35648
<|MERGE_RESOLUTION|>--- conflicted
+++ resolved
@@ -6,10 +6,6 @@
 
 mod error;
 pub use error::Error;
-
-mod handle;
-#[doc(hidden)]
-pub use handle::handle;
 
 mod params;
 pub use params::{Params, ThresholdParams};
@@ -20,16 +16,16 @@
 mod types;
 pub use types::*;
 
-pub mod gen;
-pub mod handle;
-
 mod full_proposal;
+mod handle;
 mod macros;
 mod util;
 
 #[doc(hidden)]
-<<<<<<< HEAD
 pub mod gen;
-=======
-pub use full_proposal::{FullProposal, FullProposalKeeper};
->>>>>>> a4b35648
+
+#[doc(hidden)]
+pub use handle::handle;
+
+#[doc(hidden)]
+pub use full_proposal::{FullProposal, FullProposalKeeper};