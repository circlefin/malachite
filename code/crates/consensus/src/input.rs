--- conflicted
+++ resolved
@@ -1,13 +1,8 @@
 use derive_where::derive_where;
 
-<<<<<<< HEAD
 use malachite_common::{
-    CommitCertificate, Context, Round, SignedExtension, SignedProposal, SignedVote, Timeout,
-    ValueOrigin,
+    CommitCertificate, Context, SignedProposal, SignedVote, Timeout, ValueOrigin,
 };
-=======
-use malachite_common::{CommitCertificate, Context, SignedProposal, SignedVote, Timeout};
->>>>>>> a37d307b
 
 use crate::types::ProposedValue;
 use crate::ValueToPropose;
@@ -33,13 +28,9 @@
     /// A timeout has elapsed
     TimeoutElapsed(Timeout),
 
-<<<<<<< HEAD
-    /// The value corresponding to a proposal has been received
-    ReceivedProposedValue(ProposedValue<Ctx>, ValueOrigin),
-=======
-    /// Received the full proposed value corresponding to a proposal
-    ProposedValue(ProposedValue<Ctx>),
->>>>>>> a37d307b
+    /// Received the full proposed value corresponding to a proposal.
+    /// The origin denotes whether the value was received via consensus or BlockSync.
+    ProposedValue(ProposedValue<Ctx>, ValueOrigin),
 
     /// Received a commit certificate from BlockSync
     CommitCertificate(CommitCertificate<Ctx>),
