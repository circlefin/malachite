--- conflicted
+++ resolved
@@ -568,7 +568,6 @@
     Ok(())
 }
 
-<<<<<<< HEAD
 /// Request values for this specific range from a peer.
 /// Should only be used when re-requesting a partial range of values from a peer.
 async fn request_values_range<Ctx>(
@@ -601,17 +600,14 @@
         return Ok(());
     };
 
-    request_values_from_peer(&co, state, metrics, range, peer).await?;
-
-    Ok(())
-}
-
-async fn request_values_from_peer<Ctx>(
-=======
+    send_request_to_peer(&co, state, metrics, range, peer).await?;
+
+    Ok(())
+}
+
 /// Send a value request to a peer. Returns the request_id and final range if successful.
 /// The calling function is responsible for storing the request and updating state.
 async fn send_request_to_peer<Ctx>(
->>>>>>> a071c881
     co: &Co<Ctx>,
     state: &mut State<Ctx>,
     metrics: &Metrics,
