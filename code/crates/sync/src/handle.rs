use std::collections::BTreeMap;
use std::ops::RangeInclusive;

use derive_where::derive_where;
use tracing::{debug, error, info, trace, warn};

use malachitebft_core_types::{CertificateError, CommitCertificate, Context, Height};

use crate::co::Co;
use crate::scoring::SyncResult;
use crate::{
    perform, BatchRequest, BatchResponse, Effect, Error, InboundRequestId, Metrics,
    OutboundRequestId, PeerId, PeerKind, RawDecidedValue, Request, Resume, State, Status,
    ValueRequest, ValueResponse,
};

#[derive_where(Debug)]
pub enum Input<Ctx: Context> {
    /// A tick has occurred
    Tick,

    /// A status update has been received from a peer
    Status(Status<Ctx>),

    /// Consensus just started a new height.
    /// The boolean indicates whether this was a restart or a new start.
    StartedHeight(Ctx::Height, bool),

    /// Consensus just decided on a new value
    Decided(Ctx::Height),

    /// A ValueSync request has been received from a peer
    ValueRequest(InboundRequestId, PeerId, ValueRequest<Ctx>),

    /// A (possibly empty or invalid) ValueSync response has been received
    ValueResponse(OutboundRequestId, PeerId, Option<ValueResponse<Ctx>>),

    /// A BatchSync request has been received from a peer
    BatchRequest(InboundRequestId, PeerId, BatchRequest<Ctx>),

    /// A BatchSync response has been received
    BatchResponse(OutboundRequestId, PeerId, BatchResponse<Ctx>),

    /// Got a response from the application to our `GetValue` request
    GotDecidedValue(InboundRequestId, Ctx::Height, Option<RawDecidedValue<Ctx>>),

    /// Got a response from the application to our `GetValues` request
    GotDecidedValues(
        InboundRequestId,
        RangeInclusive<Ctx::Height>,
        BTreeMap<Ctx::Height, Option<RawDecidedValue<Ctx>>>,
    ),

    /// A request for a value timed out
    SyncRequestTimedOut(PeerId, Request<Ctx>),

    /// We received an invalid [`CommitCertificate`]
    InvalidCertificate(PeerId, CommitCertificate<Ctx>, CertificateError<Ctx>),
}

pub async fn handle<Ctx>(
    co: Co<Ctx>,
    state: &mut State<Ctx>,
    metrics: &Metrics,
    input: Input<Ctx>,
) -> Result<(), Error<Ctx>>
where
    Ctx: Context,
{
    match input {
        Input::Tick => on_tick(co, state, metrics).await,

        Input::Status(status) => on_status(co, state, metrics, status).await,

        Input::StartedHeight(height, restart) => {
            on_started_height(co, state, metrics, height, restart).await
        }

        Input::Decided(height) => on_decided(co, state, metrics, height).await,

        Input::ValueRequest(request_id, peer_id, request) => {
            on_value_request(co, state, metrics, request_id, peer_id, request).await
        }

        Input::ValueResponse(request_id, peer_id, Some(response)) => {
            on_value_response(co, state, metrics, request_id, peer_id, response).await
        }

        Input::ValueResponse(request_id, peer_id, None) => {
            on_invalid_value_response(co, state, metrics, request_id, peer_id).await
        }

        Input::BatchRequest(request_id, peer_id, request) => {
            on_batch_request(co, state, metrics, request_id, peer_id, request).await
        }

        Input::BatchResponse(request_id, peer_id, response) => {
            on_batch_response(co, state, metrics, request_id, peer_id, response).await
        }

        Input::GotDecidedValue(request_id, height, value) => {
            on_got_decided_value(co, state, metrics, request_id, height, value).await
        }

        Input::GotDecidedValues(request_id, range, values) => {
            on_got_decided_values(co, state, metrics, request_id, range, values).await
        }

        Input::SyncRequestTimedOut(peer_id, request) => {
            on_sync_request_timed_out(co, state, metrics, peer_id, request).await
        }

        Input::InvalidCertificate(peer, certificate, error) => {
            on_invalid_certificate(co, state, metrics, peer, certificate, error).await
        }
    }
}

pub async fn on_tick<Ctx>(
    co: Co<Ctx>,
    state: &mut State<Ctx>,
    _metrics: &Metrics,
) -> Result<(), Error<Ctx>>
where
    Ctx: Context,
{
    debug!(height.tip = %state.tip_height, "Broadcasting status");

    perform!(
        co,
        Effect::BroadcastStatus(state.tip_height, Default::default())
    );

    if let Some(inactive_threshold) = state.inactive_threshold {
        // If we are at or above the inactive threshold, we can prune inactive peers.
        state
            .peer_scorer
            .reset_inactive_peers_scores(inactive_threshold);
    }

    debug!("Peer scores: {:#?}", state.peer_scorer.get_scores());

    Ok(())
}

pub async fn on_status<Ctx>(
    co: Co<Ctx>,
    state: &mut State<Ctx>,
    metrics: &Metrics,
    status: Status<Ctx>,
) -> Result<(), Error<Ctx>>
where
    Ctx: Context,
{
    debug!(%status.peer_id, %status.tip_height, "Received peer status");

    let peer_height = status.tip_height;

    state.update_status(status);

    if !state.started {
        // Consensus has not started yet, no need to sync (yet).
        return Ok(());
    }

    if peer_height > state.tip_height {
        warn!(
            height.tip = %state.tip_height,
            height.sync = %state.sync_height,
            height.peer = %peer_height,
            "SYNC REQUIRED: Falling behind",
        );

        // We are lagging behind on one of our peers at least.
        // Request value(s) from any peer already at later height.
        request_values(co, state, metrics).await?;
    }

    Ok(())
}

pub async fn on_started_height<Ctx>(
    co: Co<Ctx>,
    state: &mut State<Ctx>,
    metrics: &Metrics,
    height: Ctx::Height,
    restart: bool,
) -> Result<(), Error<Ctx>>
where
    Ctx: Context,
{
    let tip_height = height.decrement().unwrap_or(height);

    debug!(height.tip = %tip_height, height.sync = %height, %restart, "Starting new height");

    state.started = true;
    state.sync_height = height;
    state.tip_height = tip_height;

    // Check if there is any peer already at or above the height we just started,
    // and request value(s) from any of those peers in order to catch up.
    request_values(co, state, metrics).await?;

    Ok(())
}

pub async fn on_decided<Ctx>(
    _co: Co<Ctx>,
    state: &mut State<Ctx>,
    _metrics: &Metrics,
    height: Ctx::Height,
) -> Result<(), Error<Ctx>>
where
    Ctx: Context,
{
    debug!(height.tip = %height, "Updating tip height");

    state.tip_height = height;
    state.remove_pending_value_request_by_height(&height);

    Ok(())
}

pub async fn on_value_request<Ctx>(
    co: Co<Ctx>,
    _state: &mut State<Ctx>,
    metrics: &Metrics,
    request_id: InboundRequestId,
    peer: PeerId,
    request: ValueRequest<Ctx>,
) -> Result<(), Error<Ctx>>
where
    Ctx: Context,
{
    debug!(%request.height, %peer, "Received request for value");

<<<<<<< HEAD
    metrics.value_request_received(request.height.as_u64(), 1);
=======
    metrics.value_request_received(request.height.as_u64());
>>>>>>> c434b95d

    perform!(
        co,
        Effect::GetDecidedValue(request_id, request.height, Default::default())
    );

    Ok(())
}

pub async fn on_value_response<Ctx>(
    co: Co<Ctx>,
    state: &mut State<Ctx>,
    metrics: &Metrics,
    request_id: OutboundRequestId,
    peer_id: PeerId,
    response: ValueResponse<Ctx>,
) -> Result<(), Error<Ctx>>
where
    Ctx: Context,
{
    debug!(%response.height, %request_id, %peer_id, "Received response");

    state.remove_pending_value_request_by_height(&response.height);

    let response_time = metrics.value_response_received(response.height.as_u64());

    if let Some(response_time) = response_time {
        let sync_result = response
            .value
            .as_ref()
            .map_or(SyncResult::Failure, |_| SyncResult::Success(response_time));

        state
            .peer_scorer
            .update_score_with_metrics(peer_id, sync_result, &metrics.scoring);
    }

    // We do not update the peer score if we do not know the response time.
    // This should never happen, but we need to handle it gracefully just in case.

    if response.value.is_none() {
        warn!(%response.height, %request_id, "Received invalid value response");

<<<<<<< HEAD
    metrics.value_response_received(response.height.as_u64(), 1);

    Ok(())
}

pub async fn on_batch_request<Ctx>(
    co: Co<Ctx>,
    _state: &mut State<Ctx>,
    metrics: &Metrics,
    request_id: InboundRequestId,
    peer: PeerId,
    request: BatchRequest<Ctx>,
) -> Result<(), Error<Ctx>>
where
    Ctx: Context,
{
    let start = request.range.start();
    let end = request.range.end();
    debug!(from_height = %start, to_height = %end, peer = %peer, "Received batch request");

    let batch_size = end.as_u64() - start.as_u64() + 1;
    metrics.value_request_received(start.as_u64(), batch_size);

    perform!(
        co,
        Effect::GetDecidedValues(request_id, request.range, Default::default())
    );

    Ok(())
}

pub async fn on_batch_response<Ctx>(
    _co: Co<Ctx>,
    state: &mut State<Ctx>,
    _metrics: &Metrics,
    _request_id: OutboundRequestId,
    peer: PeerId,
    response: BatchResponse<Ctx>,
) -> Result<(), Error<Ctx>>
where
    Ctx: Context,
{
    debug!(from = %response.range.start(), to = %response.range.end(), peer = %peer, "Received batch response");

    let mut height = *response.range.start();
    loop {
        state.remove_pending_decided_value_request_by_height(&height);
        if height >= *response.range.end() {
            break;
        }
        height = height.increment();
=======
        // If we received an empty response, we will try to request the value from another peer.
        request_value_from_peer_except(co, state, metrics, response.height, peer_id).await?;
>>>>>>> c434b95d
    }

    Ok(())
}

pub async fn on_invalid_value_response<Ctx>(
    co: Co<Ctx>,
    state: &mut State<Ctx>,
    metrics: &Metrics,
    request_id: OutboundRequestId,
    peer: PeerId,
) -> Result<(), Error<Ctx>>
where
    Ctx: Context,
{
    debug!(%request_id, %peer, "Received invalid response");

    if let Some(height) = state.remove_pending_value_request_by_id(&request_id) {
        debug!(%height, %request_id, "Found which height this request was for");

        // If we have an associated height for this request, we will try again and request it from another peer.
        request_value_from_peer_except(co, state, metrics, height, peer).await?;
    }

    Ok(())
}

pub async fn on_got_decided_value<Ctx>(
    co: Co<Ctx>,
    _state: &mut State<Ctx>,
    metrics: &Metrics,
    request_id: InboundRequestId,
    height: Ctx::Height,
    value: Option<RawDecidedValue<Ctx>>,
) -> Result<(), Error<Ctx>>
where
    Ctx: Context,
{
    let response = match value {
        None => {
            error!(%height, "Received empty value response from host");
            None
        }
        Some(value) if value.certificate.height != height => {
            error!(
                %height, value.height = %value.certificate.height,
                "Received value response for wrong height from host"
            );
            None
        }
        Some(value) => {
            info!(%height, "Received value response from host, sending it out");
            Some(value)
        }
    };

    perform!(
        co,
        Effect::SendValueResponse(
            request_id,
            ValueResponse::new(height, response),
            Default::default()
        )
    );

<<<<<<< HEAD
    metrics.value_response_sent(height.as_u64(), 1);

    Ok(())
}

pub async fn on_got_decided_values<Ctx>(
    co: Co<Ctx>,
    _state: &mut State<Ctx>,
    metrics: &Metrics,
    request_id: InboundRequestId,
    range: RangeInclusive<Ctx::Height>,
    values: BTreeMap<Ctx::Height, Option<RawDecidedValue<Ctx>>>,
) -> Result<(), Error<Ctx>>
where
    Ctx: Context,
{
    let start = range.start().as_u64();
    let end = range.end().as_u64();
    let batch_size = end - start + 1;
    let response = if values.len() != batch_size.try_into().unwrap() {
        error!(
            from_height = %start,
            to_height = %end,
            "Received batch response from host with unexpected number of values: {}",
            values.len()
        );

        // TODO(SYNC): discard whole response? why trust the sender?
        BTreeMap::new()
    } else {
        info!(
            from_height = %start,
            to_height = %end,
            "Received batch response from host with {} values",
            values.len()
        );

        values
    };

    perform!(
        co,
        Effect::SendBatchResponse(
            request_id,
            BatchResponse::new(range, response),
            Default::default()
        )
    );

    metrics.value_response_sent(start, batch_size);
=======
    metrics.value_response_sent(height.as_u64());
>>>>>>> c434b95d

    Ok(())
}

pub async fn on_sync_request_timed_out<Ctx>(
    _co: Co<Ctx>,
    state: &mut State<Ctx>,
    metrics: &Metrics,
    peer_id: PeerId,
    request: Request<Ctx>,
) -> Result<(), Error<Ctx>>
where
    Ctx: Context,
{
    match request {
        Request::ValueRequest(value_request) => {
            let height = value_request.height;
            warn!(%peer_id, %height, "Value request timed out");

<<<<<<< HEAD
            state.remove_pending_decided_value_request_by_height(&height);
            metrics.value_request_timed_out(height.as_u64());
        }
        Request::BatchRequest(batch_request) => {
            let mut height = *batch_request.range.start();
            warn!(%peer_id, from_height = %height, to_height = %batch_request.range.end(), "Batch request timed out");
            loop {
                state.remove_pending_decided_value_request_by_height(&height);
                metrics.value_request_timed_out(height.as_u64());
                if height >= *batch_request.range.end() {
                    break;
                }
                height = height.increment();
            }
=======
            metrics.value_request_timed_out(height.as_u64());

            state.remove_pending_value_request_by_height(&height);
            state.peer_scorer.update_score(peer_id, SyncResult::Timeout);
>>>>>>> c434b95d
        }
    };

    Ok(())
}

async fn on_invalid_certificate<Ctx>(
    co: Co<Ctx>,
    state: &mut State<Ctx>,
    metrics: &Metrics,
    from: PeerId,
    certificate: CommitCertificate<Ctx>,
    error: CertificateError<Ctx>,
) -> Result<(), Error<Ctx>>
where
    Ctx: Context,
{
    error!(%error, %certificate.height, %certificate.round, "Received invalid certificate");
    trace!("Certificate: {certificate:#?}");

    state.peer_scorer.update_score(from, SyncResult::Failure);
    state.remove_pending_value_request_by_height(&certificate.height);

    request_value_from_peer_except(co, state, metrics, certificate.height, from).await
}

/// If there are no pending requests for the sync height,
/// and there is peer at a higher height than our sync height,
/// then sync from that peer.
async fn request_values<Ctx>(
    co: Co<Ctx>,
    state: &mut State<Ctx>,
    metrics: &Metrics,
) -> Result<(), Error<Ctx>>
where
    Ctx: Context,
{
    let sync_height = state.sync_height;

    if state.has_pending_value_request(&sync_height) {
        warn!(height.sync = %sync_height, "Already have a pending value request for this height");
        return Ok(());
    }

    if let Some(peer) = state.random_peer_with_tip_at_or_above(sync_height) {
        request_values_from_peer(co, state, metrics, sync_height, peer).await?;
    } else {
        debug!(height.sync = %sync_height, "No peer to request sync from");
    }

    Ok(())
}

async fn request_values_from_peer<Ctx>(
    co: Co<Ctx>,
    state: &mut State<Ctx>,
    metrics: &Metrics,
    height: Ctx::Height,
    peer: PeerId,
) -> Result<(), Error<Ctx>>
where
    Ctx: Context,
{
    info!(height.sync = %height, %peer, "Requesting sync from peer");

    // Determine the batch size to use based on the peer's kind
    let batch_size = state
        .peers
        .get(&peer)
        .map(|peer_details| match peer_details.kind {
            PeerKind::SyncV1 => 1,
            PeerKind::SyncV2 => 100,
        })
        .unwrap_or(1);

    // Send the request
    let end_height = height.increment_by(batch_size);
    let request_id = if batch_size > 1 {
        let max_response_size = 10 * 1024 * 1024; // 10 MiB
        perform!(
            co,
            Effect::SendBatchRequest(peer, BatchRequest::new(RangeInclusive::new(height, end_height), max_response_size), Default::default()),
            Resume::ValueRequestId(id) => id,
        )
    } else {
        perform!(
            co,
            Effect::SendValueRequest(peer, ValueRequest::new(height), Default::default()),
            Resume::ValueRequestId(id) => id,
        )
    };

<<<<<<< HEAD
    metrics.value_request_sent(height.as_u64(), batch_size);
=======
    metrics.value_request_sent(height.as_u64());
>>>>>>> c434b95d

    // Store the request ID in the state
    if let Some(request_id) = request_id {
<<<<<<< HEAD
        debug!(%request_id, %peer, "Sent sync request to peer");
        state.store_pending_decided_request(height, end_height, request_id);
=======
        debug!(%request_id, %peer, "Sent value request to peer");
        state.store_pending_value_request(height, request_id);
>>>>>>> c434b95d
    } else {
        warn!(height.sync = %height, %peer, "Failed to send sync request to peer");
    }

    Ok(())
}

async fn request_value_from_peer_except<Ctx>(
    co: Co<Ctx>,
    state: &mut State<Ctx>,
    metrics: &Metrics,
    height: Ctx::Height,
    except: PeerId,
) -> Result<(), Error<Ctx>>
where
    Ctx: Context,
{
    info!(height.sync = %height, "Requesting sync from another peer");

    state.remove_pending_value_request_by_height(&height);

    if let Some(peer) = state.random_peer_with_tip_at_or_above_except(height, except) {
        request_values_from_peer(co, state, metrics, height, peer).await?;
    } else {
        error!(height.sync = %height, "No peer to request sync from");
    }

    Ok(())
}<|MERGE_RESOLUTION|>--- conflicted
+++ resolved
@@ -234,11 +234,7 @@
 {
     debug!(%request.height, %peer, "Received request for value");
 
-<<<<<<< HEAD
     metrics.value_request_received(request.height.as_u64(), 1);
-=======
-    metrics.value_request_received(request.height.as_u64());
->>>>>>> c434b95d
 
     perform!(
         co,
@@ -248,6 +244,32 @@
     Ok(())
 }
 
+pub async fn on_batch_request<Ctx>(
+    co: Co<Ctx>,
+    _state: &mut State<Ctx>,
+    metrics: &Metrics,
+    request_id: InboundRequestId,
+    peer: PeerId,
+    request: BatchRequest<Ctx>,
+) -> Result<(), Error<Ctx>>
+where
+    Ctx: Context,
+{
+    let start = request.range.start();
+    let end = request.range.end();
+    debug!(from_height = %start, to_height = %end, peer = %peer, "Received batch request");
+
+    let batch_size = end.as_u64() - start.as_u64() + 1;
+    metrics.value_request_received(start.as_u64(), batch_size);
+
+    perform!(
+        co,
+        Effect::GetDecidedValues(request_id, request.range, Default::default())
+    );
+
+    Ok(())
+}
+
 pub async fn on_value_response<Ctx>(
     co: Co<Ctx>,
     state: &mut State<Ctx>,
@@ -263,7 +285,7 @@
 
     state.remove_pending_value_request_by_height(&response.height);
 
-    let response_time = metrics.value_response_received(response.height.as_u64());
+    let response_time = metrics.value_response_received(response.height.as_u64(), 1);
 
     if let Some(response_time) = response_time {
         let sync_result = response
@@ -282,34 +304,9 @@
     if response.value.is_none() {
         warn!(%response.height, %request_id, "Received invalid value response");
 
-<<<<<<< HEAD
-    metrics.value_response_received(response.height.as_u64(), 1);
-
-    Ok(())
-}
-
-pub async fn on_batch_request<Ctx>(
-    co: Co<Ctx>,
-    _state: &mut State<Ctx>,
-    metrics: &Metrics,
-    request_id: InboundRequestId,
-    peer: PeerId,
-    request: BatchRequest<Ctx>,
-) -> Result<(), Error<Ctx>>
-where
-    Ctx: Context,
-{
-    let start = request.range.start();
-    let end = request.range.end();
-    debug!(from_height = %start, to_height = %end, peer = %peer, "Received batch request");
-
-    let batch_size = end.as_u64() - start.as_u64() + 1;
-    metrics.value_request_received(start.as_u64(), batch_size);
-
-    perform!(
-        co,
-        Effect::GetDecidedValues(request_id, request.range, Default::default())
-    );
+        // If we received an empty response, we will try to request the value from another peer.
+        request_value_from_peer_except(co, state, metrics, response.height, peer_id).await?;
+    }
 
     Ok(())
 }
@@ -329,15 +326,11 @@
 
     let mut height = *response.range.start();
     loop {
-        state.remove_pending_decided_value_request_by_height(&height);
+        state.remove_pending_value_request_by_height(&height);
         if height >= *response.range.end() {
             break;
         }
         height = height.increment();
-=======
-        // If we received an empty response, we will try to request the value from another peer.
-        request_value_from_peer_except(co, state, metrics, response.height, peer_id).await?;
->>>>>>> c434b95d
     }
 
     Ok(())
@@ -403,7 +396,6 @@
         )
     );
 
-<<<<<<< HEAD
     metrics.value_response_sent(height.as_u64(), 1);
 
     Ok(())
@@ -454,9 +446,6 @@
     );
 
     metrics.value_response_sent(start, batch_size);
-=======
-    metrics.value_response_sent(height.as_u64());
->>>>>>> c434b95d
 
     Ok(())
 }
@@ -476,29 +465,24 @@
             let height = value_request.height;
             warn!(%peer_id, %height, "Value request timed out");
 
-<<<<<<< HEAD
-            state.remove_pending_decided_value_request_by_height(&height);
+            state.remove_pending_value_request_by_height(&height);
             metrics.value_request_timed_out(height.as_u64());
         }
         Request::BatchRequest(batch_request) => {
             let mut height = *batch_request.range.start();
             warn!(%peer_id, from_height = %height, to_height = %batch_request.range.end(), "Batch request timed out");
             loop {
-                state.remove_pending_decided_value_request_by_height(&height);
-                metrics.value_request_timed_out(height.as_u64());
+                state.remove_pending_value_request_by_height(&height);
                 if height >= *batch_request.range.end() {
                     break;
                 }
                 height = height.increment();
             }
-=======
-            metrics.value_request_timed_out(height.as_u64());
-
-            state.remove_pending_value_request_by_height(&height);
-            state.peer_scorer.update_score(peer_id, SyncResult::Timeout);
->>>>>>> c434b95d
+            metrics.value_request_timed_out(batch_request.range.start().as_u64());
         }
     };
+
+    state.peer_scorer.update_score(peer_id, SyncResult::Timeout);
 
     Ok(())
 }
@@ -589,21 +573,12 @@
         )
     };
 
-<<<<<<< HEAD
     metrics.value_request_sent(height.as_u64(), batch_size);
-=======
-    metrics.value_request_sent(height.as_u64());
->>>>>>> c434b95d
 
     // Store the request ID in the state
     if let Some(request_id) = request_id {
-<<<<<<< HEAD
         debug!(%request_id, %peer, "Sent sync request to peer");
-        state.store_pending_decided_request(height, end_height, request_id);
-=======
-        debug!(%request_id, %peer, "Sent value request to peer");
-        state.store_pending_value_request(height, request_id);
->>>>>>> c434b95d
+        state.store_pending_value_request(height, end_height, request_id);
     } else {
         warn!(height.sync = %height, %peer, "Failed to send sync request to peer");
     }
