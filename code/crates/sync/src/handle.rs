use derive_where::derive_where;
use tracing::{debug, error, info, warn};

use malachitebft_core_types::{Context, Height};

use crate::co::Co;
use crate::scoring::SyncResult;
use crate::state::DEFAULT_PARALLEL_REQUESTS;
use crate::{
    perform, Effect, Error, InboundRequestId, Metrics, OutboundRequestId, PeerId, RawDecidedValue,
    Request, Resume, State, Status, ValueRequest, ValueResponse,
};

#[derive_where(Debug)]
pub enum Input<Ctx: Context> {
    /// A tick has occurred
    Tick,

    /// A status update has been received from a peer
    Status(Status<Ctx>),

    /// Consensus just started a new height.
    /// The boolean indicates whether this was a restart or a new start.
    StartedHeight(Ctx::Height, bool),

    /// Consensus just decided on a new value
    Decided(Ctx::Height),

    /// A ValueSync request has been received from a peer
    ValueRequest(InboundRequestId, PeerId, ValueRequest<Ctx>),

    /// A (possibly empty or invalid) ValueSync response has been received
    ValueResponse(OutboundRequestId, PeerId, Option<ValueResponse<Ctx>>),

    /// Got a response from the application to our `GetValue` request
    GotDecidedValue(InboundRequestId, Ctx::Height, Option<RawDecidedValue<Ctx>>),

    /// A request for a value timed out
    SyncRequestTimedOut(PeerId, Request<Ctx>),

    /// We received an invalid value (either certificate or value)
    InvalidValue(PeerId, Ctx::Height),
}

pub async fn handle<Ctx>(
    co: Co<Ctx>,
    state: &mut State<Ctx>,
    metrics: &Metrics,
    input: Input<Ctx>,
) -> Result<(), Error<Ctx>>
where
    Ctx: Context,
{
    match input {
        Input::Tick => on_tick(co, state, metrics).await,

        Input::Status(status) => on_status(co, state, metrics, status).await,

        Input::StartedHeight(height, restart) => {
            on_started_height(co, state, metrics, height, restart).await
        }

        Input::Decided(height) => on_decided(co, state, metrics, height).await,

        Input::ValueRequest(request_id, peer_id, request) => {
            on_value_request(co, state, metrics, request_id, peer_id, request).await
        }

        Input::ValueResponse(request_id, peer_id, Some(response)) => {
            on_value_response(co, state, metrics, request_id, peer_id, response).await
        }

        Input::ValueResponse(request_id, peer_id, None) => {
            on_invalid_value_response(co, state, metrics, request_id, peer_id).await
        }

        Input::GotDecidedValue(request_id, height, value) => {
            on_got_decided_value(co, state, metrics, request_id, height, value).await
        }

        Input::SyncRequestTimedOut(peer_id, request) => {
            on_sync_request_timed_out(co, state, metrics, peer_id, request).await
        }

        Input::InvalidValue(peer, value) => on_invalid_value(co, state, metrics, peer, value).await,
    }
}

pub async fn on_tick<Ctx>(
    co: Co<Ctx>,
    state: &mut State<Ctx>,
    _metrics: &Metrics,
) -> Result<(), Error<Ctx>>
where
    Ctx: Context,
{
    debug!(height.tip = %state.tip_height, "Broadcasting status");

    perform!(
        co,
        Effect::BroadcastStatus(state.tip_height, Default::default())
    );

    if let Some(inactive_threshold) = state.inactive_threshold {
        // If we are at or above the inactive threshold, we can prune inactive peers.
        state
            .peer_scorer
            .reset_inactive_peers_scores(inactive_threshold);
    }

    debug!("Peer scores: {:#?}", state.peer_scorer.get_scores());

    Ok(())
}

pub async fn on_status<Ctx>(
    co: Co<Ctx>,
    state: &mut State<Ctx>,
    metrics: &Metrics,
    status: Status<Ctx>,
) -> Result<(), Error<Ctx>>
where
    Ctx: Context,
{
    debug!(%status.peer_id, %status.tip_height, "Received peer status");

    let peer_height = status.tip_height;

    state.update_status(status);

    if !state.started {
        // Consensus has not started yet, no need to sync (yet).
        return Ok(());
    }

    if peer_height > state.tip_height {
        warn!(
            height.tip = %state.tip_height,
            height.sync = %state.sync_height,
            height.peer = %peer_height,
            "SYNC REQUIRED: Falling behind"
        );

        // We are lagging behind one of our peer at least,
        // request sync from any peer already at or above that peer's height.
        request_values(co, state, metrics).await?;
    }

    Ok(())
}

pub async fn on_started_height<Ctx>(
    co: Co<Ctx>,
    state: &mut State<Ctx>,
    metrics: &Metrics,
    height: Ctx::Height,
    restart: bool,
) -> Result<(), Error<Ctx>>
where
    Ctx: Context,
{
    let tip_height = height.decrement().unwrap_or(Height::ZERO);

    debug!(height.tip = %tip_height, height.sync = %height, %restart, "Starting new height");

    state.started = true;
    state.sync_height = height;
    state.tip_height = tip_height;

    // Trigger potential requests if possible.
    request_values(co, state, metrics).await?;

    Ok(())
}

pub async fn on_decided<Ctx>(
    _co: Co<Ctx>,
    state: &mut State<Ctx>,
    _metrics: &Metrics,
    height: Ctx::Height,
) -> Result<(), Error<Ctx>>
where
    Ctx: Context,
{
    debug!(height.tip = %height, "Updating tip height");

    state.remove_pending_value_validation(&height);

    state.tip_height = height;
    state.remove_pending_value_request_by_height(&height);

    Ok(())
}

pub async fn on_value_request<Ctx>(
    co: Co<Ctx>,
    _state: &mut State<Ctx>,
    metrics: &Metrics,
    request_id: InboundRequestId,
    peer: PeerId,
    request: ValueRequest<Ctx>,
) -> Result<(), Error<Ctx>>
where
    Ctx: Context,
{
    debug!(%request.height, %peer, "Received request for value");

    metrics.value_request_received(request.height.as_u64());

    perform!(
        co,
        Effect::GetDecidedValue(request_id, request.height, Default::default())
    );

    Ok(())
}

pub async fn on_value_response<Ctx>(
    co: Co<Ctx>,
    state: &mut State<Ctx>,
    metrics: &Metrics,
    request_id: OutboundRequestId,
    peer_id: PeerId,
    response: ValueResponse<Ctx>,
) -> Result<(), Error<Ctx>>
where
    Ctx: Context,
{
    debug!(%response.height, %request_id, %peer_id, "Received response");

    state.remove_pending_value_request_by_height(&response.height);

    let response_time = metrics.value_response_received(response.height.as_u64());

    if let Some(response_time) = response_time {
        let sync_result = response
            .value
            .as_ref()
            .map_or(SyncResult::Failure, |_| SyncResult::Success(response_time));

        state
            .peer_scorer
            .update_score_with_metrics(peer_id, sync_result, &metrics.scoring);
    }

    // We do not update the peer score if we do not know the response time.
    // This should never happen, but we need to handle it gracefully just in case.

    if response.value.is_none() {
        warn!(%response.height, %request_id, "Received invalid value response");

        // If we received an empty response, we will try to request the value from another peer.
        request_value_from_peer_except(co, state, metrics, response.height, peer_id).await?;
    } else {
        // TODO: handle the case where this event is received after the corresponding value decision event.
        state.store_pending_value_validation(response.height);
    }

    Ok(())
}

pub async fn on_invalid_value_response<Ctx>(
    co: Co<Ctx>,
    state: &mut State<Ctx>,
    metrics: &Metrics,
    request_id: OutboundRequestId,
    peer: PeerId,
) -> Result<(), Error<Ctx>>
where
    Ctx: Context,
{
    debug!(%request_id, %peer, "Received invalid response");

    if let Some(height) = state.remove_pending_value_request_by_id(&request_id) {
        debug!(%height, %request_id, "Found which height this request was for");

        // If we have an associated height for this request, we will try again and request it from another peer.
        request_value_from_peer_except(co, state, metrics, height, peer).await?;
    }

    Ok(())
}

pub async fn on_got_decided_value<Ctx>(
    co: Co<Ctx>,
    _state: &mut State<Ctx>,
    metrics: &Metrics,
    request_id: InboundRequestId,
    height: Ctx::Height,
    value: Option<RawDecidedValue<Ctx>>,
) -> Result<(), Error<Ctx>>
where
    Ctx: Context,
{
    let response = match value {
        None => {
            error!(%height, "Received empty value response from host");
            None
        }
        Some(value) if value.certificate.height != height => {
            error!(
                %height, value.height = %value.certificate.height,
                "Received value response for wrong height from host"
            );
            None
        }
        Some(value) => {
            info!(%height, "Received value response from host, sending it out");
            Some(value)
        }
    };

    perform!(
        co,
        Effect::SendValueResponse(
            request_id,
            ValueResponse::new(height, response),
            Default::default()
        )
    );

    metrics.value_response_sent(height.as_u64());

    Ok(())
}

pub async fn on_sync_request_timed_out<Ctx>(
    _co: Co<Ctx>,
    state: &mut State<Ctx>,
    metrics: &Metrics,
    peer_id: PeerId,
    request: Request<Ctx>,
) -> Result<(), Error<Ctx>>
where
    Ctx: Context,
{
    match request {
        Request::ValueRequest(value_request) => {
            let height = value_request.height;
            warn!(%peer_id, %height, "Value request timed out");

            metrics.value_request_timed_out(height.as_u64());

            state.remove_pending_value_request_by_height(&height);
            state.peer_scorer.update_score(peer_id, SyncResult::Timeout);
        }
    };

    Ok(())
}

async fn on_invalid_value<Ctx>(
    co: Co<Ctx>,
    state: &mut State<Ctx>,
    metrics: &Metrics,
    from: PeerId,
    height: Ctx::Height,
) -> Result<(), Error<Ctx>>
where
    Ctx: Context,
{
    error!(%from, %height, "Received invalid value");
<<<<<<< HEAD

    state.remove_pending_value_validation(&height);
=======
>>>>>>> 44f6292b

    state.peer_scorer.update_score(from, SyncResult::Failure);
    state.remove_pending_value_request_by_height(&height);

    request_value_from_peer_except(co, state, metrics, height, from).await
}

/// Requests values from heights in the current sync window. A request is sent for
/// a given height if there is no pending request or validation for that height.
async fn request_values<Ctx>(
    co: Co<Ctx>,
    state: &mut State<Ctx>,
    metrics: &Metrics,
) -> Result<(), Error<Ctx>>
where
    Ctx: Context,
{
    let mut height = state.sync_height;
    let limit = state.sync_height.increment_by(DEFAULT_PARALLEL_REQUESTS);
    loop {
        // Request sync from a peer if we do not have any pending request or validation for this height.
        if !state.has_pending_value_request(&height) && !state.has_pending_value_validation(&height)
        {
            if let Some(peer) = state.random_peer_with_tip_at_or_above(height) {
                request_value_from_peer(&co, state, metrics, height, peer).await?;
            } else {
                debug!(height.sync = %height, "No peer to request sync from");
                // No peer reached this height yet, we can stop here.
                break;
            }
        } else {
            debug!(height.sync = %height, "Already have a pending request or validation for this height");
        }

        height = height.increment();
        if height >= limit {
            break;
        }
    }

    Ok(())
}

async fn request_value_from_peer<Ctx>(
    co: &Co<Ctx>,
    state: &mut State<Ctx>,
    metrics: &Metrics,
    height: Ctx::Height,
    peer: PeerId,
) -> Result<(), Error<Ctx>>
where
    Ctx: Context,
{
    info!(height.sync = %height, %peer, "Requesting sync from peer");

    let request_id = perform!(
        co,
        Effect::SendValueRequest(peer, ValueRequest::new(height), Default::default()),
        Resume::ValueRequestId(id) => id,
    );

    metrics.value_request_sent(height.as_u64());

    if let Some(request_id) = request_id {
        debug!(%request_id, %peer, "Sent value request to peer");
        state.store_pending_value_request(height, request_id);
    } else {
        warn!(height.sync = %height, %peer, "Failed to send value request to peer");
    }

    Ok(())
}

async fn request_value_from_peer_except<Ctx>(
    co: Co<Ctx>,
    state: &mut State<Ctx>,
    metrics: &Metrics,
    height: Ctx::Height,
    except: PeerId,
) -> Result<(), Error<Ctx>>
where
    Ctx: Context,
{
    info!(height.sync = %height, "Requesting sync from another peer");

    state.remove_pending_value_request_by_height(&height);

    if let Some(peer) = state.random_peer_with_tip_at_or_above_except(height, except) {
        request_value_from_peer(&co, state, metrics, height, peer).await?;
    } else {
        error!(height.sync = %height, "No peer to request sync from");
    }

    Ok(())
}<|MERGE_RESOLUTION|>--- conflicted
+++ resolved
@@ -5,7 +5,6 @@
 
 use crate::co::Co;
 use crate::scoring::SyncResult;
-use crate::state::DEFAULT_PARALLEL_REQUESTS;
 use crate::{
     perform, Effect, Error, InboundRequestId, Metrics, OutboundRequestId, PeerId, RawDecidedValue,
     Request, Resume, State, Status, ValueRequest, ValueResponse,
@@ -101,7 +100,7 @@
         Effect::BroadcastStatus(state.tip_height, Default::default())
     );
 
-    if let Some(inactive_threshold) = state.inactive_threshold {
+    if let Some(inactive_threshold) = state.config.inactive_threshold {
         // If we are at or above the inactive threshold, we can prune inactive peers.
         state
             .peer_scorer
@@ -360,11 +359,8 @@
     Ctx: Context,
 {
     error!(%from, %height, "Received invalid value");
-<<<<<<< HEAD
 
     state.remove_pending_value_validation(&height);
-=======
->>>>>>> 44f6292b
 
     state.peer_scorer.update_score(from, SyncResult::Failure);
     state.remove_pending_value_request_by_height(&height);
@@ -383,7 +379,9 @@
     Ctx: Context,
 {
     let mut height = state.sync_height;
-    let limit = state.sync_height.increment_by(DEFAULT_PARALLEL_REQUESTS);
+    let limit = state
+        .sync_height
+        .increment_by(state.config.parallel_requests);
     loop {
         // Request sync from a peer if we do not have any pending request or validation for this height.
         if !state.has_pending_value_request(&height) && !state.has_pending_value_validation(&height)
