use std::cmp::max;
use std::collections::{BTreeMap, HashMap};
use std::ops::RangeInclusive;

use malachitebft_core_types::{Context, Height};
use malachitebft_peer::PeerId;

use crate::scoring::{ema, PeerScorer, Strategy};
use crate::{Config, OutboundRequestId, Status};

pub struct State<Ctx>
where
    Ctx: Context,
{
    rng: Box<dyn rand::RngCore + Send>,

    /// Configuration for the sync state and behaviour.
    pub config: Config,

    /// Consensus has started
    pub started: bool,

    /// Height of last decided value
    pub tip_height: Ctx::Height,

    /// Next height to send a sync request.
    /// Invariant: `sync_height > tip_height`
    pub sync_height: Ctx::Height,

<<<<<<< HEAD
    /// The requested range of heights.
    pub pending_requests: BTreeMap<OutboundRequestId, RangeInclusive<Ctx::Height>>,
=======
    /// Decided value requests for these heights have been sent out to peers.
    pub pending_value_requests: BTreeMap<Ctx::Height, (OutboundRequestId, PeerId, RequestState)>,

    /// Maps request ID to height for pending decided value requests.
    pub height_per_request_id: BTreeMap<OutboundRequestId, (Ctx::Height, PeerId)>,
>>>>>>> 0c5a67ff

    /// The set of peers we are connected to in order to get values, certificates and votes.
    pub peers: BTreeMap<PeerId, Status<Ctx>>,

    /// Peer scorer for scoring peers based on their performance.
    pub peer_scorer: PeerScorer,
}

impl<Ctx> State<Ctx>
where
    Ctx: Context,
{
    pub fn new(
        // Random number generator for selecting peers
        rng: Box<dyn rand::RngCore + Send>,
        // Sync configuration
        config: Config,
    ) -> Self {
        let peer_scorer = match config.scoring_strategy {
            Strategy::Ema => PeerScorer::new(ema::ExponentialMovingAverage::default()),
        };

        Self {
            rng,
            config,
            started: false,
            tip_height: Ctx::Height::ZERO,
            sync_height: Ctx::Height::ZERO,
            pending_requests: BTreeMap::new(),
            peers: BTreeMap::new(),
            peer_scorer,
        }
    }

    pub fn update_status(&mut self, status: Status<Ctx>) {
        self.peers.insert(status.peer_id, status);
    }

    /// Filter peers to only include those that can provide the given range of values, or at least a prefix of the range.
    ///
    /// If there is no peer with all requested values, select a peer that has a tip at or above the start of the range.
    /// Prefer peers that support batching (v2 sync protocol).
    /// Return the peer ID and the range of heights that the peer can provide.
    pub fn filter_peers_by_range(
        peers: &BTreeMap<PeerId, Status<Ctx>>,
        range: &RangeInclusive<Ctx::Height>,
        except: Option<PeerId>,
    ) -> HashMap<PeerId, RangeInclusive<Ctx::Height>> {
        // Peers that can provide the whole range of values.
        let peers_with_whole_range = peers
            .iter()
            .filter(|(peer, status)| {
                status.history_min_height <= *range.start()
                    && *range.start() <= *range.end()
                    && *range.end() <= status.tip_height
                    && except.is_none_or(|p| p != **peer)
            })
            .map(|(peer, _)| (*peer, range.clone()))
            .collect::<HashMap<_, _>>();

        // Prefer peers that have the whole range of values in their history.
        if !peers_with_whole_range.is_empty() {
            peers_with_whole_range
        } else {
            // Otherwise, just get the peers that can provide a prefix of the range.
            peers
                .iter()
                .filter(|(peer, status)| {
                    status.history_min_height <= *range.start()
                        && except.is_none_or(|p| p != **peer)
                })
                .map(|(peer, status)| (*peer, *range.start()..=status.tip_height))
                .filter(|(_, range)| !range.is_empty())
                .collect::<HashMap<_, _>>()
        }
    }

    /// Select at random a peer that can provide the given range of values, while excluding the given peer if provided.
    pub fn random_peer_with_except(
        &mut self,
        range: &RangeInclusive<Ctx::Height>,
        except: Option<PeerId>,
    ) -> Option<(PeerId, RangeInclusive<Ctx::Height>)> {
        // Filtered peers together with the range of heights they can provide.
        let peers_range = Self::filter_peers_by_range(&self.peers, range, except);

        // Select a peer at random.
        let peer_ids = peers_range.keys().cloned().collect::<Vec<_>>();
        self.peer_scorer
            .select_peer(&peer_ids, &mut self.rng)
            .map(|peer_id| (peer_id, peers_range.get(&peer_id).unwrap().clone()))
    }

    /// Same as [`Self::random_peer_with_except`] but without excluding any peer.
    pub fn random_peer_with(
        &mut self,
<<<<<<< HEAD
        range: &RangeInclusive<Ctx::Height>,
    ) -> Option<(PeerId, RangeInclusive<Ctx::Height>)>
    where
        Ctx: Context,
    {
        self.random_peer_with_except(range, None)
=======
        height: Ctx::Height,
        request_id: OutboundRequestId,
        peer_id: PeerId,
    ) {
        self.height_per_request_id
            .insert(request_id.clone(), (height, peer_id));

        self.pending_value_requests
            .insert(height, (request_id, peer_id, RequestState::WaitingResponse));
    }

    /// Mark that a response has been received for a height.
    ///
    /// State transition: WaitingResponse -> WaitingValidation
    pub fn response_received(
        &mut self,
        request_id: OutboundRequestId,
        height: Ctx::Height,
        peer_id: PeerId,
    ) {
        if let Some((req_id, stored_peer_id, state)) = self.pending_value_requests.get_mut(&height)
        {
            if req_id != &request_id || stored_peer_id != &peer_id {
                return; // A new request has been made in the meantime, ignore this response.
            }
            if *state == RequestState::WaitingResponse {
                *state = RequestState::WaitingValidation;
            }
        }
>>>>>>> 0c5a67ff
    }

    /// Get the request that contains the given height.
    ///
<<<<<<< HEAD
    /// Assumes a height cannot be in multiple pending requests.
    pub fn get_request_id_by(&self, height: Ctx::Height) -> Option<OutboundRequestId> {
        self.pending_requests
            .iter()
            .find(|(_, range)| range.contains(&height))
            .map(|(request_id, _)| request_id.clone())
    }

    /// Return a new range of heights, trimming from the beginning any height
    /// that is not validated by consensus.
    pub fn trim_validated_heights(
        &mut self,
        range: &RangeInclusive<Ctx::Height>,
    ) -> RangeInclusive<Ctx::Height> {
        let start = max(self.tip_height.increment(), *range.start());
        start..=*range.end()
    }

    /// When the tip height is higher than the requested range, then the request
    /// has been fully validated and it can be removed.
    pub fn remove_fully_validated_requests(&mut self) {
        self.pending_requests
            .retain(|_, range| range.end() > &self.tip_height);
=======
    /// State transition: WaitingValidation -> Validated
    /// It is also possible to have the following transition: WaitingResponse -> Validated.
    pub fn validate_response(&mut self, height: Ctx::Height) {
        if let Some((_, _, state)) = self.pending_value_requests.get_mut(&height) {
            *state = RequestState::Validated;
        }
    }

    /// Get the height for a given request ID.
    pub fn get_height_for_request_id(
        &self,
        request_id: &OutboundRequestId,
    ) -> Option<(Ctx::Height, PeerId)> {
        self.height_per_request_id.get(request_id).cloned()
    }

    /// Remove the pending decided value request for a given height.
    pub fn remove_pending_request_by_height(&mut self, height: &Ctx::Height) {
        if let Some((request_id, _, _)) = self.pending_value_requests.remove(height) {
            self.height_per_request_id.remove(&request_id);
        }
    }

    /// Remove a pending decided value request by its ID and return the height and peer it was associated with.
    pub fn remove_pending_value_request_by_id(
        &mut self,
        request_id: &OutboundRequestId,
    ) -> Option<(Ctx::Height, PeerId)> {
        let (height, peer_id) = self.height_per_request_id.remove(request_id)?;

        self.pending_value_requests.remove(&height);

        Some((height, peer_id))
    }

    /// Check if there are any pending decided value requests for a given height.
    pub fn has_pending_value_request(&self, height: &Ctx::Height) -> bool {
        self.pending_value_requests.contains_key(height)
    }

    /// Check if a pending decided value request for a given height is in the `Validated` state.
    pub fn is_pending_value_request_validated_by_height(&self, height: &Ctx::Height) -> bool {
        if let Some((_, _, state)) = self.pending_value_requests.get(height) {
            *state == RequestState::Validated
        } else {
            false
        }
    }

    /// Check if a pending decided value request for a given request ID is in the `Validated` state.
    pub fn is_pending_value_request_validated_by_id(&self, request_id: &OutboundRequestId) -> bool {
        if let Some((height, _)) = self.height_per_request_id.get(request_id) {
            self.is_pending_value_request_validated_by_height(height)
        } else {
            false
        }
>>>>>>> 0c5a67ff
    }
}<|MERGE_RESOLUTION|>--- conflicted
+++ resolved
@@ -27,16 +27,8 @@
     /// Invariant: `sync_height > tip_height`
     pub sync_height: Ctx::Height,
 
-<<<<<<< HEAD
     /// The requested range of heights.
-    pub pending_requests: BTreeMap<OutboundRequestId, RangeInclusive<Ctx::Height>>,
-=======
-    /// Decided value requests for these heights have been sent out to peers.
-    pub pending_value_requests: BTreeMap<Ctx::Height, (OutboundRequestId, PeerId, RequestState)>,
-
-    /// Maps request ID to height for pending decided value requests.
-    pub height_per_request_id: BTreeMap<OutboundRequestId, (Ctx::Height, PeerId)>,
->>>>>>> 0c5a67ff
+    pub pending_requests: BTreeMap<OutboundRequestId, (RangeInclusive<Ctx::Height>, PeerId)>,
 
     /// The set of peers we are connected to in order to get values, certificates and votes.
     pub peers: BTreeMap<PeerId, Status<Ctx>>,
@@ -133,55 +125,22 @@
     /// Same as [`Self::random_peer_with_except`] but without excluding any peer.
     pub fn random_peer_with(
         &mut self,
-<<<<<<< HEAD
         range: &RangeInclusive<Ctx::Height>,
     ) -> Option<(PeerId, RangeInclusive<Ctx::Height>)>
     where
         Ctx: Context,
     {
         self.random_peer_with_except(range, None)
-=======
-        height: Ctx::Height,
-        request_id: OutboundRequestId,
-        peer_id: PeerId,
-    ) {
-        self.height_per_request_id
-            .insert(request_id.clone(), (height, peer_id));
-
-        self.pending_value_requests
-            .insert(height, (request_id, peer_id, RequestState::WaitingResponse));
-    }
-
-    /// Mark that a response has been received for a height.
-    ///
-    /// State transition: WaitingResponse -> WaitingValidation
-    pub fn response_received(
-        &mut self,
-        request_id: OutboundRequestId,
-        height: Ctx::Height,
-        peer_id: PeerId,
-    ) {
-        if let Some((req_id, stored_peer_id, state)) = self.pending_value_requests.get_mut(&height)
-        {
-            if req_id != &request_id || stored_peer_id != &peer_id {
-                return; // A new request has been made in the meantime, ignore this response.
-            }
-            if *state == RequestState::WaitingResponse {
-                *state = RequestState::WaitingValidation;
-            }
-        }
->>>>>>> 0c5a67ff
     }
 
     /// Get the request that contains the given height.
     ///
-<<<<<<< HEAD
     /// Assumes a height cannot be in multiple pending requests.
-    pub fn get_request_id_by(&self, height: Ctx::Height) -> Option<OutboundRequestId> {
+    pub fn get_request_id_by(&self, height: Ctx::Height) -> Option<(OutboundRequestId, PeerId)> {
         self.pending_requests
             .iter()
-            .find(|(_, range)| range.contains(&height))
-            .map(|(request_id, _)| request_id.clone())
+            .find(|(_, (range, _))| range.contains(&height))
+            .map(|(request_id, (_, stored_peer_id))| (request_id.clone(), *stored_peer_id))
     }
 
     /// Return a new range of heights, trimming from the beginning any height
@@ -198,64 +157,6 @@
     /// has been fully validated and it can be removed.
     pub fn remove_fully_validated_requests(&mut self) {
         self.pending_requests
-            .retain(|_, range| range.end() > &self.tip_height);
-=======
-    /// State transition: WaitingValidation -> Validated
-    /// It is also possible to have the following transition: WaitingResponse -> Validated.
-    pub fn validate_response(&mut self, height: Ctx::Height) {
-        if let Some((_, _, state)) = self.pending_value_requests.get_mut(&height) {
-            *state = RequestState::Validated;
-        }
-    }
-
-    /// Get the height for a given request ID.
-    pub fn get_height_for_request_id(
-        &self,
-        request_id: &OutboundRequestId,
-    ) -> Option<(Ctx::Height, PeerId)> {
-        self.height_per_request_id.get(request_id).cloned()
-    }
-
-    /// Remove the pending decided value request for a given height.
-    pub fn remove_pending_request_by_height(&mut self, height: &Ctx::Height) {
-        if let Some((request_id, _, _)) = self.pending_value_requests.remove(height) {
-            self.height_per_request_id.remove(&request_id);
-        }
-    }
-
-    /// Remove a pending decided value request by its ID and return the height and peer it was associated with.
-    pub fn remove_pending_value_request_by_id(
-        &mut self,
-        request_id: &OutboundRequestId,
-    ) -> Option<(Ctx::Height, PeerId)> {
-        let (height, peer_id) = self.height_per_request_id.remove(request_id)?;
-
-        self.pending_value_requests.remove(&height);
-
-        Some((height, peer_id))
-    }
-
-    /// Check if there are any pending decided value requests for a given height.
-    pub fn has_pending_value_request(&self, height: &Ctx::Height) -> bool {
-        self.pending_value_requests.contains_key(height)
-    }
-
-    /// Check if a pending decided value request for a given height is in the `Validated` state.
-    pub fn is_pending_value_request_validated_by_height(&self, height: &Ctx::Height) -> bool {
-        if let Some((_, _, state)) = self.pending_value_requests.get(height) {
-            *state == RequestState::Validated
-        } else {
-            false
-        }
-    }
-
-    /// Check if a pending decided value request for a given request ID is in the `Validated` state.
-    pub fn is_pending_value_request_validated_by_id(&self, request_id: &OutboundRequestId) -> bool {
-        if let Some((height, _)) = self.height_per_request_id.get(request_id) {
-            self.is_pending_value_request_validated_by_height(height)
-        } else {
-            false
-        }
->>>>>>> 0c5a67ff
+            .retain(|_, (range, _)| range.end() > &self.tip_height);
     }
 }