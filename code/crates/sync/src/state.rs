<<<<<<< HEAD
use std::collections::{BTreeMap, BTreeSet};
use std::ops::RangeInclusive;

use libp2p::StreamProtocol;
use std::time::Duration;
=======
use std::collections::BTreeMap;
>>>>>>> efedf820

use malachitebft_core_types::{Context, Height};
use malachitebft_peer::PeerId;
use tracing::warn;

<<<<<<< HEAD
use crate::scoring::{PeerScorer, ScoringStrategy};
use crate::{Behaviour, OutboundRequestId, PeerDetails, PeerKind, Status};
=======
use crate::scoring::{ema, PeerScorer, Strategy};
use crate::{Config, OutboundRequestId, Status};

/// State of a decided value request.
///
/// State transitions:
/// WaitingResponse -> WaitingValidation -> Validated
#[derive(Debug, Clone, Copy, PartialEq, Eq, PartialOrd, Ord)]
pub enum RequestState {
    /// Initial state: waiting for a response from a peer
    WaitingResponse,
    /// Response received: waiting for value validation by consensus
    WaitingValidation,
    /// Value validated: request is complete
    Validated,
}
>>>>>>> efedf820

pub struct State<Ctx>
where
    Ctx: Context,
{
    rng: Box<dyn rand::RngCore + Send>,

    /// Configuration for the sync state and behaviour.
    pub config: Config,

    /// Consensus has started
    pub started: bool,

    /// Height of last decided value
    pub tip_height: Ctx::Height,

    /// Height currently syncing.
    /// If syncing in batches, this is first height in the batch being synced.
    pub sync_height: Ctx::Height,

    /// Decided value requests for these heights have been sent out to peers.
    pub pending_value_requests: BTreeMap<Ctx::Height, (OutboundRequestId, RequestState)>,

    /// Maps request ID to height for pending decided value requests.
    pub height_per_request_id: BTreeMap<OutboundRequestId, Ctx::Height>,

    /// The set of peers we are connected to in order to get values, certificates and votes.
    pub peers: BTreeMap<PeerId, PeerDetails<Ctx>>,

    /// Peer scorer for scoring peers based on their performance.
    pub peer_scorer: PeerScorer,
}

impl<Ctx> State<Ctx>
where
    Ctx: Context,
{
    pub fn new(
        // Random number generator for selecting peers
        rng: Box<dyn rand::RngCore + Send>,
        // Sync configuration
        config: Config,
    ) -> Self {
        let peer_scorer = match config.scoring_strategy {
            Strategy::Ema => PeerScorer::new(ema::ExponentialMovingAverage::default()),
        };

        Self {
            rng,
            config,
            started: false,
            tip_height: Ctx::Height::ZERO,
            sync_height: Ctx::Height::ZERO,
            pending_value_requests: BTreeMap::new(),
            height_per_request_id: BTreeMap::new(),
            peers: BTreeMap::new(),
            peer_scorer,
        }
    }

    pub fn add_peer(&mut self, peer_id: PeerId, protocols: Vec<StreamProtocol>) {
        if self.peers.contains_key(&peer_id) {
            warn!("Peer {} already exists in the state", peer_id);
            return;
        }

        let kind = if protocols.contains(&Behaviour::SYNC_V2_PROTOCOL.0) {
            PeerKind::SyncV2
        } else if protocols.contains(&Behaviour::SYNC_V1_PROTOCOL.0) {
            PeerKind::SyncV1
        } else {
            warn!("Peer {} does not support any known sync protocol", peer_id);
            return;
        };

        self.peers.insert(
            peer_id,
            PeerDetails {
                kind,
                status: Status::default(peer_id),
            },
        );
    }

    pub fn update_status(&mut self, status: Status<Ctx>) {
        // TODO: should we consider status messages from non connected peers?
        if let Some(peer_details) = self.peers.get_mut(&status.peer_id) {
            peer_details.update_status(status);
        }
    }

    /// Select at random a peer whose tip is at or above the given height and with min height below the given height.
    /// In other words, `height` is in `status.history_min_height..=status.tip_height` range.
    pub fn random_peer_with_tip_at_or_above(&mut self, height: Ctx::Height) -> Option<PeerId>
    where
        Ctx: Context,
    {
        let peers_at_later_height = self
            .peers
            .iter()
            .filter(|(_, detail)| {
                (detail.status.history_min_height..=detail.status.tip_height).contains(&height)
            })
            .collect::<Vec<_>>();

        let (v2_peers, v1_peers): (Vec<_>, Vec<_>) = peers_at_later_height
            .iter()
            .partition(|(_, detail)| detail.kind == PeerKind::SyncV2);

        // Prefer peers with higher sync version
        let peers = if !v2_peers.is_empty() {
            v2_peers
        } else {
            v1_peers
        };
        let peer_ids = peers.iter().map(|(&peer, _)| peer).collect::<Vec<_>>();

        self.peer_scorer.select_peer(&peer_ids, &mut self.rng)
    }

    /// Same as [`Self::random_peer_with_tip_at_or_above`], but excludes the given peer.
    pub fn random_peer_with_tip_at_or_above_except(
        &mut self,
        height: Ctx::Height,
        except: PeerId,
    ) -> Option<PeerId> {
        let peers = self
            .peers
            .iter()
            .filter_map(|(&peer, detail)| {
                (detail.status.history_min_height..=detail.status.tip_height)
                    .contains(&height)
                    .then_some(peer)
            })
            .filter(|&peer| peer != except)
            .collect::<Vec<_>>();

        self.peer_scorer.select_peer(&peers, &mut self.rng)
    }

    /// Store a pending decided value request for a given height and request ID.
    ///
    /// State transition: None -> WaitingResponse
    pub fn store_pending_value_request(
        &mut self,
        from: Ctx::Height,
        to: Ctx::Height,
        request_id: OutboundRequestId,
    ) {
<<<<<<< HEAD
        self.height_per_request_id.insert(request_id.clone(), from);

        let mut height = from;
        loop {
            self.pending_value_requests
                .entry(height)
                .or_default()
                .insert(request_id.clone());
            if height >= to {
                break;
            }
            height = height.increment();
        }
=======
        self.height_per_request_id
            .insert(request_id.clone(), height);

        self.pending_value_requests
            .insert(height, (request_id, RequestState::WaitingResponse));
>>>>>>> efedf820
    }

    /// Mark that a response has been received for a height.
    ///
    /// State transition: WaitingResponse -> WaitingValidation
    pub fn response_received(&mut self, request_id: OutboundRequestId, height: Ctx::Height) {
        if let Some((req_id, state)) = self.pending_value_requests.get_mut(&height) {
            if req_id != &request_id {
                return; // A new request has been made in the meantime, ignore this response.
            }
            if *state == RequestState::WaitingResponse {
                *state = RequestState::WaitingValidation;
            }
        }
    }

<<<<<<< HEAD
    /// Remove all pending decided value requests for a given range of heights.
    pub fn remove_pending_value_request_by_height_range(
        &mut self,
        range: &RangeInclusive<Ctx::Height>,
    ) {
        let mut height = *range.start();
        loop {
            self.remove_pending_value_request_by_height(&height);
            if height >= *range.end() {
                break;
            }
            height = height.increment();
=======
    /// Mark that a decided value has been validated for a height.
    ///
    /// State transition: WaitingValidation -> Validated
    /// It is also possible to have the following transition: WaitingResponse -> Validated.
    pub fn validate_response(&mut self, height: Ctx::Height) {
        if let Some((_, state)) = self.pending_value_requests.get_mut(&height) {
            *state = RequestState::Validated;
        }
    }

    /// Get the height for a given request ID.
    pub fn get_height_for_request_id(&self, request_id: &OutboundRequestId) -> Option<Ctx::Height> {
        self.height_per_request_id.get(request_id).cloned()
    }

    /// Remove the pending decided value request for a given height.
    pub fn remove_pending_request_by_height(&mut self, height: &Ctx::Height) {
        if let Some((request_id, _)) = self.pending_value_requests.remove(height) {
            self.height_per_request_id.remove(&request_id);
>>>>>>> efedf820
        }
    }

    /// Remove a pending decided value request by its ID and return the height it was associated with.
    pub fn remove_pending_value_request_by_id(
        &mut self,
        request_id: &OutboundRequestId,
    ) -> Option<Ctx::Height> {
        let height = self.height_per_request_id.remove(request_id)?;

        self.pending_value_requests.remove(&height);

        Some(height)
    }

    // TODO(SYNC): Unused method? Then remove.
    pub fn remove_pending_decided_batch_request(&mut self, from: Ctx::Height, to: Ctx::Height) {
        let mut height = from;
        while height <= to {
            self.pending_value_requests.remove(&height);
            height = height.increment();
        }
    }

    /// Check if there are any pending decided value requests for a given height.
    pub fn has_pending_value_request(&self, height: &Ctx::Height) -> bool {
        self.pending_value_requests.contains_key(height)
    }

    /// Check if a pending decided value request for a given height is in the `Validated` state.
    pub fn is_pending_value_request_validated_by_height(&self, height: &Ctx::Height) -> bool {
        if let Some((_, state)) = self.pending_value_requests.get(height) {
            *state == RequestState::Validated
        } else {
            false
        }
    }

    /// Check if a pending decided value request for a given request ID is in the `Validated` state.
    pub fn is_pending_value_request_validated_by_id(&self, request_id: &OutboundRequestId) -> bool {
        if let Some(height) = self.height_per_request_id.get(request_id) {
            self.is_pending_value_request_validated_by_height(height)
        } else {
            false
        }
    }
}<|MERGE_RESOLUTION|>--- conflicted
+++ resolved
@@ -1,23 +1,14 @@
-<<<<<<< HEAD
-use std::collections::{BTreeMap, BTreeSet};
+use std::collections::BTreeMap;
 use std::ops::RangeInclusive;
 
 use libp2p::StreamProtocol;
-use std::time::Duration;
-=======
-use std::collections::BTreeMap;
->>>>>>> efedf820
 
 use malachitebft_core_types::{Context, Height};
 use malachitebft_peer::PeerId;
 use tracing::warn;
 
-<<<<<<< HEAD
-use crate::scoring::{PeerScorer, ScoringStrategy};
-use crate::{Behaviour, OutboundRequestId, PeerDetails, PeerKind, Status};
-=======
 use crate::scoring::{ema, PeerScorer, Strategy};
-use crate::{Config, OutboundRequestId, Status};
+use crate::{Behaviour, Config, OutboundRequestId, PeerDetails, PeerKind, Status};
 
 /// State of a decided value request.
 ///
@@ -32,7 +23,6 @@
     /// Value validated: request is complete
     Validated,
 }
->>>>>>> efedf820
 
 pub struct State<Ctx>
 where
@@ -182,27 +172,18 @@
         to: Ctx::Height,
         request_id: OutboundRequestId,
     ) {
-<<<<<<< HEAD
         self.height_per_request_id.insert(request_id.clone(), from);
 
         let mut height = from;
         loop {
             self.pending_value_requests
                 .entry(height)
-                .or_default()
-                .insert(request_id.clone());
+                .or_insert_with(|| (request_id.clone(), RequestState::WaitingResponse));
             if height >= to {
                 break;
             }
             height = height.increment();
         }
-=======
-        self.height_per_request_id
-            .insert(request_id.clone(), height);
-
-        self.pending_value_requests
-            .insert(height, (request_id, RequestState::WaitingResponse));
->>>>>>> efedf820
     }
 
     /// Mark that a response has been received for a height.
@@ -219,20 +200,6 @@
         }
     }
 
-<<<<<<< HEAD
-    /// Remove all pending decided value requests for a given range of heights.
-    pub fn remove_pending_value_request_by_height_range(
-        &mut self,
-        range: &RangeInclusive<Ctx::Height>,
-    ) {
-        let mut height = *range.start();
-        loop {
-            self.remove_pending_value_request_by_height(&height);
-            if height >= *range.end() {
-                break;
-            }
-            height = height.increment();
-=======
     /// Mark that a decided value has been validated for a height.
     ///
     /// State transition: WaitingValidation -> Validated
@@ -252,7 +219,21 @@
     pub fn remove_pending_request_by_height(&mut self, height: &Ctx::Height) {
         if let Some((request_id, _)) = self.pending_value_requests.remove(height) {
             self.height_per_request_id.remove(&request_id);
->>>>>>> efedf820
+        }
+    }
+
+    /// Remove all pending decided value requests for a given range of heights.
+    pub fn remove_pending_value_request_by_height_range(
+        &mut self,
+        range: &RangeInclusive<Ctx::Height>,
+    ) {
+        let mut height = *range.start();
+        loop {
+            self.remove_pending_request_by_height(&height);
+            if height >= *range.end() {
+                break;
+            }
+            height = height.increment();
         }
     }
 
