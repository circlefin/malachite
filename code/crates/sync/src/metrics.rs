use std::ops::Deref;
use std::sync::Arc;
use std::time::{Duration, Instant};

use dashmap::DashMap;
use malachitebft_metrics::prometheus::metrics::counter::Counter;
use malachitebft_metrics::prometheus::metrics::histogram::{exponential_buckets, Histogram};
use malachitebft_metrics::SharedRegistry;

#[derive(Clone, Debug)]
pub struct Metrics(Arc<Inner>);

impl Deref for Metrics {
    type Target = Inner;

    fn deref(&self) -> &Self::Target {
        &self.0
    }
}

#[derive(Debug)]
pub struct Inner {
    requests_sent: Counter,
    requests_received: Counter,
    responses_sent: Counter,
    responses_received: Counter,
    client_latency: Histogram,
    server_latency: Histogram,
    request_timeouts: Counter,

    instant_request_sent: Arc<DashMap<u64, Instant>>,
    instant_request_received: Arc<DashMap<u64, Instant>>,

    pub scoring: crate::scoring::metrics::Metrics,
}

impl Inner {
    pub fn new() -> Self {
        Self {
            requests_sent: Counter::default(),
            requests_received: Counter::default(),
            responses_sent: Counter::default(),
            responses_received: Counter::default(),
            client_latency: Histogram::new(exponential_buckets(0.1, 2.0, 20)),
            server_latency: Histogram::new(exponential_buckets(0.1, 2.0, 20)),
            request_timeouts: Counter::default(),
            instant_request_sent: Arc::new(DashMap::new()),
            instant_request_received: Arc::new(DashMap::new()),
            scoring: crate::scoring::metrics::Metrics::new(),
        }
    }
}

impl Default for Inner {
    fn default() -> Self {
        Self::new()
    }
}

impl Metrics {
    pub fn new() -> Self {
<<<<<<< HEAD
        Self(Arc::new(DecidedValuesMetrics::new()))
    }

    fn values(&self) -> &DecidedValuesMetrics {
        &self.0
=======
        Self(Arc::new(Inner::new()))
>>>>>>> 621af93c
    }

    pub fn register(registry: &SharedRegistry) -> Self {
        let metrics = Self::new();

        registry.with_prefix("malachitebft_sync", |registry| {
            // Value sync related metrics
            registry.register(
                "value_requests_sent",
                "Number of ValueSync requests sent",
<<<<<<< HEAD
                metrics.values().requests_sent.clone(),
=======
                metrics.requests_sent.clone(),
>>>>>>> 621af93c
            );

            registry.register(
                "value_requests_received",
                "Number of ValueSync requests received",
<<<<<<< HEAD
                metrics.values().requests_received.clone(),
=======
                metrics.requests_received.clone(),
>>>>>>> 621af93c
            );

            registry.register(
                "value_responses_sent",
                "Number of ValueSync responses sent",
<<<<<<< HEAD
                metrics.values().responses_sent.clone(),
=======
                metrics.responses_sent.clone(),
>>>>>>> 621af93c
            );

            registry.register(
                "value_responses_received",
                "Number of ValueSync responses received",
<<<<<<< HEAD
                metrics.values().responses_received.clone(),
=======
                metrics.responses_received.clone(),
>>>>>>> 621af93c
            );

            registry.register(
                "value_client_latency",
                "Interval of time between when request was sent and response was received",
<<<<<<< HEAD
                metrics.values().client_latency.clone(),
=======
                metrics.client_latency.clone(),
>>>>>>> 621af93c
            );

            registry.register(
                "value_server_latency",
                "Interval of time between when request was received and response was sent",
<<<<<<< HEAD
                metrics.values().server_latency.clone(),
=======
                metrics.server_latency.clone(),
>>>>>>> 621af93c
            );

            registry.register(
                "value_request_timeouts",
                "Number of ValueSync request timeouts",
<<<<<<< HEAD
                metrics.values().request_timeouts.clone(),
=======
                metrics.request_timeouts.clone(),
>>>>>>> 621af93c
            );

            metrics.scoring.register(registry);
        });

        metrics
    }

    pub fn value_request_sent(&self, height: u64) {
<<<<<<< HEAD
        self.values().requests_sent.inc();
        self.values()
            .instant_request_sent
            .insert((height, -1), Instant::now());
    }

    pub fn value_request_received(&self, height: u64) {
        self.values().requests_received.inc();
        self.values()
            .instant_request_received
            .insert((height, -1), Instant::now());
    }

    pub fn value_response_sent(&self, height: u64) {
        self.values().responses_sent.inc();

        if let Some((_, instant)) = self.values().instant_request_received.remove(&(height, -1)) {
            self.values()
                .server_latency
                .observe(instant.elapsed().as_secs_f64());
        }
    }

    pub fn value_response_received(&self, height: u64) {
        self.values().responses_received.inc();

        if let Some((_, instant)) = self.values().instant_request_sent.remove(&(height, -1)) {
            self.values()
                .client_latency
                .observe(instant.elapsed().as_secs_f64());
=======
        self.requests_sent.inc();
        self.instant_request_sent.insert(height, Instant::now());
    }

    pub fn value_request_received(&self, height: u64) {
        self.requests_received.inc();
        self.instant_request_received.insert(height, Instant::now());
    }

    pub fn value_response_sent(&self, height: u64) {
        self.responses_sent.inc();

        if let Some((_, instant)) = self.instant_request_received.remove(&height) {
            self.server_latency.observe(instant.elapsed().as_secs_f64());
        }
    }

    pub fn value_response_received(&self, height: u64) -> Option<Duration> {
        self.responses_received.inc();

        if let Some((_, instant_request_sent)) = self.instant_request_sent.remove(&height) {
            let latency = instant_request_sent.elapsed();
            self.client_latency.observe(latency.as_secs_f64());
            Some(latency)
        } else {
            None
>>>>>>> 621af93c
        }
    }

    pub fn value_request_timed_out(&self, height: u64) {
<<<<<<< HEAD
        self.values().request_timeouts.inc();
        self.values().instant_request_sent.remove(&(height, 0));
=======
        self.request_timeouts.inc();
        self.instant_request_sent.remove(&height);
>>>>>>> 621af93c
    }
}

impl Default for Metrics {
    fn default() -> Self {
        Self::new()
    }
}<|MERGE_RESOLUTION|>--- conflicted
+++ resolved
@@ -20,13 +20,13 @@
 
 #[derive(Debug)]
 pub struct Inner {
-    requests_sent: Counter,
-    requests_received: Counter,
-    responses_sent: Counter,
-    responses_received: Counter,
-    client_latency: Histogram,
-    server_latency: Histogram,
-    request_timeouts: Counter,
+    value_requests_sent: Counter,
+    value_requests_received: Counter,
+    value_responses_sent: Counter,
+    value_responses_received: Counter,
+    value_client_latency: Histogram,
+    value_server_latency: Histogram,
+    value_request_timeouts: Counter,
 
     instant_request_sent: Arc<DashMap<u64, Instant>>,
     instant_request_received: Arc<DashMap<u64, Instant>>,
@@ -37,13 +37,13 @@
 impl Inner {
     pub fn new() -> Self {
         Self {
-            requests_sent: Counter::default(),
-            requests_received: Counter::default(),
-            responses_sent: Counter::default(),
-            responses_received: Counter::default(),
-            client_latency: Histogram::new(exponential_buckets(0.1, 2.0, 20)),
-            server_latency: Histogram::new(exponential_buckets(0.1, 2.0, 20)),
-            request_timeouts: Counter::default(),
+            value_requests_sent: Counter::default(),
+            value_requests_received: Counter::default(),
+            value_responses_sent: Counter::default(),
+            value_responses_received: Counter::default(),
+            value_client_latency: Histogram::new(exponential_buckets(0.1, 2.0, 20)),
+            value_server_latency: Histogram::new(exponential_buckets(0.1, 2.0, 20)),
+            value_request_timeouts: Counter::default(),
             instant_request_sent: Arc::new(DashMap::new()),
             instant_request_received: Arc::new(DashMap::new()),
             scoring: crate::scoring::metrics::Metrics::new(),
@@ -59,15 +59,7 @@
 
 impl Metrics {
     pub fn new() -> Self {
-<<<<<<< HEAD
-        Self(Arc::new(DecidedValuesMetrics::new()))
-    }
-
-    fn values(&self) -> &DecidedValuesMetrics {
-        &self.0
-=======
         Self(Arc::new(Inner::new()))
->>>>>>> 621af93c
     }
 
     pub fn register(registry: &SharedRegistry) -> Self {
@@ -78,71 +70,43 @@
             registry.register(
                 "value_requests_sent",
                 "Number of ValueSync requests sent",
-<<<<<<< HEAD
-                metrics.values().requests_sent.clone(),
-=======
-                metrics.requests_sent.clone(),
->>>>>>> 621af93c
+                metrics.value_requests_sent.clone(),
             );
 
             registry.register(
                 "value_requests_received",
                 "Number of ValueSync requests received",
-<<<<<<< HEAD
-                metrics.values().requests_received.clone(),
-=======
-                metrics.requests_received.clone(),
->>>>>>> 621af93c
+                metrics.value_requests_received.clone(),
             );
 
             registry.register(
                 "value_responses_sent",
                 "Number of ValueSync responses sent",
-<<<<<<< HEAD
-                metrics.values().responses_sent.clone(),
-=======
-                metrics.responses_sent.clone(),
->>>>>>> 621af93c
+                metrics.value_responses_sent.clone(),
             );
 
             registry.register(
                 "value_responses_received",
                 "Number of ValueSync responses received",
-<<<<<<< HEAD
-                metrics.values().responses_received.clone(),
-=======
-                metrics.responses_received.clone(),
->>>>>>> 621af93c
+                metrics.value_responses_received.clone(),
             );
 
             registry.register(
                 "value_client_latency",
                 "Interval of time between when request was sent and response was received",
-<<<<<<< HEAD
-                metrics.values().client_latency.clone(),
-=======
-                metrics.client_latency.clone(),
->>>>>>> 621af93c
+                metrics.value_client_latency.clone(),
             );
 
             registry.register(
                 "value_server_latency",
                 "Interval of time between when request was received and response was sent",
-<<<<<<< HEAD
-                metrics.values().server_latency.clone(),
-=======
-                metrics.server_latency.clone(),
->>>>>>> 621af93c
+                metrics.value_server_latency.clone(),
             );
 
             registry.register(
                 "value_request_timeouts",
                 "Number of ValueSync request timeouts",
-<<<<<<< HEAD
-                metrics.values().request_timeouts.clone(),
-=======
-                metrics.request_timeouts.clone(),
->>>>>>> 621af93c
+                metrics.value_request_timeouts.clone(),
             );
 
             metrics.scoring.register(registry);
@@ -152,76 +116,39 @@
     }
 
     pub fn value_request_sent(&self, height: u64) {
-<<<<<<< HEAD
-        self.values().requests_sent.inc();
-        self.values()
-            .instant_request_sent
-            .insert((height, -1), Instant::now());
+        self.value_requests_sent.inc();
+        self.instant_request_sent.insert(height, Instant::now());
     }
 
     pub fn value_request_received(&self, height: u64) {
-        self.values().requests_received.inc();
-        self.values()
-            .instant_request_received
-            .insert((height, -1), Instant::now());
+        self.value_requests_received.inc();
+        self.instant_request_received.insert(height, Instant::now());
     }
 
     pub fn value_response_sent(&self, height: u64) {
-        self.values().responses_sent.inc();
+        self.value_responses_sent.inc();
 
-        if let Some((_, instant)) = self.values().instant_request_received.remove(&(height, -1)) {
-            self.values()
-                .server_latency
+        if let Some((_, instant)) = self.instant_request_received.remove(&height) {
+            self.value_server_latency
                 .observe(instant.elapsed().as_secs_f64());
         }
     }
 
-    pub fn value_response_received(&self, height: u64) {
-        self.values().responses_received.inc();
-
-        if let Some((_, instant)) = self.values().instant_request_sent.remove(&(height, -1)) {
-            self.values()
-                .client_latency
-                .observe(instant.elapsed().as_secs_f64());
-=======
-        self.requests_sent.inc();
-        self.instant_request_sent.insert(height, Instant::now());
-    }
-
-    pub fn value_request_received(&self, height: u64) {
-        self.requests_received.inc();
-        self.instant_request_received.insert(height, Instant::now());
-    }
-
-    pub fn value_response_sent(&self, height: u64) {
-        self.responses_sent.inc();
-
-        if let Some((_, instant)) = self.instant_request_received.remove(&height) {
-            self.server_latency.observe(instant.elapsed().as_secs_f64());
-        }
-    }
-
     pub fn value_response_received(&self, height: u64) -> Option<Duration> {
-        self.responses_received.inc();
+        self.value_responses_received.inc();
 
         if let Some((_, instant_request_sent)) = self.instant_request_sent.remove(&height) {
             let latency = instant_request_sent.elapsed();
-            self.client_latency.observe(latency.as_secs_f64());
+            self.value_client_latency.observe(latency.as_secs_f64());
             Some(latency)
         } else {
             None
->>>>>>> 621af93c
         }
     }
 
     pub fn value_request_timed_out(&self, height: u64) {
-<<<<<<< HEAD
-        self.values().request_timeouts.inc();
-        self.values().instant_request_sent.remove(&(height, 0));
-=======
-        self.request_timeouts.inc();
+        self.value_request_timeouts.inc();
         self.instant_request_sent.remove(&height);
->>>>>>> 621af93c
     }
 }
 
