--- conflicted
+++ resolved
@@ -71,10 +71,12 @@
 
     /// List of nodes to keep persistent connections to
     pub persistent_peers: Vec<Multiaddr>,
-<<<<<<< HEAD
 
     /// Transport protocol to use
     pub transport: TransportProtocol,
+
+    /// The type of pub-sub protocol to use for consensus
+    pub protocol: PubSubProtocol,
 }
 
 #[derive(Copy, Clone, Debug, PartialEq, Eq, Default, Serialize, Deserialize)]
@@ -106,9 +108,6 @@
             )),
         }
     }
-=======
-    /// The type of pub-sub protocol to use for consensus
-    pub protocol: PubSubProtocol,
 }
 
 /// The type of pub-sub protocol
@@ -118,7 +117,6 @@
     #[default]
     GossipSub,
     Broadcast,
->>>>>>> 882779dc
 }
 
 /// Mempool configuration options
