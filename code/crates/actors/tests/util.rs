--- conflicted
+++ resolved
@@ -137,62 +137,7 @@
         let (v, sk) = &test.vals_and_keys[i];
         let (tx_decision, rx_decision) = mpsc::channel(HEIGHTS as usize);
 
-<<<<<<< HEAD
-        let node_config = malachite_node::config::Config {
-            moniker: format!("node-{i}"),
-            consensus: ConsensusConfig {
-                max_block_size: ByteSize::mib(1),
-                timeouts: TimeoutConfig::default(),
-                p2p: P2pConfig {
-                    listen_addr: format!(
-                        "/ip4/127.0.0.1/udp/{}/quic-v1",
-                        test.consensus_base_port + i
-                    )
-                    .parse()
-                    .unwrap(),
-                    persistent_peers: (0..N)
-                        .filter(|j| i != *j)
-                        .map(|j| {
-                            format!(
-                                "/ip4/127.0.0.1/udp/{}/quic-v1",
-                                test.consensus_base_port + j
-                            )
-                            .parse()
-                            .unwrap()
-                        })
-                        .collect(),
-                },
-            },
-            mempool: MempoolConfig {
-                p2p: P2pConfig {
-                    listen_addr: format!(
-                        "/ip4/127.0.0.1/udp/{}/quic-v1",
-                        test.mempool_base_port + i
-                    )
-                    .parse()
-                    .unwrap(),
-                    persistent_peers: (0..N)
-                        .filter(|j| i != *j)
-                        .map(|j| {
-                            format!("/ip4/127.0.0.1/udp/{}/quic-v1", test.mempool_base_port + j)
-                                .parse()
-                                .unwrap()
-                        })
-                        .collect(),
-                },
-                max_tx_count: 10000,
-                gossip_batch_size: 100,
-            },
-            metrics: MetricsConfig {
-                listen_addr: format!("127.0.0.1:{}", test.metrics_base_port + i)
-                    .parse()
-                    .unwrap(),
-            },
-            test: Default::default(),
-        };
-=======
         let node_config = make_node_config(&test, i);
->>>>>>> 9a0bed93
 
         let node = tokio::spawn(spawn_node_actor(
             node_config,
@@ -319,6 +264,11 @@
             max_tx_count: 10000,
             gossip_batch_size: 100,
         },
+        metrics: MetricsConfig {
+            listen_addr: format!("127.0.0.1:{}", test.metrics_base_port + i)
+                .parse()
+                .unwrap(),
+        },
         test: Default::default(),
     }
 }