--- conflicted
+++ resolved
@@ -16,11 +16,7 @@
 malachite-gossip-mempool.workspace   = true
 malachite-metrics.workspace          = true
 malachite-node.workspace             = true
-<<<<<<< HEAD
-malachite-proto.workspace            = true
 malachite-round.workspace            = true
-=======
->>>>>>> 5976f774
 malachite-vote.workspace             = true
 
 async-trait        = { workspace = true }
