use std::collections::HashMap;
use std::time::Duration;

use async_trait::async_trait;
use bytes::Bytes;
use derive_where::derive_where;
use eyre::eyre;

use ractor::{Actor, ActorProcessingErr, ActorRef};
use rand::SeedableRng;
use tokio::task::JoinHandle;
use tracing::{debug, error, info, warn};

use malachite_codec as codec;
use malachite_consensus::PeerId;
use malachite_core_types::{CertificateError, CommitCertificate, Context, Height, Round};
use malachite_sync::{self as sync, InboundRequestId, OutboundRequestId, Response};
use malachite_sync::{DecidedValue, Request};

use crate::gossip_consensus::{GossipConsensusMsg, GossipConsensusRef, GossipEvent, Status};
use crate::host::{HostMsg, HostRef};
use crate::util::ticker::ticker;
use crate::util::timers::{TimeoutElapsed, TimerScheduler};

/// Codec for sync protocol messages
///
/// This trait is automatically implemented for any type that implements:
/// - [`codec::Codec<sync::Status<Ctx>>`]
/// - [`codec::Codec<sync::Request<Ctx>>`]
/// - [`codec::Codec<sync::Response<Ctx>>`]
pub trait SyncCodec<Ctx>
where
    Ctx: Context,
    Self: codec::Codec<sync::Status<Ctx>>,
    Self: codec::Codec<sync::Request<Ctx>>,
    Self: codec::Codec<sync::Response<Ctx>>,
{
}

impl<Ctx, Codec> SyncCodec<Ctx> for Codec
where
    Ctx: Context,
    Codec: codec::Codec<sync::Status<Ctx>>,
    Codec: codec::Codec<sync::Request<Ctx>>,
    Codec: codec::Codec<sync::Response<Ctx>>,
{
}

#[derive(Clone, Debug, PartialEq, Eq, Hash)]
pub enum Timeout {
    Request(OutboundRequestId),
}

type Timers = TimerScheduler<Timeout>;

pub type SyncRef<Ctx> = ActorRef<Msg<Ctx>>;

#[derive_where(Clone, Debug)]
pub struct RawDecidedBlock<Ctx: Context> {
    pub height: Ctx::Height,
    pub certificate: CommitCertificate<Ctx>,
    pub value_bytes: Bytes,
}

#[derive_where(Clone, Debug)]
pub struct InflightRequest<Ctx: Context> {
    pub peer_id: PeerId,
    pub request_id: OutboundRequestId,
    pub request: Request<Ctx>,
}

pub type InflightRequests<Ctx> = HashMap<OutboundRequestId, InflightRequest<Ctx>>;

#[derive_where(Debug)]
pub enum Msg<Ctx: Context> {
    /// Internal tick
    Tick,

    /// Receive an even from gossip layer
    GossipEvent(GossipEvent<Ctx>),

    /// Consensus has decided on a value at the given height
    Decided(Ctx::Height),

    /// Consensus has started a new height
    StartedHeight(Ctx::Height),

    /// Host has a response for the blocks request
    GotDecidedBlock(InboundRequestId, Ctx::Height, Option<DecidedValue<Ctx>>),

    /// A timeout has elapsed
    TimeoutElapsed(TimeoutElapsed<Timeout>),

    /// We received an invalid [`CommitCertificate`] from a peer
    InvalidCertificate(PeerId, CommitCertificate<Ctx>, CertificateError<Ctx>),

    /// Consensus needs vote set from peers
    RequestVoteSet(Ctx::Height, Round),

    /// Consensus has sent a vote set response to a peer
    SentVoteSetResponse(InboundRequestId, Ctx::Height, Round),
}

impl<Ctx: Context> From<GossipEvent<Ctx>> for Msg<Ctx> {
    fn from(event: GossipEvent<Ctx>) -> Self {
        Msg::GossipEvent(event)
    }
}

impl<Ctx: Context> From<TimeoutElapsed<Timeout>> for Msg<Ctx> {
    fn from(elapsed: TimeoutElapsed<Timeout>) -> Self {
        Msg::TimeoutElapsed(elapsed)
    }
}

#[derive(Debug)]
pub struct Params {
    pub status_update_interval: Duration,
    pub request_timeout: Duration,
}

impl Default for Params {
    fn default() -> Self {
        Self {
            status_update_interval: Duration::from_secs(5),
            request_timeout: Duration::from_secs(10),
        }
    }
}

pub struct State<Ctx: Context> {
    /// The state of the sync state machine
    sync: sync::State<Ctx>,

    /// Scheduler for timers
    timers: Timers,

    /// In-flight requests
    inflight: InflightRequests<Ctx>,

    /// Task for sending status updates
    ticker: JoinHandle<()>,
}

#[allow(dead_code)]
pub struct Sync<Ctx: Context> {
    ctx: Ctx,
    gossip: GossipConsensusRef<Ctx>,
    host: HostRef<Ctx>,
    params: Params,
    metrics: sync::Metrics,
    span: tracing::Span,
}

impl<Ctx> Sync<Ctx>
where
    Ctx: Context,
{
    pub fn new(
        ctx: Ctx,
        gossip: GossipConsensusRef<Ctx>,
        host: HostRef<Ctx>,
        params: Params,
        metrics: sync::Metrics,
        span: tracing::Span,
    ) -> Self {
        Self {
            ctx,
            gossip,
            host,
            params,
            metrics,
            span,
        }
    }

    pub async fn spawn(
        ctx: Ctx,
        gossip: GossipConsensusRef<Ctx>,
        host: HostRef<Ctx>,
        params: Params,
        metrics: sync::Metrics,
        span: tracing::Span,
    ) -> Result<SyncRef<Ctx>, ractor::SpawnErr> {
        let actor = Self::new(ctx, gossip, host, params, metrics, span);
        let (actor_ref, _) = Actor::spawn(None, actor, ()).await?;
        Ok(actor_ref)
    }

    async fn process_input(
        &self,
        myself: &ActorRef<Msg<Ctx>>,
        state: &mut State<Ctx>,
        input: sync::Input<Ctx>,
    ) -> Result<(), ActorProcessingErr> {
        malachite_sync::process!(
            input: input,
            state: &mut state.sync,
            metrics: &self.metrics,
            with: effect => {
                self.handle_effect(myself, &mut state.timers, &mut state.inflight, effect).await
            }
        )
    }

    async fn get_history_min_height(&self) -> Result<Ctx::Height, ActorProcessingErr> {
        ractor::call!(self.host, |reply_to| HostMsg::GetEarliestBlockHeight {
            reply_to
        })
        .map_err(|e| eyre!("Failed to get earliest block height: {e:?}").into())
    }

    async fn handle_effect(
        &self,
        myself: &ActorRef<Msg<Ctx>>,
        timers: &mut Timers,
        inflight: &mut InflightRequests<Ctx>,
        effect: sync::Effect<Ctx>,
    ) -> Result<sync::Resume<Ctx>, ActorProcessingErr> {
        use sync::Effect;

        match effect {
            Effect::BroadcastStatus(height) => {
                let history_min_height = self.get_history_min_height().await?;

                self.gossip
                    .cast(GossipConsensusMsg::BroadcastStatus(Status::new(
                        height,
                        history_min_height,
                    )))?;
            }

            Effect::SendValueRequest(peer_id, value_request) => {
                let request = Request::ValueRequest(value_request);
                let result = ractor::call!(self.gossip, |reply_to| {
                    GossipConsensusMsg::OutgoingRequest(peer_id, request.clone(), reply_to)
                });

                match result {
                    Ok(request_id) => {
                        let request_id = OutboundRequestId::new(request_id);

                        timers.start_timer(
                            Timeout::Request(request_id.clone()),
                            self.params.request_timeout,
                        );

                        inflight.insert(
                            request_id.clone(),
                            InflightRequest {
                                peer_id,
                                request_id,
                                request,
                            },
                        );
                    }
                    Err(e) => {
                        error!("Failed to send request to gossip layer: {e}");
                    }
                }
            }

            Effect::SendValueResponse(request_id, value_response) => {
                let response = Response::ValueResponse(value_response);
                self.gossip
                    .cast(GossipConsensusMsg::OutgoingResponse(request_id, response))?;
            }

            Effect::GetValue(request_id, height) => {
                self.host.call_and_forward(
                    |reply_to| HostMsg::GetDecidedValue { height, reply_to },
                    myself,
                    move |synced_value| {
                        Msg::<Ctx>::GotDecidedBlock(request_id, height, synced_value)
                    },
                    None,
                )?;
            }
            Effect::SendVoteSetRequest(peer_id, vote_set_request) => {
                debug!(
                    height = %vote_set_request.height, round = %vote_set_request.round, peer = %peer_id,
                    "Send the vote set request to peer"
                );

                let request = Request::VoteSetRequest(vote_set_request);

                let result = ractor::call!(self.gossip, |reply_to| {
                    GossipConsensusMsg::OutgoingRequest(peer_id, request.clone(), reply_to)
                });
                match result {
                    Ok(request_id) => {
                        timers.start_timer(
                            Timeout::Request(request_id.clone()),
                            self.params.request_timeout,
                        );

                        inflight.insert(
                            request_id.clone(),
                            InflightRequest {
                                peer_id,
                                request_id,
                                request,
                            },
                        );
                    }
                    Err(e) => {
                        error!("Failed to send request to gossip layer: {e}");
                    }
                }
            }
        }

        Ok(sync::Resume::default())
    }

    async fn handle_msg(
        &self,
        myself: ActorRef<Msg<Ctx>>,
        msg: Msg<Ctx>,
        state: &mut State<Ctx>,
    ) -> Result<(), ActorProcessingErr> {
        match msg {
            Msg::RequestVoteSet(height, round) => {
                debug!(%height, %round, "Make a vote set request to one of the peers");

                self.process_input(&myself, state, sync::Input::GetVoteSet(height, round))
                    .await?;
            }

            Msg::SentVoteSetResponse(request_id, height, round) => {
                self.process_input(
                    &myself,
                    state,
                    sync::Input::GotVoteSet(request_id, height, round),
                )
                .await?;
            }

            Msg::Tick => {
                self.process_input(&myself, state, sync::Input::Tick)
                    .await?;
            }

            Msg::GossipEvent(GossipEvent::PeerDisconnected(peer_id)) => {
                info!(%peer_id, "Disconnected from peer");

                if state.sync.peers.remove(&peer_id).is_some() {
                    debug!(%peer_id, "Removed disconnected peer");
                }
            }

            Msg::GossipEvent(GossipEvent::Status(peer_id, status)) => {
                let status = sync::Status {
                    peer_id,
                    height: status.height,
                    history_min_height: status.history_min_height,
                };

                self.process_input(&myself, state, sync::Input::Status(status))
                    .await?;
            }

            Msg::GossipEvent(GossipEvent::Request(request_id, from, request)) => {
                match request {
                    Request::ValueRequest(value_request) => {
                        self.process_input(
                            &myself,
                            state,
                            sync::Input::ValueRequest(request_id, from, value_request),
                        )
                        .await?;
                    }
                    Request::VoteSetRequest(vote_set_request) => {
                        self.process_input(
                            &myself,
                            state,
                            sync::Input::VoteSetRequest(request_id, from, vote_set_request),
                        )
                        .await?;
                    }
                };
            }

            Msg::GossipEvent(GossipEvent::Response(request_id, peer, response)) => {
                // Cancel the timer associated with the request for which we just received a response
                state.timers.cancel(&Timeout::Request(request_id.clone()));

                match response {
                    Response::ValueResponse(value_response) => {
                        self.process_input(
                            &myself,
                            state,
                            sync::Input::ValueResponse(request_id, peer, value_response),
                        )
                        .await?;
                    }
                    Response::VoteSetResponse(vote_set_response) => {
                        self.process_input(
                            &myself,
                            state,
                            sync::Input::VoteSetResponse(request_id, peer, vote_set_response),
                        )
                        .await?;
                    }
                }
            }

            Msg::GossipEvent(_) => {
                // Ignore other gossip events
            }

            Msg::Decided(height) => {
                self.process_input(&myself, state, sync::Input::UpdateHeight(height))
                    .await?;
            }

            Msg::StartedHeight(height) => {
                if let Some(height) = height.decrement() {
                    self.process_input(&myself, state, sync::Input::UpdateHeight(height))
                        .await?;
                }

                self.process_input(&myself, state, sync::Input::StartHeight(height))
                    .await?;
            }

            Msg::GotDecidedBlock(request_id, height, block) => {
                self.process_input(
                    &myself,
                    state,
                    sync::Input::GotDecidedValue(request_id, height, block),
                )
                .await?;
            }

            Msg::InvalidCertificate(peer, certificate, error) => {
                self.process_input(
                    &myself,
                    state,
                    sync::Input::InvalidCertificate(peer, certificate, error),
                )
                .await?
            }

            Msg::TimeoutElapsed(elapsed) => {
                let Some(timeout) = state.timers.intercept_timer_msg(elapsed) else {
                    // Timer was cancelled or already processed, ignore
                    return Ok(());
                };

                warn!(?timeout, "Timeout elapsed");

                match timeout {
                    Timeout::Request(request_id) => {
                        if let Some(inflight) = state.inflight.remove(&request_id) {
                            self.process_input(
                                &myself,
                                state,
                                sync::Input::SyncRequestTimedOut(
                                    inflight.peer_id,
                                    inflight.request,
                                ),
                            )
                            .await?;
                        } else {
                            debug!(%request_id, "Timeout for unknown request");
                        }
                    }
                }
            }
        }

        Ok(())
    }
}

#[async_trait]
impl<Ctx> Actor for Sync<Ctx>
where
    Ctx: Context,
{
    type Msg = Msg<Ctx>;
    type State = State<Ctx>;
    type Arguments = ();

    async fn pre_start(
        &self,
        myself: ActorRef<Self::Msg>,
        _args: Self::Arguments,
    ) -> Result<Self::State, ActorProcessingErr> {
        self.gossip
            .cast(GossipConsensusMsg::Subscribe(Box::new(myself.clone())))?;

        let ticker = tokio::spawn(ticker(
            self.params.status_update_interval,
            myself.clone(),
            || Msg::Tick,
        ));

        let rng = Box::new(rand::rngs::StdRng::from_entropy());

        Ok(State {
<<<<<<< HEAD
            sync: sync::State::new(rng),
            timers: Timers::new(myself.clone()),
=======
            sync: sync::State::new(rng, args.initial_height),
            timers: Timers::new(Box::new(myself.clone())),
>>>>>>> c5b10822
            inflight: HashMap::new(),
            ticker,
        })
    }

    #[tracing::instrument(
        name = "sync",
        parent = &self.span,
        skip_all,
        fields(
            height.tip = %state.sync.tip_height,
            height.sync = %state.sync.sync_height,
        ),
    )]
    async fn handle(
        &self,
        myself: ActorRef<Self::Msg>,
        msg: Self::Msg,
        state: &mut Self::State,
    ) -> Result<(), ActorProcessingErr> {
        if let Err(e) = self.handle_msg(myself, msg, state).await {
            error!("Error handling message: {e:?}");
        }

        Ok(())
    }

    async fn post_stop(
        &self,
        _myself: ActorRef<Self::Msg>,
        state: &mut Self::State,
    ) -> Result<(), ActorProcessingErr> {
        state.ticker.abort();
        Ok(())
    }
}<|MERGE_RESOLUTION|>--- conflicted
+++ resolved
@@ -500,13 +500,8 @@
         let rng = Box::new(rand::rngs::StdRng::from_entropy());
 
         Ok(State {
-<<<<<<< HEAD
             sync: sync::State::new(rng),
-            timers: Timers::new(myself.clone()),
-=======
-            sync: sync::State::new(rng, args.initial_height),
             timers: Timers::new(Box::new(myself.clone())),
->>>>>>> c5b10822
             inflight: HashMap::new(),
             ticker,
         })
