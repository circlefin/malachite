use bytes::Bytes;
use std::time::Duration;

use derive_where::derive_where;
use libp2p::PeerId;
use ractor::{ActorRef, RpcReplyPort};

use malachite_blocksync::SyncedBlock;
use malachite_common::{Context, Extension, Round, SignedProposal, SignedVote};

use crate::consensus::ConsensusRef;
use crate::util::streaming::StreamMessage;

/// A value to propose that has just been received.
pub use malachite_consensus::ProposedValue;

/// This is the value that the application constructed
/// and has finished streaming on gossip.
///
/// This is passed back to the consensus layer.
#[derive_where(Clone, Debug, PartialEq, Eq)]
pub struct LocallyProposedValue<Ctx: Context> {
    pub height: Ctx::Height,
    pub round: Round,
    pub value: Ctx::Value,
    pub extension: Option<Extension>,
}

impl<Ctx: Context> LocallyProposedValue<Ctx> {
    pub fn new(
        height: Ctx::Height,
        round: Round,
        value: Ctx::Value,
        extension: Option<Extension>,
    ) -> Self {
        Self {
            height,
            round,
            value,
            extension,
        }
    }
}

/// A reference to the host actor.
pub type HostRef<Ctx> = ActorRef<HostMsg<Ctx>>;

/// Messages that need to be handled by the host actor.
pub enum HostMsg<Ctx: Context> {
    /// Consensus has started a new round.
    StartRound {
        height: Ctx::Height,
        round: Round,
        proposer: Ctx::Address,
    },

    /// Request to build a local block/value from Driver
    GetValue {
        height: Ctx::Height,
        round: Round,
        timeout_duration: Duration,
        address: Ctx::Address,
        reply_to: RpcReplyPort<LocallyProposedValue<Ctx>>,
    },

<<<<<<< HEAD
    /// Request to restream an existing block/value from Driver
    RestreamValue {
        height: Ctx::Height,
        round: Round,
        valid_round: Round,
        address: Ctx::Address,
    },
=======
    /// Request the earliest block height in the block store
    GetEarliestBlockHeight { reply_to: RpcReplyPort<Ctx::Height> },
>>>>>>> aa8cd02b

    /// ProposalPart received <-- consensus <-- gossip
    ReceivedProposalPart {
        from: PeerId,
        part: StreamMessage<Ctx::ProposalPart>,
        reply_to: RpcReplyPort<ProposedValue<Ctx>>,
    },

    /// Get the validator set at a given height
    GetValidatorSet {
        height: Ctx::Height,
        reply_to: RpcReplyPort<Ctx::ValidatorSet>,
    },

    // Consensus has decided on a value
    Decide {
        proposal: SignedProposal<Ctx>,
        commits: Vec<SignedVote<Ctx>>,
        consensus: ConsensusRef<Ctx>,
    },

    // Retrieve decided block from the block store
    GetDecidedBlock {
        height: Ctx::Height,
        reply_to: RpcReplyPort<Option<SyncedBlock<Ctx>>>,
    },

    // Synced block
    ProcessSyncedBlockBytes {
        proposal: SignedProposal<Ctx>,
        block_bytes: Bytes,
        reply_to: RpcReplyPort<ProposedValue<Ctx>>,
    },
}<|MERGE_RESOLUTION|>--- conflicted
+++ resolved
@@ -63,7 +63,6 @@
         reply_to: RpcReplyPort<LocallyProposedValue<Ctx>>,
     },
 
-<<<<<<< HEAD
     /// Request to restream an existing block/value from Driver
     RestreamValue {
         height: Ctx::Height,
@@ -71,10 +70,9 @@
         valid_round: Round,
         address: Ctx::Address,
     },
-=======
+
     /// Request the earliest block height in the block store
     GetEarliestBlockHeight { reply_to: RpcReplyPort<Ctx::Height> },
->>>>>>> aa8cd02b
 
     /// ProposalPart received <-- consensus <-- gossip
     ReceivedProposalPart {
