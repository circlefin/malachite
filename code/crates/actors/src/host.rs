use bytes::Bytes;
use std::time::Duration;

use derive_where::derive_where;
use libp2p::PeerId;
use ractor::{ActorRef, RpcReplyPort};

<<<<<<< HEAD
use malachite_common::{Context, Round, SignedProposal, SignedVote};

use malachite_blocksync::SyncedBlock;
/// A value to propose that has just been received.
pub use malachite_consensus::ProposedValue;

use crate::consensus::ConsensusRef;
use crate::util::streaming::StreamMessage;
=======
use malachite_common::{Context, Extension, Round, SignedVote};
>>>>>>> bdaeed24

/// This is the value that the application constructed
/// and has finished streaming on gossip.
///
/// This is passed back to the consensus layer.
#[derive_where(Clone, Debug, PartialEq, Eq)]
pub struct LocallyProposedValue<Ctx: Context> {
    pub height: Ctx::Height,
    pub round: Round,
    pub value: Ctx::Value,
    pub extension: Option<Extension>,
}

impl<Ctx: Context> LocallyProposedValue<Ctx> {
    pub fn new(
        height: Ctx::Height,
        round: Round,
        value: Ctx::Value,
        extension: Option<Extension>,
    ) -> Self {
        Self {
            height,
            round,
            value,
            extension,
        }
    }
}

/// A reference to the host actor.
pub type HostRef<Ctx> = ActorRef<HostMsg<Ctx>>;

/// Messages that need to be handled by the host actor.
pub enum HostMsg<Ctx: Context> {
    /// Consensus has started a new round.
    StartRound {
        height: Ctx::Height,
        round: Round,
        proposer: Ctx::Address,
    },

    /// Request to build a local block/value from Driver
    GetValue {
        height: Ctx::Height,
        round: Round,
        timeout_duration: Duration,
        address: Ctx::Address,
        reply_to: RpcReplyPort<LocallyProposedValue<Ctx>>,
    },

    /// ProposalPart received <-- consensus <-- gossip
    ReceivedProposalPart {
        from: PeerId,
        part: StreamMessage<Ctx::ProposalPart>,
        reply_to: RpcReplyPort<ProposedValue<Ctx>>,
    },

    /// Get the validator set at a given height
    GetValidatorSet {
        height: Ctx::Height,
        reply_to: RpcReplyPort<Ctx::ValidatorSet>,
    },

    // Consensus has decided on a value
    Decide {
        proposal: SignedProposal<Ctx>,
        commits: Vec<SignedVote<Ctx>>,
        consensus: ConsensusRef<Ctx>,
    },

    // Retrieve decided block from the block store
    GetDecidedBlock {
        height: Ctx::Height,
        reply_to: RpcReplyPort<Option<SyncedBlock<Ctx>>>,
    },

    // Synced block
    ProcessSyncedBlockBytes {
        proposal: SignedProposal<Ctx>,
        block_bytes: Bytes,
        reply_to: RpcReplyPort<ProposedValue<Ctx>>,
    },
}<|MERGE_RESOLUTION|>--- conflicted
+++ resolved
@@ -5,18 +5,14 @@
 use libp2p::PeerId;
 use ractor::{ActorRef, RpcReplyPort};
 
-<<<<<<< HEAD
-use malachite_common::{Context, Round, SignedProposal, SignedVote};
-
 use malachite_blocksync::SyncedBlock;
-/// A value to propose that has just been received.
-pub use malachite_consensus::ProposedValue;
+use malachite_common::{Context, Extension, Round, SignedProposal, SignedVote};
 
 use crate::consensus::ConsensusRef;
 use crate::util::streaming::StreamMessage;
-=======
-use malachite_common::{Context, Extension, Round, SignedVote};
->>>>>>> bdaeed24
+
+/// A value to propose that has just been received.
+pub use malachite_consensus::ProposedValue;
 
 /// This is the value that the application constructed
 /// and has finished streaming on gossip.
