use std::collections::BTreeSet;
use std::time::Duration;

use async_trait::async_trait;
use eyre::eyre;
use libp2p::PeerId;
use ractor::{Actor, ActorCell, ActorProcessingErr, ActorRef};
use tokio::sync::mpsc;
use tokio::time::Instant;
use tracing::{debug, error, info, warn};

use malachite_common::{Context, NilOrVal, Round, Timeout, TimeoutStep, ValidatorSet, VoteType};
use malachite_consensus::{Effect, Resume};
use malachite_metrics::Metrics;
use malachite_node::config::TimeoutConfig;

use crate::gossip_consensus::{GossipConsensusRef, GossipEvent, Msg as GossipConsensusMsg};
use crate::host::{HostMsg, HostRef, LocallyProposedValue, ProposedValue};
use crate::util::forward::forward;
use crate::util::timers::{TimeoutElapsed, TimerScheduler};

pub use malachite_consensus::Params as ConsensusParams;
pub use malachite_consensus::State as ConsensusState;

pub type ConsensusRef<Ctx> = ActorRef<Msg<Ctx>>;

pub type TxDecision<Ctx> = mpsc::Sender<(<Ctx as Context>::Height, Round, <Ctx as Context>::Value)>;

pub struct Consensus<Ctx>
where
    Ctx: Context,
{
    ctx: Ctx,
    params: ConsensusParams<Ctx>,
    timeout_config: TimeoutConfig,
    gossip_consensus: GossipConsensusRef<Ctx>,
    host: HostRef<Ctx>,
    metrics: Metrics,
    tx_decision: Option<TxDecision<Ctx>>,
}

pub type ConsensusMsg<Ctx> = Msg<Ctx>;

pub enum Msg<Ctx: Context> {
    /// Start consensus for the given height
    StartHeight(Ctx::Height),

    /// Received an event from the gossip layer
    GossipEvent(GossipEvent<Ctx>),

    /// A timeout has elapsed
    TimeoutElapsed(TimeoutElapsed<Timeout>),

    /// The proposal builder has built a value and can be used in a new proposal consensus message
    ProposeValue(Ctx::Height, Round, Ctx::Value),

    /// Received and sssembled the full value proposed by a validator
    ReceivedProposedValue(ProposedValue<Ctx>),
}

type ConsensusInput<Ctx> = malachite_consensus::Input<Ctx>;

impl<Ctx: Context> From<TimeoutElapsed<Timeout>> for Msg<Ctx> {
    fn from(msg: TimeoutElapsed<Timeout>) -> Self {
        Msg::TimeoutElapsed(msg)
    }
}

type Timers<Ctx> = TimerScheduler<Timeout, Msg<Ctx>>;

struct Timeouts {
    config: TimeoutConfig,
}

impl Timeouts {
    pub fn new(config: TimeoutConfig) -> Self {
        Self { config }
    }

    fn reset(&mut self, config: TimeoutConfig) {
        self.config = config;
    }

    fn duration_for(&self, step: TimeoutStep) -> Duration {
        match step {
            TimeoutStep::Propose => self.config.timeout_propose,
            TimeoutStep::Prevote => self.config.timeout_prevote,
            TimeoutStep::Precommit => self.config.timeout_precommit,
            TimeoutStep::Commit => self.config.timeout_commit,
        }
    }

    fn increase_timeout(&mut self, step: TimeoutStep) {
        let c = &mut self.config;
        match step {
            TimeoutStep::Propose => c.timeout_propose += c.timeout_propose_delta,
            TimeoutStep::Prevote => c.timeout_prevote += c.timeout_prevote_delta,
            TimeoutStep::Precommit => c.timeout_precommit += c.timeout_precommit_delta,
            TimeoutStep::Commit => (),
        };
    }
}

pub struct State<Ctx: Context> {
    /// Scheduler for timers
    timers: Timers<Ctx>,

    /// Timeouts configuration
    timeouts: Timeouts,

    /// The state of the consensus state machine
    consensus: ConsensusState<Ctx>,

    /// The set of peers we are connected to.
    connected_peers: BTreeSet<PeerId>,
}

impl<Ctx> Consensus<Ctx>
where
    Ctx: Context,
{
    pub fn new(
        ctx: Ctx,
        params: ConsensusParams<Ctx>,
        timeout_config: TimeoutConfig,
        gossip_consensus: GossipConsensusRef<Ctx>,
        host: HostRef<Ctx>,
        metrics: Metrics,
        tx_decision: Option<TxDecision<Ctx>>,
    ) -> Self {
        Self {
            ctx,
            params,
            timeout_config,
            gossip_consensus,
            host,
            metrics,
            tx_decision,
        }
    }

    #[allow(clippy::too_many_arguments)]
    pub async fn spawn(
        ctx: Ctx,
        params: ConsensusParams<Ctx>,
        timeout_config: TimeoutConfig,
        gossip_consensus: GossipConsensusRef<Ctx>,
        host: HostRef<Ctx>,
        metrics: Metrics,
        tx_decision: Option<TxDecision<Ctx>>,
        supervisor: Option<ActorCell>,
    ) -> Result<ActorRef<Msg<Ctx>>, ractor::SpawnErr> {
        let node = Self::new(
            ctx,
            params,
            timeout_config,
            gossip_consensus,
            host,
            metrics,
            tx_decision,
        );

        let (actor_ref, _) = if let Some(supervisor) = supervisor {
            Actor::spawn_linked(None, node, (), supervisor).await?
        } else {
            Actor::spawn(None, node, ()).await?
        };

        Ok(actor_ref)
    }

    async fn process_input(
        &self,
        myself: &ActorRef<Msg<Ctx>>,
        state: &mut State<Ctx>,
        input: ConsensusInput<Ctx>,
    ) -> Result<(), ActorProcessingErr> {
        malachite_consensus::process!(
            msg: input,
            state: &mut state.consensus,
            metrics: &self.metrics,
            with: effect => {
                self.handle_effect(myself, &mut state.timers, &mut state.timeouts, effect).await
            }
        )
    }

    async fn handle_msg(
        &self,
        myself: ActorRef<Msg<Ctx>>,
        state: &mut State<Ctx>,
        msg: Msg<Ctx>,
    ) -> Result<(), ActorProcessingErr> {
        match msg {
            Msg::StartHeight(height) => {
                let validator_set = self.get_validator_set(height).await?;
                let result = self
                    .process_input(
                        &myself,
                        state,
                        ConsensusInput::StartHeight(height, validator_set),
                    )
                    .await;

                if let Err(e) = result {
                    error!("Error when starting height {height}: {e:?}");
                }

                Ok(())
            }

            Msg::ProposeValue(height, round, value) => {
                let result = self
                    .process_input(
                        &myself,
                        state,
                        ConsensusInput::ProposeValue(height, round, value),
                    )
                    .await;

                if let Err(e) = result {
                    error!("Error when processing ProposeValue message: {e:?}");
                }

                Ok(())
            }

            Msg::GossipEvent(event) => {
                match event {
                    GossipEvent::Listening(addr) => {
                        info!("Listening on {addr}");
                        Ok(())
                    }

                    GossipEvent::PeerConnected(peer_id) => {
                        if !state.connected_peers.insert(peer_id) {
                            // We already saw that peer, ignoring...
                            return Ok(());
                        }

                        info!("Connected to peer {peer_id}");

                        let connected_peers = state.connected_peers.len();
                        let total_peers = state.consensus.driver.validator_set.count() - 1;

                        debug!("Connected to {connected_peers}/{total_peers} peers");

                        self.metrics.connected_peers.inc();

                        if connected_peers == total_peers {
                            info!("Enough peers ({connected_peers}) connected to start consensus");

                            let height = state.consensus.driver.height();
                            let validator_set = self.get_validator_set(height).await?;

                            let result = self
                                .process_input(
                                    &myself,
                                    state,
                                    ConsensusInput::StartHeight(height, validator_set),
                                )
                                .await;

                            if let Err(e) = result {
                                error!("Error when starting height {height}: {e:?}");
                            }
                        }

                        Ok(())
                    }

                    GossipEvent::PeerDisconnected(peer_id) => {
                        info!("Disconnected from peer {peer_id}");

                        if state.connected_peers.remove(&peer_id) {
                            self.metrics.connected_peers.dec();

                            // TODO: pause/stop consensus, if necessary
                        }

                        Ok(())
                    }

                    GossipEvent::Vote(from, vote) => {
                        if let Err(e) = self
                            .process_input(&myself, state, ConsensusInput::Vote(vote))
                            .await
                        {
                            error!(%from, "Error when processing vote: {e:?}");
                        }

                        Ok(())
                    }

                    GossipEvent::Proposal(from, proposal) => {
                        if let Err(e) = self
                            .process_input(&myself, state, ConsensusInput::Proposal(proposal))
                            .await
                        {
                            error!(%from, "Error when processing proposal: {e:?}");
                        }

                        Ok(())
                    }

                    GossipEvent::ProposalPart(from, part) => {
                        self.host
                            .call_and_forward(
                                |reply_to| HostMsg::ReceivedProposalPart {
                                    from,
                                    part,
                                    reply_to,
                                },
                                &myself,
                                |value| Msg::ReceivedProposedValue(value),
                                None,
                            )
                            .map_err(|e| {
                                eyre!("Error when forwarding proposal parts to host: {e:?}")
                            })?;

                        Ok(())
                    }
                }
            }

            Msg::TimeoutElapsed(elapsed) => {
                let Some(timeout) = state.timers.intercept_timer_msg(elapsed) else {
                    // Timer was cancelled or already processed, ignore
                    return Ok(());
                };

                state.timeouts.increase_timeout(timeout.step);

                if matches!(timeout.step, TimeoutStep::Prevote | TimeoutStep::Precommit) {
                    warn!(step = ?timeout.step, "Timeout elapsed");

                    if let Some(per_round) = state
                        .consensus
                        .driver
                        .vote_keeper
                        .per_round()
                        .get(&state.consensus.driver.round())
                    {
                        warn!(
                            "Number of validators having voted: {} / {}",
                            per_round.addresses_weights().get_inner().len(),
                            state.consensus.driver.validator_set.count()
                        );
                        warn!(
                            "Total voting power of validators: {}",
                            state.consensus.driver.validator_set.total_voting_power()
                        );
                        warn!(
                            "Voting power required: {}",
                            state.consensus.driver.validator_set.total_voting_power() * 2 / 3
                        );
                        warn!(
                            "Total voting power of validators having voted: {}",
                            per_round.addresses_weights().sum()
                        );
                        warn!(
                            "Total voting power of validators having prevoted nil: {}",
                            per_round
                                .votes()
                                .get_weight(VoteType::Prevote, &NilOrVal::Nil)
                        );
                        warn!(
                            "Total voting power of validators having precommited nil: {}",
                            per_round
                                .votes()
                                .get_weight(VoteType::Precommit, &NilOrVal::Nil)
                        );
                        warn!(
                            "Total weight of prevotes: {}",
                            per_round.votes().weight_sum(VoteType::Prevote)
                        );
                        warn!(
                            "Total weight of precommits: {}",
                            per_round.votes().weight_sum(VoteType::Precommit)
                        );
                    }
                }

                let result = self
                    .process_input(&myself, state, ConsensusInput::TimeoutElapsed(timeout))
                    .await;

                if let Err(e) = result {
                    error!("Error when processing TimeoutElapsed message: {e:?}");
                }

                Ok(())
            }

            Msg::ReceivedProposedValue(value) => {
                let result = self
<<<<<<< HEAD
                    .process_input(&myself, state, ConsensusInput::ReceivedProposedValue(block))
=======
                    .process_msg(&myself, state, InnerMsg::ReceivedProposedValue(value))
>>>>>>> a4b35648
                    .await;

                if let Err(e) = result {
                    error!("Error when processing GossipEvent message: {e:?}");
                }

                Ok(())
            }
        }
    }

    #[tracing::instrument(skip(self, myself))]
    fn get_value(
        &self,
        myself: &ActorRef<Msg<Ctx>>,
        height: Ctx::Height,
        round: Round,
        timeout_duration: Duration,
    ) -> Result<(), ActorProcessingErr> {
        // Call `GetValue` on the Host actor, and forward the reply
        // to the current actor, wrapping it in `Msg::ProposeValue`.
        self.host.call_and_forward(
            |reply| HostMsg::GetValue {
                height,
                round,
                timeout_duration,
                address: self.params.address.clone(),
                reply_to: reply,
            },
            myself,
            |proposed: LocallyProposedValue<Ctx>| {
                Msg::<Ctx>::ProposeValue(proposed.height, proposed.round, proposed.value)
            },
            None,
        )?;

        Ok(())
    }

    #[tracing::instrument(skip(self))]
    async fn get_validator_set(
        &self,
        height: Ctx::Height,
    ) -> Result<Ctx::ValidatorSet, ActorProcessingErr> {
        let validator_set = ractor::call!(self.host, |reply_to| HostMsg::GetValidatorSet {
            height,
            reply_to
        })
        .map_err(|e| eyre!("Failed to query validator set at height {height}: {e:?}"))?;

        Ok(validator_set)
    }

    #[tracing::instrument(skip_all)]
    async fn handle_effect(
        &self,
        myself: &ActorRef<Msg<Ctx>>,
        timers: &mut Timers<Ctx>,
        timeouts: &mut Timeouts,
        effect: Effect<Ctx>,
    ) -> Result<Resume<Ctx>, ActorProcessingErr> {
        match effect {
            Effect::ResetTimeouts => {
                timeouts.reset(self.timeout_config);
                Ok(Resume::Continue)
            }

            Effect::CancelAllTimeouts => {
                timers.cancel_all();
                Ok(Resume::Continue)
            }

            Effect::CancelTimeout(timeout) => {
                timers.cancel(&timeout);
                Ok(Resume::Continue)
            }

            Effect::ScheduleTimeout(timeout) => {
                let duration = timeouts.duration_for(timeout.step);
                timers.start_timer(timeout, duration);

                Ok(Resume::Continue)
            }

            Effect::StartRound(height, round, proposer) => {
                self.host.cast(HostMsg::StartRound {
                    height,
                    round,
                    proposer,
                })?;

                Ok(Resume::Continue)
            }

            Effect::VerifySignature(msg, pk) => {
                use malachite_consensus::ConsensusMsg as Msg;

                let start = Instant::now();

                let valid = match msg.message {
                    Msg::Vote(v) => self.ctx.verify_signed_vote(&v, &msg.signature, &pk),
                    Msg::Proposal(p) => self.ctx.verify_signed_proposal(&p, &msg.signature, &pk),
                };

                self.metrics
                    .signature_verification_time
                    .observe(start.elapsed().as_secs_f64());

                Ok(Resume::SignatureValidity(valid))
            }

            Effect::Broadcast(gossip_msg) => {
                self.gossip_consensus
                    .cast(GossipConsensusMsg::BroadcastMsg(gossip_msg))
                    .map_err(|e| eyre!("Error when broadcasting gossip message: {e:?}"))?;

                Ok(Resume::Continue)
            }

            Effect::GetValue(height, round, timeout) => {
                let timeout_duration = timeouts.duration_for(timeout.step);

                self.get_value(myself, height, round, timeout_duration)
                    .map_err(|e| eyre!("Error when asking for value to be built: {e:?}"))?;

                Ok(Resume::Continue)
            }

            Effect::Decide {
                height,
                round,
                value,
                commits,
            } => {
                if let Some(tx_decision) = &self.tx_decision {
                    let _ = tx_decision.send((height, round, value.clone())).await;
                }

                self.host
                    .cast(HostMsg::Decide {
                        height,
                        round,
                        value,
                        commits,
                        consensus: myself.clone(),
                    })
                    .map_err(|e| eyre!("Error when sending decided value to host: {e:?}"))?;

                Ok(Resume::Continue)
            }
        }
    }
}

#[async_trait]
impl<Ctx> Actor for Consensus<Ctx>
where
    Ctx: Context,
{
    type Msg = Msg<Ctx>;
    type State = State<Ctx>;
    type Arguments = ();

    #[tracing::instrument(name = "consensus", skip_all)]
    async fn pre_start(
        &self,
        myself: ActorRef<Msg<Ctx>>,
        _args: (),
    ) -> Result<State<Ctx>, ActorProcessingErr> {
        let forward = forward(myself.clone(), Some(myself.get_cell()), Msg::GossipEvent).await?;

        self.gossip_consensus
            .cast(GossipConsensusMsg::Subscribe(forward))?;

        Ok(State {
            timers: Timers::new(myself),
            timeouts: Timeouts::new(self.timeout_config),
            consensus: ConsensusState::new(self.ctx.clone(), self.params.clone()),
            connected_peers: BTreeSet::new(),
        })
    }

    async fn post_start(
        &self,
        _myself: ActorRef<Msg<Ctx>>,
        state: &mut State<Ctx>,
    ) -> Result<(), ActorProcessingErr> {
        state.timers.cancel_all();
        Ok(())
    }

    #[tracing::instrument(
        name = "consensus",
        skip_all,
        fields(
            height = %state.consensus.driver.height(),
            round = %state.consensus.driver.round()
        )
    )]
    async fn handle(
        &self,
        myself: ActorRef<Msg<Ctx>>,
        msg: Msg<Ctx>,
        state: &mut State<Ctx>,
    ) -> Result<(), ActorProcessingErr> {
        self.handle_msg(myself, state, msg).await
    }

    #[tracing::instrument(
        name = "consensus",
        skip_all,
        fields(
            height = %state.consensus.driver.height(),
            round = %state.consensus.driver.round()
        )
    )]
    async fn post_stop(
        &self,
        _myself: ActorRef<Self::Msg>,
        state: &mut State<Ctx>,
    ) -> Result<(), ActorProcessingErr> {
        info!("Stopping...");

        state.timers.cancel_all();

        Ok(())
    }
}<|MERGE_RESOLUTION|>--- conflicted
+++ resolved
@@ -395,11 +395,7 @@
 
             Msg::ReceivedProposedValue(value) => {
                 let result = self
-<<<<<<< HEAD
-                    .process_input(&myself, state, ConsensusInput::ReceivedProposedValue(block))
-=======
-                    .process_msg(&myself, state, InnerMsg::ReceivedProposedValue(value))
->>>>>>> a4b35648
+                    .process_input(&myself, state, ConsensusInput::ReceivedProposedValue(value))
                     .await;
 
                 if let Err(e) = result {
