--- conflicted
+++ resolved
@@ -548,7 +548,6 @@
                 Ok(Resume::ValidatorSet(height, validator_set))
             }
 
-<<<<<<< HEAD
             Effect::RestreamValue(height, round, valid_round, address) => {
                 self.host
                     .cast(HostMsg::RestreamValue {
@@ -562,15 +561,7 @@
                 Ok(Resume::Continue)
             }
 
-            Effect::Decide {
-                height,
-                round,
-                value,
-                commits,
-            } => {
-=======
             Effect::Decide { proposal, commits } => {
->>>>>>> aa8cd02b
                 if let Some(tx_decision) = &self.tx_decision {
                     let _ = tx_decision.send(proposal.clone());
                 }
