use std::collections::BTreeSet;
use std::time::Duration;

use async_trait::async_trait;
use eyre::eyre;
use libp2p::PeerId;
use ractor::{Actor, ActorProcessingErr, ActorRef, RpcReplyPort};
use tokio::time::Instant;
use tracing::{debug, error, info, warn};

use malachite_blocksync as blocksync;
use malachite_common::{
    Context, Round, SignedExtension, Timeout, TimeoutStep, ValidatorSet, ValueOrigin,
};
use malachite_config::TimeoutConfig;
use malachite_consensus::{Effect, Resume, SignedConsensusMsg, ValueToPropose};
use malachite_metrics::Metrics;

use crate::block_sync::BlockSyncRef;
use crate::block_sync::Msg as BlockSyncMsg;
use crate::gossip_consensus::{GossipConsensusRef, GossipEvent, Msg as GossipConsensusMsg, Status};
use crate::host::{HostMsg, HostRef, LocallyProposedValue, ProposedValue};
use crate::util::events::{Event, TxEvent};
use crate::util::forward::forward;
use crate::util::timers::{TimeoutElapsed, TimerScheduler};
use crate::wal::{Msg as WalMsg, WalEntry, WalRef};

pub use malachite_consensus::Error as ConsensusError;
pub use malachite_consensus::Params as ConsensusParams;
pub use malachite_consensus::State as ConsensusState;

pub type ConsensusRef<Ctx> = ActorRef<Msg<Ctx>>;

pub struct Consensus<Ctx>
where
    Ctx: Context,
{
    ctx: Ctx,
    moniker: String,
    params: ConsensusParams<Ctx>,
    timeout_config: TimeoutConfig,
    gossip_consensus: GossipConsensusRef<Ctx>,
    host: HostRef<Ctx>,
    wal: WalRef<Ctx>,
    block_sync: Option<BlockSyncRef<Ctx>>,
    metrics: Metrics,
    tx_event: TxEvent<Ctx>,
}

pub type ConsensusMsg<Ctx> = Msg<Ctx>;

pub enum Msg<Ctx: Context> {
    /// Start consensus for the given height with the given validator set
    StartHeight(Ctx::Height, Ctx::ValidatorSet),

    /// Received an event from the gossip layer
    GossipEvent(GossipEvent<Ctx>),

    /// A timeout has elapsed
    TimeoutElapsed(TimeoutElapsed<Timeout>),

    /// The proposal builder has built a value and can be used in a new proposal consensus message
    ProposeValue(Ctx::Height, Round, Ctx::Value, Option<SignedExtension<Ctx>>),

    /// Received and assembled the full value proposed by a validator
    ReceivedProposedValue(ProposedValue<Ctx>, ValueOrigin),

    /// Get the status of the consensus state machine
    GetStatus(RpcReplyPort<Status<Ctx>>),
}

type ConsensusInput<Ctx> = malachite_consensus::Input<Ctx>;

impl<Ctx: Context> From<TimeoutElapsed<Timeout>> for Msg<Ctx> {
    fn from(msg: TimeoutElapsed<Timeout>) -> Self {
        Msg::TimeoutElapsed(msg)
    }
}

type Timers<Ctx> = TimerScheduler<Timeout, Msg<Ctx>>;

struct Timeouts {
    config: TimeoutConfig,
}

impl Timeouts {
    pub fn new(config: TimeoutConfig) -> Self {
        Self { config }
    }

    fn reset(&mut self, config: TimeoutConfig) {
        self.config = config;
    }

    fn duration_for(&self, step: TimeoutStep) -> Duration {
        match step {
            TimeoutStep::Propose => self.config.timeout_propose,
            TimeoutStep::Prevote => self.config.timeout_prevote,
            TimeoutStep::Precommit => self.config.timeout_precommit,
            TimeoutStep::Commit => self.config.timeout_commit,
        }
    }

    fn increase_timeout(&mut self, step: TimeoutStep) {
        let c = &mut self.config;
        match step {
            TimeoutStep::Propose => c.timeout_propose += c.timeout_propose_delta,
            TimeoutStep::Prevote => c.timeout_prevote += c.timeout_prevote_delta,
            TimeoutStep::Precommit => c.timeout_precommit += c.timeout_precommit_delta,
            TimeoutStep::Commit => (),
        };
    }
}

#[derive(Copy, Clone, Debug, PartialEq, Eq)]
enum Phase {
    Unstarted,
    Running,
    Recovering,
}

pub struct State<Ctx: Context> {
    /// Scheduler for timers
    timers: Timers<Ctx>,

    /// Timeouts configuration
    timeouts: Timeouts,

    /// The state of the consensus state machine
    consensus: ConsensusState<Ctx>,

    /// The set of peers we are connected to.
    connected_peers: BTreeSet<PeerId>,

    /// The current phase
    phase: Phase,
}

impl<Ctx> State<Ctx>
where
    Ctx: Context,
{
    pub fn height(&self) -> Ctx::Height {
        self.consensus.height()
    }
}

impl<Ctx> Consensus<Ctx>
where
    Ctx: Context,
{
    #[allow(clippy::too_many_arguments)]
    pub async fn spawn(
        ctx: Ctx,
        moniker: String,
        params: ConsensusParams<Ctx>,
        timeout_config: TimeoutConfig,
        gossip_consensus: GossipConsensusRef<Ctx>,
        host: HostRef<Ctx>,
        wal: WalRef<Ctx>,
        block_sync: Option<BlockSyncRef<Ctx>>,
        metrics: Metrics,
        tx_event: TxEvent<Ctx>,
    ) -> Result<ActorRef<Msg<Ctx>>, ractor::SpawnErr> {
        let node = Self {
            ctx,
            moniker,
            params,
            timeout_config,
            gossip_consensus,
            host,
            wal,
            block_sync,
            metrics,
            tx_event,
        };

        let (actor_ref, _) = Actor::spawn(None, node, ()).await?;
        Ok(actor_ref)
    }

    async fn process_input(
        &self,
        myself: &ActorRef<Msg<Ctx>>,
        state: &mut State<Ctx>,
        input: ConsensusInput<Ctx>,
    ) -> Result<(), ConsensusError<Ctx>> {
<<<<<<< HEAD
        let height = state.height();

=======
>>>>>>> 9faf00db
        malachite_consensus::process!(
            input: input,
            state: &mut state.consensus,
            metrics: &self.metrics,
            with: effect => {
                self.handle_effect(
                    myself,
                    height,
                    &mut state.timers,
                    &mut state.timeouts,
                    state.phase,
                    effect
                ).await
            }
        )
    }

    async fn handle_msg(
        &self,
        myself: ActorRef<Msg<Ctx>>,
        state: &mut State<Ctx>,
        msg: Msg<Ctx>,
    ) -> Result<(), ActorProcessingErr> {
        match msg {
<<<<<<< HEAD
            Msg::StartHeight(height) => {
                state.phase = Phase::Running;

                let validator_set = self.get_validator_set(height).await?;

=======
            Msg::StartHeight(height, validator_set) => {
>>>>>>> 9faf00db
                let result = self
                    .process_input(
                        &myself,
                        state,
                        ConsensusInput::StartHeight(height, validator_set),
                    )
                    .await;

                if let Err(e) = result {
<<<<<<< HEAD
                    error!(%height, "Error when starting height: {e}");
                }

                self.tx_event.send(|| Event::StartedHeight(height));

                if let Err(e) = self.check_and_replay_wal(&myself, state, height).await {
                    error!(%height, "Error when checking and replaying WAL: {e}");
                }

                if let Some(block_sync) = &self.block_sync {
                    if let Err(e) = block_sync.cast(BlockSyncMsg::StartHeight(height)) {
                        error!(%height, "Error when notifying BlockSync of started height: {e}")
                    }
=======
                    error!(%height, "Error when starting height: {e:?}");
                }

                // Notify the BlockSync actor that we have started a new height
                if let Some(block_sync) = &self.block_sync {
                    let _ = block_sync
                        .cast(BlockSyncMsg::StartedHeight(height))
                        .inspect_err(|e| {
                            error!("Error when sending start height to BlockSync: {e:?}")
                        });
>>>>>>> 9faf00db
                }

                Ok(())
            }

            Msg::ProposeValue(height, round, value, extension) => {
                let value_to_propose = ValueToPropose {
                    height,
                    round,
                    valid_round: Round::Nil,
                    value: value.clone(),
                    extension,
                };

                let result = self
                    .process_input(
                        &myself,
                        state,
                        ConsensusInput::Propose(value_to_propose.clone()),
                    )
                    .await;

                self.tx_event
                    .send(|| Event::ProposedValue(value_to_propose));

                if std::env::var("MALACHITE_FAIL").ok().as_deref() == Some(&self.moniker) {
                    tracing::error!("Just proposed: {value:?}");
                    tracing::error!("Everyone stops right here!");
                    std::process::exit(1);
                };

                if let Err(e) = result {
                    error!("Error when processing ProposeValue message: {e}");
                }

                Ok(())
            }

            Msg::GossipEvent(event) => {
                match event {
                    GossipEvent::Listening(address) => {
                        info!(%address, "Listening");
                    }

                    GossipEvent::PeerConnected(peer_id) => {
                        if !state.connected_peers.insert(peer_id) {
                            // We already saw that peer, ignoring...
                            return Ok(());
                        }

                        info!(%peer_id, "Connected to peer");

                        let validator_set = state.consensus.driver.validator_set();
                        let connected_peers = state.connected_peers.len();
                        let total_peers = validator_set.count() - 1;

                        debug!(connected = %connected_peers, total = %total_peers, "Connected to another peer");

                        self.metrics.connected_peers.inc();

                        // TODO: change logic
                        if connected_peers == total_peers {
                            info!(count = %connected_peers, "Enough peers connected to start consensus");

                            self.host.cast(HostMsg::ConsensusReady(myself.clone()))?;
                        }
                    }

                    GossipEvent::PeerDisconnected(peer_id) => {
                        info!(%peer_id, "Disconnected from peer");

                        if state.connected_peers.remove(&peer_id) {
                            self.metrics.connected_peers.dec();

                            // TODO: pause/stop consensus, if necessary
                        }
                    }

                    GossipEvent::BlockSyncResponse(
                        request_id,
                        peer,
                        blocksync::Response { height, block },
                    ) => {
                        debug!(%height, %request_id, "Received BlockSync response");

                        let Some(block) = block else {
                            error!(%height, %request_id, "Received empty block sync response");
                            return Ok(());
                        };

                        self.host.call_and_forward(
                            |reply_to| HostMsg::ProcessSyncedBlock {
                                height: block.certificate.height,
                                round: block.certificate.round,
                                validator_address: state.consensus.address().clone(),
                                block_bytes: block.block_bytes.clone(),
                                reply_to,
                            },
                            &myself,
                            |proposed| {
                                Msg::<Ctx>::ReceivedProposedValue(proposed, ValueOrigin::BlockSync)
                            },
                            None,
                        )?;

                        if let Err(e) = self
                            .process_input(
                                &myself,
                                state,
                                ConsensusInput::CommitCertificate(block.certificate),
                            )
                            .await
                        {
                            error!(%height, %request_id, "Error when processing received synced block: {e}");

                            let Some(block_sync) = self.block_sync.as_ref() else {
                                warn!("Received BlockSync response but BlockSync actor is not available");
                                return Ok(());
                            };

                            if let ConsensusError::InvalidCertificate(certificate, e) = e {
                                block_sync
                                    .cast(BlockSyncMsg::InvalidCertificate(peer, certificate, e))
                                    .map_err(|e| {
                                        eyre!(
                                            "Error when notifying BlockSync of invalid certificate: {e}"
                                        )
                                    })?;
                            }
                        }
                    }

                    GossipEvent::Vote(from, vote) => {
                        if let Err(e) = self
                            .process_input(&myself, state, ConsensusInput::Vote(vote))
                            .await
                        {
                            error!(%from, "Error when processing vote: {e}");
                        }
                    }

                    GossipEvent::Proposal(from, proposal) => {
                        if state.consensus.params.value_payload.parts_only() {
                            error!(%from, "Properly configured peer should never send proposal messages in BlockPart mode");
                            return Ok(());
                        }

                        if let Err(e) = self
                            .process_input(&myself, state, ConsensusInput::Proposal(proposal))
                            .await
                        {
                            error!(%from, "Error when processing proposal: {e}");
                        }
                    }

                    GossipEvent::ProposalPart(from, part) => {
                        if state.consensus.params.value_payload.proposal_only() {
                            error!(%from, "Properly configured peer should never send block part messages in Proposal mode");
                            return Ok(());
                        }

                        self.host
                            .call_and_forward(
                                |reply_to| HostMsg::ReceivedProposalPart {
                                    from,
                                    part,
                                    reply_to,
                                },
                                &myself,
                                |value| Msg::ReceivedProposedValue(value, ValueOrigin::Consensus),
                                None,
                            )
                            .map_err(|e| {
                                eyre!("Error when forwarding proposal parts to host: {e}")
                            })?;
                    }

                    _ => {}
                }

                Ok(())
            }

            Msg::TimeoutElapsed(elapsed) => {
                let Some(timeout) = state.timers.intercept_timer_msg(elapsed) else {
                    // Timer was cancelled or already processed, ignore
                    return Ok(());
                };

                if let Err(e) = self.timeout_elapsed(&myself, state, timeout).await {
                    error!("Error when processing TimeoutElapsed message: {e}");
                }

                Ok(())
            }

            Msg::ReceivedProposedValue(value, origin) => {
                self.wal_append(
                    value.height,
                    WalEntry::ProposedValue(value.clone(), origin),
                    state.phase,
                )
                .await?;

                self.tx_event
                    .send(|| Event::ReceivedProposedValue(value.clone(), origin));

                let result = self
                    .process_input(&myself, state, ConsensusInput::ProposedValue(value, origin))
                    .await;

                if let Err(e) = result {
                    error!("Error when processing ReceivedProposedValue message: {e}");
                }

                Ok(())
            }

            Msg::GetStatus(reply_to) => {
                let earliest_block_height = self.get_earliest_block_height().await?;
                let status = Status::new(state.consensus.driver.height(), earliest_block_height);

                if let Err(e) = reply_to.send(status) {
                    error!("Error when replying to GetStatus message: {e}");
                }

                Ok(())
            }
        }
    }

    async fn timeout_elapsed(
        &self,
        myself: &ActorRef<Msg<Ctx>>,
        state: &mut State<Ctx>,
        timeout: Timeout,
    ) -> Result<(), ActorProcessingErr> {
        // Make sure the associated timer is cancelled
        state.timers.cancel(&timeout);

        // Increase the timeout for the next round
        state.timeouts.increase_timeout(timeout.step);

        // Print debug information if the timeout is for a prevote or precommit
        if matches!(timeout.step, TimeoutStep::Prevote | TimeoutStep::Precommit) {
            warn!(step = ?timeout.step, "Timeout elapsed");
            state.consensus.print_state();
        }

        // Process the timeout event
        self.process_input(myself, state, ConsensusInput::TimeoutElapsed(timeout))
            .await?;

        Ok(())
    }

    async fn check_and_replay_wal(
        &self,
        myself: &ActorRef<Msg<Ctx>>,
        state: &mut State<Ctx>,
        height: Ctx::Height,
    ) -> Result<(), ActorProcessingErr> {
        let result = ractor::call!(self.wal, WalMsg::StartedHeight, height)?;

        match result {
            Ok(None) => {
                // Nothing to replay
                info!(%height, "No WAL entries to replay");
            }
            Ok(Some(entries)) => {
                info!("Found {} WAL entries to replay", entries.len());

                state.phase = Phase::Recovering;

                if let Err(e) = self.replay_wal_entries(myself, state, entries).await {
                    error!(%height, "Failed to replay WAL entries: {e}");
                }

                state.phase = Phase::Running;
            }
            Err(e) => {
                error!(%height, "Error when notifying WAL of started height: {e}")
            }
        }

        Ok(())
    }

    async fn replay_wal_entries(
        &self,
        myself: &ActorRef<Msg<Ctx>>,
        state: &mut State<Ctx>,
        entries: Vec<WalEntry<Ctx>>,
    ) -> Result<(), ActorProcessingErr> {
        use SignedConsensusMsg::*;

        debug_assert!(!entries.is_empty());

        self.tx_event
            .send(|| Event::WalReplayBegin(state.height(), entries.len()));

        for entry in entries {
            match entry {
                WalEntry::ConsensusMsg(Vote(vote)) => {
                    if let Err(e) = self
                        .process_input(myself, state, ConsensusInput::Vote(vote))
                        .await
                    {
                        error!("Error when replaying Vote: {e}");
                    }
                }

                WalEntry::ConsensusMsg(Proposal(proposal)) => {
                    if let Err(e) = self
                        .process_input(myself, state, ConsensusInput::Proposal(proposal))
                        .await
                    {
                        error!("Error when replaying Proposal: {e}");
                    }
                }

                WalEntry::Timeout(timeout) => {
                    if let Err(e) = self.timeout_elapsed(myself, state, timeout).await {
                        error!("Error when replaying TimeoutElapsed: {e}");
                    }
                }

                WalEntry::ProposedValue(value, origin) => {
                    if let Err(e) = self
                        .process_input(myself, state, ConsensusInput::ProposedValue(value, origin))
                        .await
                    {
                        error!("Error when replaying ProposedValue: {e}");
                    }
                }
            }
        }

        self.tx_event.send(|| Event::WalReplayDone(state.height()));

        Ok(())
    }

    fn get_value(
        &self,
        myself: &ActorRef<Msg<Ctx>>,
        height: Ctx::Height,
        round: Round,
        timeout_duration: Duration,
    ) -> Result<(), ActorProcessingErr> {
        // Call `GetValue` on the Host actor, and forward the reply
        // to the current actor, wrapping it in `Msg::ProposeValue`.
        self.host.call_and_forward(
            |reply| HostMsg::GetValue {
                height,
                round,
                timeout_duration,
                address: self.params.address.clone(),
                reply_to: reply,
            },
            myself,
            |proposed: LocallyProposedValue<Ctx>| {
                Msg::<Ctx>::ProposeValue(
                    proposed.height,
                    proposed.round,
                    proposed.value,
                    proposed.extension,
                )
            },
            None,
        )?;

        Ok(())
    }

    async fn get_validator_set(
        &self,
        height: Ctx::Height,
    ) -> Result<Ctx::ValidatorSet, ActorProcessingErr> {
        let validator_set = ractor::call!(self.host, |reply_to| HostMsg::GetValidatorSet {
            height,
            reply_to
        })
        .map_err(|e| eyre!("Failed to get validator set at height {height}: {e:?}"))?;

        Ok(validator_set)
    }

    async fn get_earliest_block_height(&self) -> Result<Ctx::Height, ActorProcessingErr> {
        ractor::call!(self.host, |reply_to| HostMsg::GetEarliestBlockHeight {
            reply_to
        })
        .map_err(|e| eyre!("Failed to get earliest block height: {e:?}").into())
    }

    async fn wal_append(
        &self,
        height: Ctx::Height,
        entry: WalEntry<Ctx>,
        phase: Phase,
    ) -> Result<(), ActorProcessingErr> {
        if phase == Phase::Recovering {
            return Ok(());
        }

        let result = ractor::call!(self.wal, WalMsg::Append, height, entry);

        match result {
            Ok(Ok(())) => {
                // Success
            }
            Ok(Err(e)) => {
                error!("Failed to append entry to WAL: {e}");
            }
            Err(e) => {
                error!("Failed to send Append command to WAL actor: {e}");
            }
        }

        Ok(())
    }

    async fn wal_flush(&self, phase: Phase) -> Result<(), ActorProcessingErr> {
        if phase == Phase::Recovering {
            return Ok(());
        }

        let result = ractor::call!(self.wal, WalMsg::Flush);

        match result {
            Ok(Ok(())) => {
                // Success
            }
            Ok(Err(e)) => {
                error!("Failed to flush WAL to disk: {e}");
            }
            Err(e) => {
                error!("Failed to send Flush command to WAL: {e}");
            }
        }

        Ok(())
    }

    async fn handle_effect(
        &self,
        myself: &ActorRef<Msg<Ctx>>,
        height: Ctx::Height,
        timers: &mut Timers<Ctx>,
        timeouts: &mut Timeouts,
        phase: Phase,
        effect: Effect<Ctx>,
    ) -> Result<Resume<Ctx>, ActorProcessingErr> {
        match effect {
            Effect::ResetTimeouts => {
                timeouts.reset(self.timeout_config);
                Ok(Resume::Continue)
            }

            Effect::CancelAllTimeouts => {
                timers.cancel_all();
                Ok(Resume::Continue)
            }

            Effect::CancelTimeout(timeout) => {
                timers.cancel(&timeout);
                Ok(Resume::Continue)
            }

            Effect::ScheduleTimeout(timeout) => {
                let duration = timeouts.duration_for(timeout.step);
                timers.start_timer(timeout, duration);

                Ok(Resume::Continue)
            }

            Effect::StartRound(height, round, proposer) => {
                self.wal_flush(phase).await?;

                self.host.cast(HostMsg::StartedRound {
                    height,
                    round,
                    proposer,
                })?;

                self.tx_event.send(|| Event::StartedRound(height, round));

                Ok(Resume::Continue)
            }

            Effect::VerifySignature(msg, pk) => {
                use malachite_consensus::ConsensusMsg as Msg;

                let start = Instant::now();

                let valid = match msg.message {
                    Msg::Vote(v) => self.ctx.verify_signed_vote(&v, &msg.signature, &pk),
                    Msg::Proposal(p) => self.ctx.verify_signed_proposal(&p, &msg.signature, &pk),
                };

                self.metrics
                    .signature_verification_time
                    .observe(start.elapsed().as_secs_f64());

                Ok(Resume::SignatureValidity(valid))
            }

            Effect::Broadcast(msg) => {
                // Sync the WAL to disk before we broadcast the message
                // NOTE: The message has already been append to the WAL by the `PersistMessage` effect.
                self.wal_flush(phase).await?;

                // Notify any subscribers that we are about to publish a message
                self.tx_event.send(|| Event::Published(msg.clone()));

                self.gossip_consensus
                    .cast(GossipConsensusMsg::Publish(msg))
                    .map_err(|e| eyre!("Error when broadcasting gossip message: {e:?}"))?;

                Ok(Resume::Continue)
            }

            Effect::GetValue(height, round, timeout) => {
                let timeout_duration = timeouts.duration_for(timeout.step);

                self.get_value(myself, height, round, timeout_duration)
                    .map_err(|e| eyre!("Error when asking for value to be built: {e:?}"))?;

                Ok(Resume::Continue)
            }

            Effect::GetValidatorSet(height) => {
                let validator_set = self
                    .get_validator_set(height)
                    .await
                    .map_err(|e| warn!("No validator set found for height {height}: {e:?}"))
                    .ok();

                Ok(Resume::ValidatorSet(height, validator_set))
            }

            Effect::RestreamValue(height, round, valid_round, address, value_id) => {
                self.host
                    .cast(HostMsg::RestreamValue {
                        height,
                        round,
                        valid_round,
                        address,
                        value_id,
                    })
                    .map_err(|e| eyre!("Error when sending decided value to host: {e:?}"))?;

                Ok(Resume::Continue)
            }

            Effect::Decide { certificate } => {
                self.wal_flush(phase).await?;

                self.tx_event.send(|| Event::Decided(certificate.clone()));

                let height = certificate.height;

                self.host
                    .cast(HostMsg::Decided {
                        certificate,
                        consensus: myself.clone(),
                    })
                    .map_err(|e| eyre!("Error when sending decided value to host: {e:?}"))?;

                if let Some(block_sync) = &self.block_sync {
                    block_sync
                        .cast(BlockSyncMsg::Decided(height))
                        .map_err(|e| {
                            eyre!("Error when sending decided height to blocksync: {e:?}")
                        })?;
                }

                Ok(Resume::Continue)
            }

            Effect::PersistMessage(msg) => {
                self.wal_append(height, WalEntry::ConsensusMsg(msg), phase)
                    .await?;

                Ok(Resume::Continue)
            }

            Effect::PersistTimeout(timeout) => {
                self.wal_append(height, WalEntry::Timeout(timeout), phase)
                    .await?;

                Ok(Resume::Continue)
            }
        }
    }
}

#[async_trait]
impl<Ctx> Actor for Consensus<Ctx>
where
    Ctx: Context,
{
    type Msg = Msg<Ctx>;
    type State = State<Ctx>;
    type Arguments = ();

    async fn pre_start(
        &self,
        myself: ActorRef<Msg<Ctx>>,
        _args: (),
    ) -> Result<State<Ctx>, ActorProcessingErr> {
        let forward = forward(myself.clone(), Some(myself.get_cell()), Msg::GossipEvent).await?;

        self.gossip_consensus
            .cast(GossipConsensusMsg::Subscribe(forward))?;

        Ok(State {
            timers: Timers::new(myself),
            timeouts: Timeouts::new(self.timeout_config),
            consensus: ConsensusState::new(self.ctx.clone(), self.params.clone()),
            connected_peers: BTreeSet::new(),
            phase: Phase::Unstarted,
        })
    }

    async fn post_start(
        &self,
        _myself: ActorRef<Msg<Ctx>>,
        state: &mut State<Ctx>,
    ) -> Result<(), ActorProcessingErr> {
        state.timers.cancel_all();
        Ok(())
    }

    #[tracing::instrument(
        name = "consensus",
        skip_all,
        fields(
            height = %state.consensus.driver.height(),
            round = %state.consensus.driver.round()
        )
    )]
    async fn handle(
        &self,
        myself: ActorRef<Msg<Ctx>>,
        msg: Msg<Ctx>,
        state: &mut State<Ctx>,
    ) -> Result<(), ActorProcessingErr> {
        if let Err(e) = self.handle_msg(myself, state, msg).await {
            error!("Error when handling message: {e:?}");
        }

        Ok(())
    }

    async fn post_stop(
        &self,
        _myself: ActorRef<Self::Msg>,
        state: &mut State<Ctx>,
    ) -> Result<(), ActorProcessingErr> {
        info!("Stopping...");

        state.timers.cancel_all();

        Ok(())
    }
}<|MERGE_RESOLUTION|>--- conflicted
+++ resolved
@@ -185,11 +185,8 @@
         state: &mut State<Ctx>,
         input: ConsensusInput<Ctx>,
     ) -> Result<(), ConsensusError<Ctx>> {
-<<<<<<< HEAD
         let height = state.height();
 
-=======
->>>>>>> 9faf00db
         malachite_consensus::process!(
             input: input,
             state: &mut state.consensus,
@@ -214,15 +211,8 @@
         msg: Msg<Ctx>,
     ) -> Result<(), ActorProcessingErr> {
         match msg {
-<<<<<<< HEAD
-            Msg::StartHeight(height) => {
+            Msg::StartHeight(height, validator_set) => {
                 state.phase = Phase::Running;
-
-                let validator_set = self.get_validator_set(height).await?;
-
-=======
-            Msg::StartHeight(height, validator_set) => {
->>>>>>> 9faf00db
                 let result = self
                     .process_input(
                         &myself,
@@ -232,7 +222,6 @@
                     .await;
 
                 if let Err(e) = result {
-<<<<<<< HEAD
                     error!(%height, "Error when starting height: {e}");
                 }
 
@@ -242,22 +231,11 @@
                     error!(%height, "Error when checking and replaying WAL: {e}");
                 }
 
-                if let Some(block_sync) = &self.block_sync {
-                    if let Err(e) = block_sync.cast(BlockSyncMsg::StartHeight(height)) {
-                        error!(%height, "Error when notifying BlockSync of started height: {e}")
-                    }
-=======
-                    error!(%height, "Error when starting height: {e:?}");
-                }
-
                 // Notify the BlockSync actor that we have started a new height
                 if let Some(block_sync) = &self.block_sync {
-                    let _ = block_sync
-                        .cast(BlockSyncMsg::StartedHeight(height))
-                        .inspect_err(|e| {
-                            error!("Error when sending start height to BlockSync: {e:?}")
-                        });
->>>>>>> 9faf00db
+                    if let Err(e) = block_sync.cast(BlockSyncMsg::StartedHeight(height)) {
+                        error!(%height, "Error when notifying BlockSync of started height: {e}")
+                    }
                 }
 
                 Ok(())
