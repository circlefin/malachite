--- conflicted
+++ resolved
@@ -9,12 +9,7 @@
 use tracing::{debug, error, info, warn};
 
 use malachite_common::{Context, NilOrVal, Round, Timeout, TimeoutStep, ValidatorSet, VoteType};
-<<<<<<< HEAD
 use malachite_consensus::Effect;
-use malachite_driver::Driver;
-=======
-use malachite_consensus::{Effect, Resume};
->>>>>>> 71526e77
 use malachite_metrics::Metrics;
 use malachite_node::config::TimeoutConfig;
 
@@ -500,11 +495,7 @@
                 self.get_value(myself, height, round, timeout_duration)
                     .map_err(|e| eyre!("Error when asking for value to be built: {e:?}"))?;
 
-<<<<<<< HEAD
-                Ok(())
-=======
-                Ok(Resume::Continue)
->>>>>>> 71526e77
+                Ok(())
             }
 
             Effect::Decide {
