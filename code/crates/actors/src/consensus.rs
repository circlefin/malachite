use std::collections::BTreeSet;
use std::time::Duration;

use async_trait::async_trait;
use eyre::eyre;
use libp2p::PeerId;
use ractor::{Actor, ActorProcessingErr, ActorRef, RpcReplyPort};
use tokio::sync::mpsc;
use tokio::time::Instant;
use tracing::{debug, error, info, warn};

<<<<<<< HEAD
use malachite_blocksync as blocksync;
use malachite_common::{
    Context, NilOrVal, Proposal, Round, SignedProposal, Timeout, TimeoutStep, ValidatorSet,
    VoteType,
};
=======
use malachite_common::{Context, Extension, Round, Timeout, TimeoutStep, ValidatorSet};
use malachite_config::TimeoutConfig;
>>>>>>> bdaeed24
use malachite_consensus::{Effect, Resume};
use malachite_metrics::Metrics;

use crate::block_sync::Msg as BlockSyncMsg;
use crate::gossip_consensus::{GossipConsensusRef, GossipEvent, Msg as GossipConsensusMsg, Status};
use crate::host::{HostMsg, HostRef, LocallyProposedValue, ProposedValue};
use crate::util::forward::forward;
use crate::util::timers::{TimeoutElapsed, TimerScheduler};

use crate::block_sync::BlockSyncRef;
pub use malachite_consensus::Params as ConsensusParams;
pub use malachite_consensus::State as ConsensusState;

pub type ConsensusRef<Ctx> = ActorRef<Msg<Ctx>>;

pub type TxDecision<Ctx> = mpsc::Sender<SignedProposal<Ctx>>;

pub struct Consensus<Ctx>
where
    Ctx: Context,
{
    ctx: Ctx,
    params: ConsensusParams<Ctx>,
    timeout_config: TimeoutConfig,
    gossip_consensus: GossipConsensusRef<Ctx>,
    host: HostRef<Ctx>,
    block_sync: BlockSyncRef<Ctx>,
    metrics: Metrics,
    tx_decision: Option<TxDecision<Ctx>>,
}

pub type ConsensusMsg<Ctx> = Msg<Ctx>;

pub enum Msg<Ctx: Context> {
    /// Start consensus for the given height
    StartHeight(Ctx::Height),

    /// Received an event from the gossip layer
    GossipEvent(GossipEvent<Ctx>),

    /// A timeout has elapsed
    TimeoutElapsed(TimeoutElapsed<Timeout>),

    /// The proposal builder has built a value and can be used in a new proposal consensus message
    ProposeValue(Ctx::Height, Round, Ctx::Value, Option<Extension>),

    /// Received and assembled the full value proposed by a validator
    ReceivedProposedValue(ProposedValue<Ctx>),

    /// Get the status of the consensus state machine
    GetStatus(RpcReplyPort<Status<Ctx>>),
}

type ConsensusInput<Ctx> = malachite_consensus::Input<Ctx>;

impl<Ctx: Context> From<TimeoutElapsed<Timeout>> for Msg<Ctx> {
    fn from(msg: TimeoutElapsed<Timeout>) -> Self {
        Msg::TimeoutElapsed(msg)
    }
}

type Timers<Ctx> = TimerScheduler<Timeout, Msg<Ctx>>;

struct Timeouts {
    config: TimeoutConfig,
}

impl Timeouts {
    pub fn new(config: TimeoutConfig) -> Self {
        Self { config }
    }

    fn reset(&mut self, config: TimeoutConfig) {
        self.config = config;
    }

    fn duration_for(&self, step: TimeoutStep) -> Duration {
        match step {
            TimeoutStep::Propose => self.config.timeout_propose,
            TimeoutStep::Prevote => self.config.timeout_prevote,
            TimeoutStep::Precommit => self.config.timeout_precommit,
            TimeoutStep::Commit => self.config.timeout_commit,
        }
    }

    fn increase_timeout(&mut self, step: TimeoutStep) {
        let c = &mut self.config;
        match step {
            TimeoutStep::Propose => c.timeout_propose += c.timeout_propose_delta,
            TimeoutStep::Prevote => c.timeout_prevote += c.timeout_prevote_delta,
            TimeoutStep::Precommit => c.timeout_precommit += c.timeout_precommit_delta,
            TimeoutStep::Commit => (),
        };
    }
}

pub struct State<Ctx: Context> {
    /// Scheduler for timers
    timers: Timers<Ctx>,

    /// Timeouts configuration
    timeouts: Timeouts,

    /// The state of the consensus state machine
    consensus: ConsensusState<Ctx>,

    /// The set of peers we are connected to.
    connected_peers: BTreeSet<PeerId>,
}

impl<Ctx> Consensus<Ctx>
where
    Ctx: Context,
{
    #[allow(clippy::too_many_arguments)]
    pub fn new(
        ctx: Ctx,
        params: ConsensusParams<Ctx>,
        timeout_config: TimeoutConfig,
        gossip_consensus: GossipConsensusRef<Ctx>,
        host: HostRef<Ctx>,
        block_sync: BlockSyncRef<Ctx>,
        metrics: Metrics,
        tx_decision: Option<TxDecision<Ctx>>,
    ) -> Self {
        Self {
            ctx,
            params,
            timeout_config,
            gossip_consensus,
            host,
            block_sync,
            metrics,
            tx_decision,
        }
    }

    #[allow(clippy::too_many_arguments)]
    pub async fn spawn(
        ctx: Ctx,
        params: ConsensusParams<Ctx>,
        timeout_config: TimeoutConfig,
        gossip_consensus: GossipConsensusRef<Ctx>,
        host: HostRef<Ctx>,
        block_sync: BlockSyncRef<Ctx>,
        metrics: Metrics,
        tx_decision: Option<TxDecision<Ctx>>,
    ) -> Result<ActorRef<Msg<Ctx>>, ractor::SpawnErr> {
        let node = Self::new(
            ctx,
            params,
            timeout_config,
            gossip_consensus,
            host,
            block_sync,
            metrics,
            tx_decision,
        );

        let (actor_ref, _) = Actor::spawn(None, node, ()).await?;
        Ok(actor_ref)
    }

    async fn process_input(
        &self,
        myself: &ActorRef<Msg<Ctx>>,
        state: &mut State<Ctx>,
        input: ConsensusInput<Ctx>,
    ) -> Result<(), ActorProcessingErr> {
        if let ConsensusInput::StartHeight(height, _) = input {
            self.block_sync
                .cast(BlockSyncMsg::StartHeight(height))
                .map_err(|e| eyre!("Error when sending start height to blocksync: {e:?}"))?;
        }

        malachite_consensus::process!(
            input: input,
            state: &mut state.consensus,
            metrics: &self.metrics,
            with: effect => {
                self.handle_effect(myself, &mut state.timers, &mut state.timeouts, effect).await
            }
        )
    }

    async fn handle_msg(
        &self,
        myself: ActorRef<Msg<Ctx>>,
        state: &mut State<Ctx>,
        msg: Msg<Ctx>,
    ) -> Result<(), ActorProcessingErr> {
        match msg {
            Msg::StartHeight(height) => {
                let validator_set = self.get_validator_set(height).await?;

                let result = self
                    .process_input(
                        &myself,
                        state,
                        ConsensusInput::StartHeight(height, validator_set),
                    )
                    .await;

                if let Err(e) = result {
                    error!("Error when starting height {height}: {e:?}");
                }

                Ok(())
            }

            Msg::ProposeValue(height, round, value, extension) => {
                let result = self
                    .process_input(
                        &myself,
                        state,
                        ConsensusInput::ProposeValue(height, round, value, extension),
                    )
                    .await;

                if let Err(e) = result {
                    error!("Error when processing ProposeValue message: {e:?}");
                }

                Ok(())
            }

            Msg::GossipEvent(event) => {
                match event {
                    GossipEvent::Listening(address) => {
                        info!(%address, "Listening");
                    }

                    GossipEvent::PeerConnected(peer_id) => {
                        if !state.connected_peers.insert(peer_id) {
                            // We already saw that peer, ignoring...
                            return Ok(());
                        }

                        info!(%peer_id, "Connected to peer");

                        let validator_set = state.consensus.driver.validator_set();
                        let connected_peers = state.connected_peers.len();
                        let total_peers = validator_set.count() - 1;

                        debug!(connected = %connected_peers, total = %total_peers, "Connected to another peer");

                        self.metrics.connected_peers.inc();

                        // TODO: change logic
                        if connected_peers == total_peers {
                            info!(count = %connected_peers, "Enough peers connected to start consensus");

                            let height = state.consensus.driver.height();

                            let result = self
                                .process_input(
                                    &myself,
                                    state,
                                    ConsensusInput::StartHeight(height, validator_set.clone()),
                                )
                                .await;

                            if let Err(e) = result {
                                error!("Error when starting height {height}: {e:?}");
                            }
                        }
                    }

                    GossipEvent::PeerDisconnected(peer_id) => {
                        info!(%peer_id, "Disconnected from peer");

                        if state.connected_peers.remove(&peer_id) {
                            self.metrics.connected_peers.dec();

                            // TODO: pause/stop consensus, if necessary
                        }
                    }

                    GossipEvent::BlockSyncResponse(
                        request_id,
                        blocksync::Response {
                            block: Some(synced_block),
                        },
                    ) => {
                        debug!(
                            height = %synced_block.proposal.height(),
                            "Received blocksync response"
                        );

                        if let Err(e) = self
                            .process_input(
                                &myself,
                                state,
                                ConsensusInput::ReceivedSyncedBlock(
                                    synced_block.proposal,
                                    synced_block.certificate,
                                    synced_block.block_bytes,
                                ),
                            )
                            .await
                        {
                            error!(%request_id, "Error when processing received synced block: {e:?}");
                        }
                    }

                    GossipEvent::Vote(from, vote) => {
                        if let Err(e) = self
                            .process_input(&myself, state, ConsensusInput::Vote(vote))
                            .await
                        {
                            error!(%from, "Error when processing vote: {e:?}");
                        }
                    }

                    GossipEvent::Proposal(from, proposal) => {
                        if let Err(e) = self
                            .process_input(&myself, state, ConsensusInput::Proposal(proposal))
                            .await
                        {
                            error!(%from, "Error when processing proposal: {e:?}");
                        }
                    }

                    GossipEvent::ProposalPart(from, part) => {
                        self.host
                            .call_and_forward(
                                |reply_to| HostMsg::ReceivedProposalPart {
                                    from,
                                    part,
                                    reply_to,
                                },
                                &myself,
                                |value| Msg::ReceivedProposedValue(value),
                                None,
                            )
                            .map_err(|e| {
                                eyre!("Error when forwarding proposal parts to host: {e:?}")
                            })?;
                    }

                    _ => {}
                }

                Ok(())
            }

            Msg::TimeoutElapsed(elapsed) => {
                let Some(timeout) = state.timers.intercept_timer_msg(elapsed) else {
                    // Timer was cancelled or already processed, ignore
                    return Ok(());
                };

                state.timeouts.increase_timeout(timeout.step);

                if matches!(timeout.step, TimeoutStep::Prevote | TimeoutStep::Precommit) {
                    warn!(step = ?timeout.step, "Timeout elapsed");

                    state.consensus.print_state();
                }

                let result = self
                    .process_input(&myself, state, ConsensusInput::TimeoutElapsed(timeout))
                    .await;

                if let Err(e) = result {
                    error!("Error when processing TimeoutElapsed message: {e:?}");
                }

                Ok(())
            }

            Msg::ReceivedProposedValue(value) => {
                let result = self
                    .process_input(&myself, state, ConsensusInput::ReceivedProposedValue(value))
                    .await;

                if let Err(e) = result {
                    error!("Error when processing GossipEvent message: {e:?}");
                }

                Ok(())
            }

            Msg::GetStatus(reply_to) => {
                let status = Status::new(state.consensus.driver.height());

                if let Err(e) = reply_to.send(status) {
                    error!("Error when replying to GetStatus message: {e:?}");
                }

                Ok(())
            }
        }
    }

    #[tracing::instrument(skip(self, myself))]
    fn get_value(
        &self,
        myself: &ActorRef<Msg<Ctx>>,
        height: Ctx::Height,
        round: Round,
        timeout_duration: Duration,
    ) -> Result<(), ActorProcessingErr> {
        // Call `GetValue` on the Host actor, and forward the reply
        // to the current actor, wrapping it in `Msg::ProposeValue`.
        self.host.call_and_forward(
            |reply| HostMsg::GetValue {
                height,
                round,
                timeout_duration,
                address: self.params.address.clone(),
                reply_to: reply,
            },
            myself,
            |proposed: LocallyProposedValue<Ctx>| {
                Msg::<Ctx>::ProposeValue(
                    proposed.height,
                    proposed.round,
                    proposed.value,
                    proposed.extension,
                )
            },
            None,
        )?;

        Ok(())
    }

    #[tracing::instrument(skip(self))]
    async fn get_validator_set(
        &self,
        height: Ctx::Height,
    ) -> Result<Ctx::ValidatorSet, ActorProcessingErr> {
        let validator_set = ractor::call!(self.host, |reply_to| HostMsg::GetValidatorSet {
            height,
            reply_to
        })
        .map_err(|e| eyre!("Failed to get validator set at height {height}: {e:?}"))?;

        Ok(validator_set)
    }

    #[tracing::instrument(skip_all)]
    async fn handle_effect(
        &self,
        myself: &ActorRef<Msg<Ctx>>,
        timers: &mut Timers<Ctx>,
        timeouts: &mut Timeouts,
        effect: Effect<Ctx>,
    ) -> Result<Resume<Ctx>, ActorProcessingErr> {
        match effect {
            Effect::ResetTimeouts => {
                timeouts.reset(self.timeout_config);
                Ok(Resume::Continue)
            }

            Effect::CancelAllTimeouts => {
                timers.cancel_all();
                Ok(Resume::Continue)
            }

            Effect::CancelTimeout(timeout) => {
                timers.cancel(&timeout);
                Ok(Resume::Continue)
            }

            Effect::ScheduleTimeout(timeout) => {
                let duration = timeouts.duration_for(timeout.step);
                timers.start_timer(timeout, duration);

                Ok(Resume::Continue)
            }

            Effect::StartRound(height, round, proposer) => {
                self.host.cast(HostMsg::StartRound {
                    height,
                    round,
                    proposer,
                })?;

                Ok(Resume::Continue)
            }

            Effect::VerifySignature(msg, pk) => {
                use malachite_consensus::ConsensusMsg as Msg;

                let start = Instant::now();

                let valid = match msg.message {
                    Msg::Vote(v) => self.ctx.verify_signed_vote(&v, &msg.signature, &pk),
                    Msg::Proposal(p) => self.ctx.verify_signed_proposal(&p, &msg.signature, &pk),
                };

                self.metrics
                    .signature_verification_time
                    .observe(start.elapsed().as_secs_f64());

                Ok(Resume::SignatureValidity(valid))
            }

            Effect::Broadcast(gossip_msg) => {
                self.gossip_consensus
                    .cast(GossipConsensusMsg::Publish(gossip_msg))
                    .map_err(|e| eyre!("Error when broadcasting gossip message: {e:?}"))?;

                Ok(Resume::Continue)
            }

            Effect::GetValue(height, round, timeout) => {
                let timeout_duration = timeouts.duration_for(timeout.step);

                self.get_value(myself, height, round, timeout_duration)
                    .map_err(|e| eyre!("Error when asking for value to be built: {e:?}"))?;

                Ok(Resume::Continue)
            }

            Effect::GetValidatorSet(height) => {
                let validator_set = self
                    .get_validator_set(height)
                    .await
                    .map_err(|e| warn!("No validator set found for height {height}: {e:?}"))
                    .ok();

                Ok(Resume::ValidatorSet(height, validator_set))
            }

            Effect::Decide { proposal, commits } => {
                if let Some(tx_decision) = &self.tx_decision {
                    let _ = tx_decision.send(proposal.clone()).await;
                }

                let proposal_height = proposal.height();

                self.host
                    .cast(HostMsg::Decide {
                        proposal,
                        commits,
                        consensus: myself.clone(),
                    })
                    .map_err(|e| eyre!("Error when sending decided value to host: {e:?}"))?;

                self.block_sync
                    .cast(BlockSyncMsg::Decided(proposal_height))
                    .map_err(|e| eyre!("Error when sending decided height to blocksync: {e:?}"))?;

                Ok(Resume::Continue)
            }

            Effect::SyncedBlock {
                proposal,
                block_bytes,
            } => {
                // TODO - add timeout?
                debug!(
                    "Consensus received synced block for {}, sending to host",
                    proposal.height()
                );

                self.host.call_and_forward(
                    |reply_to| HostMsg::ProcessSyncedBlockBytes {
                        proposal,
                        block_bytes,
                        reply_to,
                    },
                    myself,
                    |proposed| Msg::<Ctx>::ReceivedProposedValue(proposed),
                    None,
                )?;

                Ok(Resume::Continue)
            }
        }
    }
}

#[async_trait]
impl<Ctx> Actor for Consensus<Ctx>
where
    Ctx: Context,
{
    type Msg = Msg<Ctx>;
    type State = State<Ctx>;
    type Arguments = ();

    #[tracing::instrument(name = "consensus", skip_all)]
    async fn pre_start(
        &self,
        myself: ActorRef<Msg<Ctx>>,
        _args: (),
    ) -> Result<State<Ctx>, ActorProcessingErr> {
        let forward = forward(myself.clone(), Some(myself.get_cell()), Msg::GossipEvent).await?;

        self.gossip_consensus
            .cast(GossipConsensusMsg::Subscribe(forward))?;

        Ok(State {
            timers: Timers::new(myself),
            timeouts: Timeouts::new(self.timeout_config),
            consensus: ConsensusState::new(self.ctx.clone(), self.params.clone()),
            connected_peers: BTreeSet::new(),
        })
    }

    async fn post_start(
        &self,
        _myself: ActorRef<Msg<Ctx>>,
        state: &mut State<Ctx>,
    ) -> Result<(), ActorProcessingErr> {
        state.timers.cancel_all();
        Ok(())
    }

    #[tracing::instrument(
        name = "consensus",
        skip_all,
        fields(
            height = %state.consensus.driver.height(),
            round = %state.consensus.driver.round()
        )
    )]
    async fn handle(
        &self,
        myself: ActorRef<Msg<Ctx>>,
        msg: Msg<Ctx>,
        state: &mut State<Ctx>,
    ) -> Result<(), ActorProcessingErr> {
        self.handle_msg(myself, state, msg).await
    }

    #[tracing::instrument(
        name = "consensus",
        skip_all,
        fields(
            height = %state.consensus.driver.height(),
            round = %state.consensus.driver.round()
        )
    )]
    async fn post_stop(
        &self,
        _myself: ActorRef<Self::Msg>,
        state: &mut State<Ctx>,
    ) -> Result<(), ActorProcessingErr> {
        info!("Stopping...");

        state.timers.cancel_all();

        Ok(())
    }
}<|MERGE_RESOLUTION|>--- conflicted
+++ resolved
@@ -9,16 +9,11 @@
 use tokio::time::Instant;
 use tracing::{debug, error, info, warn};
 
-<<<<<<< HEAD
 use malachite_blocksync as blocksync;
 use malachite_common::{
-    Context, NilOrVal, Proposal, Round, SignedProposal, Timeout, TimeoutStep, ValidatorSet,
-    VoteType,
+    Context, Extension, Proposal, Round, SignedProposal, Timeout, TimeoutStep, ValidatorSet,
 };
-=======
-use malachite_common::{Context, Extension, Round, Timeout, TimeoutStep, ValidatorSet};
 use malachite_config::TimeoutConfig;
->>>>>>> bdaeed24
 use malachite_consensus::{Effect, Resume};
 use malachite_metrics::Metrics;
 
