--- conflicted
+++ resolved
@@ -312,7 +312,9 @@
                                 reply_to,
                             },
                             &myself,
-                            |proposed| Msg::<Ctx>::ReceivedProposedValue(proposed),
+                            |proposed| {
+                                Msg::<Ctx>::ReceivedProposedValue(proposed, ValueOrigin::BlockSync)
+                            },
                             None,
                         )?;
 
@@ -421,15 +423,7 @@
 
             Msg::ReceivedProposedValue(value, origin) => {
                 let result = self
-<<<<<<< HEAD
-                    .process_input(
-                        &myself,
-                        state,
-                        ConsensusInput::ReceivedProposedValue(value, origin),
-                    )
-=======
-                    .process_input(&myself, state, ConsensusInput::ProposedValue(value))
->>>>>>> a37d307b
+                    .process_input(&myself, state, ConsensusInput::ProposedValue(value, origin))
                     .await;
 
                 if let Err(e) = result {
@@ -626,33 +620,6 @@
 
                 Ok(Resume::Continue)
             }
-<<<<<<< HEAD
-
-            Effect::SyncedBlock {
-                height,
-                round,
-                validator_address,
-                block_bytes,
-            } => {
-                debug!(%height, "Consensus received synced block, sending to host");
-
-                self.host.call_and_forward(
-                    |reply_to| HostMsg::ProcessSyncedBlockBytes {
-                        height,
-                        round,
-                        validator_address,
-                        block_bytes,
-                        reply_to,
-                    },
-                    myself,
-                    |proposed| Msg::<Ctx>::ReceivedProposedValue(proposed, ValueOrigin::BlockSync),
-                    None,
-                )?;
-
-                Ok(Resume::Continue)
-            }
-=======
->>>>>>> a37d307b
         }
     }
 }
