--- conflicted
+++ resolved
@@ -11,11 +11,8 @@
 
 [dependencies]
 malachite-metrics   = { workspace = true }
-<<<<<<< HEAD
 malachite-blocksync = { workspace = true }
-=======
 malachite-discovery = { workspace = true }
->>>>>>> e0659e42
 
 bytes              = { workspace = true }
 either             = { workspace = true }
