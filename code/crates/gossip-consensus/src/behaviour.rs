use std::time::Duration;

use either::Either;
use libp2p::request_response::{OutboundRequestId, ResponseChannel};
use libp2p::swarm::behaviour::toggle::Toggle;
use libp2p::swarm::NetworkBehaviour;
use libp2p::{gossipsub, identify, ping};
use libp2p_broadcast as broadcast;

pub use libp2p::identity::Keypair;
pub use libp2p::{Multiaddr, PeerId};
<<<<<<< HEAD

use malachite_blocksync as blocksync;
use malachite_discovery as discovery;
use malachite_metrics::Registry;

use crate::{PubSubProtocol, PROTOCOL};
=======
use malachite_discovery as discovery;
use malachite_metrics::Registry;

use crate::{GossipSubConfig, PubSubProtocol, PROTOCOL_VERSION};
>>>>>>> bdaeed24

const MAX_TRANSMIT_SIZE: usize = 4 * 1024 * 1024; // 4 MiB

#[derive(Debug)]
pub enum NetworkEvent {
    Identify(identify::Event),
    Ping(ping::Event),
    GossipSub(gossipsub::Event),
    Broadcast(broadcast::Event),
    BlockSync(blocksync::Event),
    RequestResponse(discovery::Event),
}

impl From<identify::Event> for NetworkEvent {
    fn from(event: identify::Event) -> Self {
        Self::Identify(event)
    }
}

impl From<ping::Event> for NetworkEvent {
    fn from(event: ping::Event) -> Self {
        Self::Ping(event)
    }
}

impl From<gossipsub::Event> for NetworkEvent {
    fn from(event: gossipsub::Event) -> Self {
        Self::GossipSub(event)
    }
}

impl From<broadcast::Event> for NetworkEvent {
    fn from(event: broadcast::Event) -> Self {
        Self::Broadcast(event)
    }
}

impl From<blocksync::Event> for NetworkEvent {
    fn from(event: blocksync::Event) -> Self {
        Self::BlockSync(event)
    }
}

impl From<discovery::Event> for NetworkEvent {
    fn from(event: discovery::Event) -> Self {
        Self::RequestResponse(event)
    }
}

impl<A, B> From<Either<A, B>> for NetworkEvent
where
    A: Into<NetworkEvent>,
    B: Into<NetworkEvent>,
{
    fn from(event: Either<A, B>) -> Self {
        match event {
            Either::Left(event) => event.into(),
            Either::Right(event) => event.into(),
        }
    }
}

#[derive(NetworkBehaviour)]
#[behaviour(to_swarm = "NetworkEvent")]
pub struct Behaviour {
    pub identify: identify::Behaviour,
    pub ping: ping::Behaviour,
    pub pubsub: Either<gossipsub::Behaviour, broadcast::Behaviour>,
    pub blocksync: blocksync::Behaviour,
    pub request_response: Toggle<discovery::Behaviour>,
}

impl discovery::SendRequestResponse for Behaviour {
    fn send_request(&mut self, peer_id: &PeerId, req: discovery::Request) -> OutboundRequestId {
        self.request_response
            .as_mut()
            .expect("Request-response behaviour should be available")
            .send_request(peer_id, req)
    }

    fn send_response(
        &mut self,
        ch: ResponseChannel<discovery::Response>,
        rs: discovery::Response,
    ) -> Result<(), discovery::Response> {
        self.request_response
            .as_mut()
            .expect("Request-response behaviour should be available")
            .send_response(ch, rs)
    }
}

fn message_id(message: &gossipsub::Message) -> gossipsub::MessageId {
    use seahash::SeaHasher;
    use std::hash::{Hash, Hasher};

    let mut hasher = SeaHasher::new();
    message.hash(&mut hasher);
    gossipsub::MessageId::new(hasher.finish().to_be_bytes().as_slice())
}

fn gossipsub_config(config: GossipSubConfig) -> gossipsub::Config {
    gossipsub::ConfigBuilder::default()
        .max_transmit_size(MAX_TRANSMIT_SIZE)
        .opportunistic_graft_ticks(3)
        .heartbeat_interval(Duration::from_secs(1))
        .validation_mode(gossipsub::ValidationMode::Strict)
        .history_gossip(3)
        .history_length(5)
        .mesh_n_high(config.mesh_n_high)
        .mesh_n_low(config.mesh_n_low)
        .mesh_outbound_min(config.mesh_outbound_min)
        .mesh_n(config.mesh_n)
        .message_id_fn(message_id)
        .build()
        .unwrap()
}

impl Behaviour {
    pub fn new_with_metrics(
        tpe: PubSubProtocol,
        keypair: &Keypair,
        discovery: discovery::Config,
        registry: &mut Registry,
    ) -> Self {
        let identify = identify::Behaviour::new(identify::Config::new(
            PROTOCOL.to_string(),
            keypair.public(),
        ));

        let ping = ping::Behaviour::new(ping::Config::new().with_interval(Duration::from_secs(5)));

        let pubsub = match tpe {
            PubSubProtocol::GossipSub(config) => Either::Left(
                gossipsub::Behaviour::new_with_metrics(
                    gossipsub::MessageAuthenticity::Signed(keypair.clone()),
                    gossipsub_config(config),
                    registry.sub_registry_with_prefix("gossipsub"),
                    Default::default(),
                )
                .unwrap(),
            ),
            PubSubProtocol::Broadcast => Either::Right(broadcast::Behaviour::new_with_metrics(
                broadcast::Config {
                    max_buf_size: MAX_TRANSMIT_SIZE,
                },
                registry.sub_registry_with_prefix("broadcast"),
            )),
        };

        let blocksync =
            blocksync::Behaviour::new_with_metrics(registry.sub_registry_with_prefix("blocksync"));

        let request_response = Toggle::from(discovery.enabled.then(discovery::new_behaviour));

        Self {
            identify,
            ping,
            pubsub,
            blocksync,
            request_response,
        }
    }
}<|MERGE_RESOLUTION|>--- conflicted
+++ resolved
@@ -9,19 +9,12 @@
 
 pub use libp2p::identity::Keypair;
 pub use libp2p::{Multiaddr, PeerId};
-<<<<<<< HEAD
 
 use malachite_blocksync as blocksync;
 use malachite_discovery as discovery;
 use malachite_metrics::Registry;
 
-use crate::{PubSubProtocol, PROTOCOL};
-=======
-use malachite_discovery as discovery;
-use malachite_metrics::Registry;
-
-use crate::{GossipSubConfig, PubSubProtocol, PROTOCOL_VERSION};
->>>>>>> bdaeed24
+use crate::{GossipSubConfig, PubSubProtocol, PROTOCOL};
 
 const MAX_TRANSMIT_SIZE: usize = 4 * 1024 * 1024; // 4 MiB
 
