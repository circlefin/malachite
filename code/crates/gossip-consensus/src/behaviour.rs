--- conflicted
+++ resolved
@@ -21,13 +21,8 @@
     Ping(ping::Event),
     GossipSub(gossipsub::Event),
     Broadcast(broadcast::Event),
-<<<<<<< HEAD
-    BlockSync(blocksync::Event),
+    Sync(sync::Event),
     Discovery(discovery::NetworkEvent),
-=======
-    Sync(sync::Event),
-    RequestResponse(discovery::Event),
->>>>>>> 50909a35
 }
 
 impl From<identify::Event> for NetworkEvent {
@@ -73,13 +68,8 @@
     pub ping: ping::Behaviour,
     pub gossipsub: gossipsub::Behaviour,
     pub broadcast: broadcast::Behaviour,
-<<<<<<< HEAD
-    pub blocksync: blocksync::Behaviour,
+    pub sync: sync::Behaviour,
     pub discovery: discovery::Behaviour,
-=======
-    pub sync: sync::Behaviour,
-    pub discovery: Toggle<discovery::Behaviour>,
->>>>>>> 50909a35
 }
 
 /// Dummy implementation of Debug for Behaviour.
