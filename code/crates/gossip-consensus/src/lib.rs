--- conflicted
+++ resolved
@@ -221,15 +221,7 @@
         return;
     };
 
-<<<<<<< HEAD
     state.discovery.dial_bootstrap_nodes(&swarm);
-=======
-    for persistent_peer in &config.persistent_peers {
-        state
-            .discovery
-            .add_to_dial_queue(&swarm, ConnectionData::new(None, persistent_peer.clone()));
-    }
->>>>>>> 226b9591
 
     if let Err(e) = pubsub::subscribe(&mut swarm, config.pubsub_protocol, Channel::consensus()) {
         error!("Error subscribing to consensus channels: {e}");
