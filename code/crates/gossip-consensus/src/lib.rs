--- conflicted
+++ resolved
@@ -60,11 +60,8 @@
     pub listen_addr: Multiaddr,
     pub persistent_peers: Vec<Multiaddr>,
     pub idle_connection_timeout: Duration,
-<<<<<<< HEAD
     pub transport: TransportProtocol,
-=======
     pub protocol: PubSubProtocol,
->>>>>>> 882779dc
 }
 
 impl Config {
@@ -104,8 +101,7 @@
     config: Config,
     registry: SharedRegistry,
 ) -> Result<Handle, BoxError> {
-<<<<<<< HEAD
-    let mut swarm = registry.with_prefix(METRICS_PREFIX, |registry| -> Result<_, BoxError> {
+    let swarm = registry.with_prefix(METRICS_PREFIX, |registry| -> Result<_, BoxError> {
         let builder = SwarmBuilder::with_existing_identity(keypair).with_tokio();
         match config.transport {
             TransportProtocol::Tcp => Ok(builder
@@ -116,28 +112,17 @@
                 )?
                 .with_dns()?
                 .with_bandwidth_metrics(registry)
-                .with_behaviour(|kp| Behaviour::new_with_metrics(kp, registry))?
+                .with_behaviour(|kp| Behaviour::new_with_metrics(config.protocol, kp, registry))?
                 .with_swarm_config(|cfg| config.apply(cfg))
                 .build()),
             TransportProtocol::Quic => Ok(builder
                 .with_quic()
                 .with_dns()?
                 .with_bandwidth_metrics(registry)
-                .with_behaviour(|kp| Behaviour::new_with_metrics(kp, registry))?
+                .with_behaviour(|kp| Behaviour::new_with_metrics(config.protocol, kp, registry))?
                 .with_swarm_config(|cfg| config.apply(cfg))
                 .build()),
         }
-=======
-    let swarm = registry.with_prefix(METRICS_PREFIX, |registry| -> Result<_, BoxError> {
-        Ok(SwarmBuilder::with_existing_identity(keypair)
-            .with_tokio()
-            .with_quic()
-            .with_dns()?
-            .with_bandwidth_metrics(registry)
-            .with_behaviour(|kp| Behaviour::new_with_metrics(config.protocol, kp, registry))?
-            .with_swarm_config(|cfg| config.apply(cfg))
-            .build())
->>>>>>> 882779dc
     })?;
 
     let metrics = registry.with_prefix(METRICS_PREFIX, Metrics::new);
