// For coverage on nightly
#![allow(unexpected_cfgs)]
#![cfg_attr(coverage_nightly, feature(coverage_attribute))]

use std::collections::HashMap;
use std::error::Error;
use std::ops::ControlFlow;
use std::time::Duration;

use futures::StreamExt;
use libp2p::metrics::{Metrics, Recorder};
use libp2p::request_response::InboundRequestId;
use libp2p::swarm::dial_opts::DialOpts;
use libp2p::swarm::{self, SwarmEvent};
use libp2p::{gossipsub, identify, quic, SwarmBuilder};
use libp2p_broadcast as broadcast;
use tokio::sync::{mpsc, oneshot};
use tracing::{debug, error, error_span, trace, warn, Instrument};

use malachite_blocksync::{self as blocksync, OutboundRequestId};
use malachite_discovery::{self as discovery};
use malachite_metrics::SharedRegistry;

pub use malachite_peer::PeerId;

pub use bytes::Bytes;
pub use libp2p::gossipsub::MessageId;
pub use libp2p::identity::Keypair;
pub use libp2p::Multiaddr;

pub mod behaviour;
pub mod handle;
pub mod pubsub;

mod channel;
pub use channel::Channel;

use behaviour::{Behaviour, NetworkEvent};
use handle::Handle;

const PROTOCOL: &str = "/malachite-consensus/v1beta1";
const METRICS_PREFIX: &str = "malachite_gossip_consensus";
const DISCOVERY_METRICS_PREFIX: &str = "malachite_discovery";

#[derive(Copy, Clone, Debug, Default)]
pub enum PubSubProtocol {
    /// GossipSub: a pubsub protocol based on epidemic broadcast trees
    #[default]
    GossipSub,

    /// Broadcast: a simple broadcast protocol
    Broadcast,
}

impl PubSubProtocol {
    pub fn is_gossipsub(&self) -> bool {
        matches!(self, Self::GossipSub)
    }

    pub fn is_broadcast(&self) -> bool {
        matches!(self, Self::Broadcast)
    }
}

#[derive(Copy, Clone, Debug)]
pub struct GossipSubConfig {
    pub mesh_n: usize,
    pub mesh_n_high: usize,
    pub mesh_n_low: usize,
    pub mesh_outbound_min: usize,
}

impl Default for GossipSubConfig {
    fn default() -> Self {
        // Tests use these defaults.
        Self {
            mesh_n: 6,
            mesh_n_high: 12,
            mesh_n_low: 4,
            mesh_outbound_min: 2,
        }
    }
}

pub type BoxError = Box<dyn Error + Send + Sync + 'static>;

pub type DiscoveryConfig = discovery::Config;

#[derive(Clone, Debug)]
pub struct Config {
    pub listen_addr: Multiaddr,
    pub persistent_peers: Vec<Multiaddr>,
    pub discovery: DiscoveryConfig,
    pub idle_connection_timeout: Duration,
    pub transport: TransportProtocol,
    pub gossipsub: GossipSubConfig,
    pub pubsub_protocol: PubSubProtocol,
    pub rpc_max_size: usize,
    pub pubsub_max_size: usize,
}

impl Config {
    fn apply_to_swarm(&self, cfg: swarm::Config) -> swarm::Config {
        cfg.with_idle_connection_timeout(self.idle_connection_timeout)
    }

    fn apply_to_quic(&self, mut cfg: quic::Config) -> quic::Config {
        // NOTE: This is set low due to quic transport not properly resetting
        // connection state when reconnecting before connection timeout.
        // See https://github.com/libp2p/rust-libp2p/issues/5097
        cfg.max_idle_timeout = 300;
        cfg.keep_alive_interval = Duration::from_millis(100);
        cfg
    }
}

#[derive(Copy, Clone, Debug, PartialEq, Eq)]
pub enum TransportProtocol {
    Tcp,
    Quic,
}

/// Blocksync event details:
///
/// peer1: blocksync              peer2: gossip_consensus        peer2: blocksync                peer1: gossip_consensus
/// CtrlMsg::BlockSyncRequest --> Event::BlockSync  -----------> CtrlMsg::BlockSyncReply ------> Event::BlockSync
/// (peer_id, height)             (RawMessage::Request           (request_id, height)            RawMessage::Response
///                             {request_id, peer_id, height}                                    {request_id, block}
///
/// An event that can be emitted by the gossip layer
#[derive(Clone, Debug)]
pub enum Event {
    Listening(Multiaddr),
    PeerConnected(PeerId),
    PeerDisconnected(PeerId),
    Message(Channel, PeerId, Bytes),
    BlockSync(blocksync::RawMessage),
}

#[derive(Debug)]
pub enum CtrlMsg {
    Publish(Channel, Bytes),
    Broadcast(Channel, Bytes),

    BlockSyncRequest(PeerId, Bytes, oneshot::Sender<OutboundRequestId>),
    BlockSyncReply(InboundRequestId, Bytes),

    Shutdown,
}

#[derive(Debug)]
pub struct State {
    pub blocksync_channels: HashMap<InboundRequestId, blocksync::ResponseChannel>,
    pub discovery: discovery::Discovery,
}

impl State {
    fn new(discovery: discovery::Discovery) -> Self {
        Self {
            blocksync_channels: Default::default(),
            discovery,
        }
    }
}

pub async fn spawn(
    keypair: Keypair,
    config: Config,
    registry: SharedRegistry,
) -> Result<Handle, eyre::Report> {
    let swarm = registry.with_prefix(METRICS_PREFIX, |registry| -> Result<_, eyre::Report> {
        let builder = SwarmBuilder::with_existing_identity(keypair).with_tokio();
        match config.transport {
            TransportProtocol::Tcp => Ok(builder
                .with_tcp(
                    libp2p::tcp::Config::new().nodelay(true), // Disable Nagle's algorithm
                    libp2p::noise::Config::new,
                    libp2p::yamux::Config::default,
                )?
                .with_dns()?
                .with_bandwidth_metrics(registry)
                .with_behaviour(|kp| Behaviour::new_with_metrics(&config, kp, registry))?
                .with_swarm_config(|cfg| config.apply_to_swarm(cfg))
                .build()),
            TransportProtocol::Quic => Ok(builder
                .with_quic_config(|cfg| config.apply_to_quic(cfg))
                .with_dns()?
                .with_bandwidth_metrics(registry)
                .with_behaviour(|kp| Behaviour::new_with_metrics(&config, kp, registry))?
                .with_swarm_config(|cfg| config.apply_to_swarm(cfg))
                .build()),
        }
    })?;

    let metrics = registry.with_prefix(METRICS_PREFIX, Metrics::new);

    let (tx_event, rx_event) = mpsc::channel(32);
    let (tx_ctrl, rx_ctrl) = mpsc::channel(32);

    let discovery = registry.with_prefix(DISCOVERY_METRICS_PREFIX, |reg| {
        discovery::Discovery::new(config.discovery, config.persistent_peers.clone(), reg)
    });

    let state = State::new(discovery);

    let peer_id = PeerId::from_libp2p(swarm.local_peer_id());
    let span = error_span!("gossip.consensus", peer = %peer_id);
    let task_handle =
        tokio::task::spawn(run(config, metrics, state, swarm, rx_ctrl, tx_event).instrument(span));

    Ok(Handle::new(peer_id, tx_ctrl, rx_event, task_handle))
}

async fn run(
    config: Config,
    metrics: Metrics,
    mut state: State,
    mut swarm: swarm::Swarm<Behaviour>,
    mut rx_ctrl: mpsc::Receiver<CtrlMsg>,
    tx_event: mpsc::Sender<Event>,
) {
    if let Err(e) = swarm.listen_on(config.listen_addr.clone()) {
        error!("Error listening on {}: {e}", config.listen_addr);
        return;
    }

<<<<<<< HEAD
    state.discovery.dial_bootstrap_nodes(&swarm);
=======
    for peer in &config.persistent_peers {
        if config.discovery.enabled {
            state
                .discovery
                .add_to_dial_queue(&swarm, ConnectionData::new(None, peer.clone()));
        } else {
            let opts = DialOpts::unknown_peer_id()
                .address(peer.clone())
                .allocate_new_port()
                .build();

            if let Err(e) = swarm.dial(opts) {
                error!("Error dialing persistent peer {peer}: {e}");
            }
        }
    }
>>>>>>> ae0b80f6

    if let Err(e) = pubsub::subscribe(&mut swarm, config.pubsub_protocol, Channel::consensus()) {
        error!("Error subscribing to consensus channels: {e}");
        return;
    };

    if let Err(e) = pubsub::subscribe(&mut swarm, PubSubProtocol::Broadcast, &[Channel::BlockSync])
    {
        error!("Error subscribing to BlockSync channel: {e}");
        return;
    };

    loop {
        let result = tokio::select! {
            event = swarm.select_next_some() => {
                handle_swarm_event(event, &config, &metrics, &mut swarm, &mut state, &tx_event).await
            }

            Some(connection_data) = state.discovery.controller.dial.recv(), if state.discovery.can_dial() => {
                state.discovery.dial_peer(&mut swarm, connection_data);
                ControlFlow::Continue(())
            }

            Some(request_data) = state.discovery.controller.peers_request.recv(), if state.discovery.can_peers_request() => {
                state.discovery.peers_request_peer(&mut swarm, request_data);
                ControlFlow::Continue(())
            }

            Some(request_data) = state.discovery.controller.connect_request.recv(), if state.discovery.can_connect_request() => {
                state.discovery.connect_request_peer(&mut swarm, request_data);
                ControlFlow::Continue(())
            }

            Some((peer_id, connection_id)) = state.discovery.controller.close.recv(), if state.discovery.can_close() => {
                state.discovery.close_connection(&mut swarm, peer_id, connection_id);
                ControlFlow::Continue(())
            }

            Some(ctrl) = rx_ctrl.recv() => {
                handle_ctrl_msg(&mut swarm, &mut state, &config, ctrl).await
            }
        };

        match result {
            ControlFlow::Continue(()) => continue,
            ControlFlow::Break(()) => break,
        }
    }
}

async fn handle_ctrl_msg(
    swarm: &mut swarm::Swarm<Behaviour>,
    state: &mut State,
    config: &Config,
    msg: CtrlMsg,
) -> ControlFlow<()> {
    match msg {
        CtrlMsg::Publish(channel, data) => {
            let msg_size = data.len();
            let result = pubsub::publish(swarm, config.pubsub_protocol, channel, data);

            match result {
                Ok(()) => debug!(%channel, size = %msg_size, "Published message"),
                Err(e) => error!(%channel, "Error publishing message: {e}"),
            }

            ControlFlow::Continue(())
        }

        CtrlMsg::Broadcast(channel, data) => {
            let msg_size = data.len();
            let result = pubsub::publish(swarm, PubSubProtocol::Broadcast, channel, data);

            match result {
                Ok(()) => debug!(%channel, size = %msg_size, "Broadcasted message"),
                Err(e) => error!(%channel, "Error broadcasting message: {e}"),
            }

            ControlFlow::Continue(())
        }

        CtrlMsg::BlockSyncRequest(peer_id, request, reply_to) => {
            let request_id = swarm
                .behaviour_mut()
                .blocksync
                .send_request(peer_id.to_libp2p(), request);

            if let Err(e) = reply_to.send(request_id) {
                error!(%peer_id, "Error sending BlockSync request: {e}");
            }

            ControlFlow::Continue(())
        }

        CtrlMsg::BlockSyncReply(request_id, data) => {
            let Some(channel) = state.blocksync_channels.remove(&request_id) else {
                error!(%request_id, "Received BlockSync reply for unknown request ID");
                return ControlFlow::Continue(());
            };

            let result = swarm.behaviour_mut().blocksync.send_response(channel, data);

            match result {
                Ok(()) => debug!(%request_id, "Replied to BlockSync request"),
                Err(e) => error!(%request_id, "Error replying to BlockSync request: {e}"),
            }

            ControlFlow::Continue(())
        }

        CtrlMsg::Shutdown => ControlFlow::Break(()),
    }
}

async fn handle_swarm_event(
    event: SwarmEvent<NetworkEvent>,
    config: &Config,
    metrics: &Metrics,
    swarm: &mut swarm::Swarm<Behaviour>,
    state: &mut State,
    tx_event: &mpsc::Sender<Event>,
) -> ControlFlow<()> {
    if let SwarmEvent::Behaviour(NetworkEvent::GossipSub(e)) = &event {
        metrics.record(e);
    } else if let SwarmEvent::Behaviour(NetworkEvent::Identify(e)) = &event {
        metrics.record(e);
    }

    match event {
        SwarmEvent::NewListenAddr { address, .. } => {
            debug!(%address, "Node is listening");

            if let Err(e) = tx_event.send(Event::Listening(address)).await {
                error!("Error sending listening event to handle: {e}");
                return ControlFlow::Break(());
            }
        }

        SwarmEvent::ConnectionEstablished {
            peer_id,
            connection_id,
            endpoint,
            ..
        } => {
<<<<<<< HEAD
            trace!("Connected to {peer_id} with connection id {connection_id}",);

            state
                .discovery
                .handle_connection(swarm, peer_id, connection_id, endpoint);
=======
            if config.discovery.enabled {
                state
                    .discovery
                    .handle_connection(peer_id, connection_id, endpoint);
            }
>>>>>>> ae0b80f6
        }

        SwarmEvent::OutgoingConnectionError {
            connection_id,
            error,
            ..
        } => {
            error!("Error dialing peer: {error}");

<<<<<<< HEAD
            state
                .discovery
                .handle_failed_connection(swarm, connection_id);
=======
            if config.discovery.enabled {
                state.discovery.handle_failed_connection(connection_id);
            }
>>>>>>> ae0b80f6
        }

        SwarmEvent::ConnectionClosed {
            peer_id,
            connection_id,
            cause,
            ..
        } => {
            if let Some(cause) = cause {
                warn!("Connection closed with {peer_id}, reason: {cause}");
            } else {
                warn!("Connection closed with {peer_id}, reason: unknown");
            }
            if config.discovery.enabled {
                state.discovery.remove_peer(peer_id, connection_id);
            }

<<<<<<< HEAD
            state
                .discovery
                .handle_closed_connection(swarm, peer_id, connection_id);
=======
            if let Err(e) = tx_event
                .send(Event::PeerDisconnected(PeerId::from_libp2p(&peer_id)))
                .await
            {
                error!("Error sending peer disconnected event to handle: {e}");
                return ControlFlow::Break(());
            }
>>>>>>> ae0b80f6
        }

        SwarmEvent::Behaviour(NetworkEvent::Identify(identify::Event::Sent {
            peer_id, ..
        })) => {
            trace!("Sent identity to {peer_id}");
        }

        SwarmEvent::Behaviour(NetworkEvent::Identify(identify::Event::Received {
            connection_id,
            peer_id,
            info,
        })) => {
            trace!(
                "Received identity from {peer_id}: protocol={:?}",
                info.protocol_version
            );

            if info.protocol_version == PROTOCOL {
                trace!(
                    "Peer {peer_id} is using compatible protocol version: {:?}",
                    info.protocol_version
                );

<<<<<<< HEAD
                state
                    .discovery
                    .handle_new_peer(swarm, connection_id, peer_id, info);
=======
                if config.discovery.enabled {
                    state
                        .discovery
                        .handle_new_peer(connection_id, peer_id, info)
                }

                let _ = tx_event
                    .send(Event::PeerConnected(PeerId::from_libp2p(&peer_id)))
                    .await;
>>>>>>> ae0b80f6
            } else {
                trace!(
                    "Peer {peer_id} is using incompatible protocol version: {:?}",
                    info.protocol_version
                );
            }
        }

        SwarmEvent::Behaviour(NetworkEvent::Ping(event)) => {
            match &event.result {
                Ok(rtt) => {
                    trace!("Received pong from {} in {rtt:?}", event.peer);
                }
                Err(e) => {
                    trace!("Received pong from {} with error: {e}", event.peer);
                }
            }

            // Record metric for round-trip time sending a ping and receiving a pong
            metrics.record(&event);
        }

        SwarmEvent::Behaviour(NetworkEvent::GossipSub(event)) => {
            return handle_gossipsub_event(event, metrics, swarm, state, tx_event).await;
        }

        SwarmEvent::Behaviour(NetworkEvent::Broadcast(event)) => {
            return handle_broadcast_event(event, metrics, swarm, state, tx_event).await;
        }

        SwarmEvent::Behaviour(NetworkEvent::BlockSync(event)) => {
            return handle_blocksync_event(event, metrics, swarm, state, tx_event).await;
        }

        SwarmEvent::Behaviour(NetworkEvent::Discovery(network_event)) => {
            state.discovery.on_network_event(swarm, network_event);
        }

        swarm_event => {
            metrics.record(&swarm_event);
        }
    }

    ControlFlow::Continue(())
}

async fn handle_gossipsub_event(
    event: gossipsub::Event,
    _metrics: &Metrics,
    _swarm: &mut swarm::Swarm<Behaviour>,
    _state: &mut State,
    tx_event: &mpsc::Sender<Event>,
) -> ControlFlow<()> {
    match event {
        gossipsub::Event::Subscribed { peer_id, topic } => {
            if !Channel::has_gossipsub_topic(&topic) {
                trace!("Peer {peer_id} tried to subscribe to unknown topic: {topic}");
                return ControlFlow::Continue(());
            }

            trace!("Peer {peer_id} subscribed to {topic}");
        }

        gossipsub::Event::Unsubscribed { peer_id, topic } => {
            if !Channel::has_gossipsub_topic(&topic) {
                trace!("Peer {peer_id} tried to unsubscribe from unknown topic: {topic}");
                return ControlFlow::Continue(());
            }

            trace!("Peer {peer_id} unsubscribed from {topic}");
        }

        gossipsub::Event::Message {
            message_id,
            message,
            ..
        } => {
            let Some(peer_id) = message.source else {
                return ControlFlow::Continue(());
            };

            let Some(channel) = Channel::from_gossipsub_topic_hash(&message.topic) else {
                trace!(
                    "Received message {message_id} from {peer_id} on different channel: {}",
                    message.topic
                );

                return ControlFlow::Continue(());
            };

            trace!(
                "Received message {message_id} from {peer_id} on channel {channel} of {} bytes",
                message.data.len()
            );

            let event = Event::Message(
                channel,
                PeerId::from_libp2p(&peer_id),
                Bytes::from(message.data),
            );

            if let Err(e) = tx_event.send(event).await {
                error!("Error sending message to handle: {e}");
                return ControlFlow::Break(());
            }
        }
        gossipsub::Event::GossipsubNotSupported { peer_id } => {
            trace!("Peer {peer_id} does not support GossipSub");
        }
    }

    ControlFlow::Continue(())
}

async fn handle_broadcast_event(
    event: broadcast::Event,
    _metrics: &Metrics,
    _swarm: &mut swarm::Swarm<Behaviour>,
    _state: &mut State,
    tx_event: &mpsc::Sender<Event>,
) -> ControlFlow<()> {
    match event {
        broadcast::Event::Subscribed(peer_id, topic) => {
            if !Channel::has_broadcast_topic(&topic) {
                trace!("Peer {peer_id} tried to subscribe to unknown topic: {topic:?}");
                return ControlFlow::Continue(());
            }

            trace!("Peer {peer_id} subscribed to {topic:?}");
        }

        broadcast::Event::Unsubscribed(peer_id, topic) => {
            if !Channel::has_broadcast_topic(&topic) {
                trace!("Peer {peer_id} tried to unsubscribe from unknown topic: {topic:?}");
                return ControlFlow::Continue(());
            }

            trace!("Peer {peer_id} unsubscribed from {topic:?}");
        }

        broadcast::Event::Received(peer_id, topic, message) => {
            let Some(channel) = Channel::from_broadcast_topic(&topic) else {
                trace!("Received message from {peer_id} on different channel: {topic:?}");
                return ControlFlow::Continue(());
            };

            trace!(
                "Received message from {peer_id} on channel {channel} of {} bytes",
                message.len()
            );

            let event = Event::Message(
                channel,
                PeerId::from_libp2p(&peer_id),
                Bytes::copy_from_slice(message.as_ref()),
            );

            if let Err(e) = tx_event.send(event).await {
                error!("Error sending message to handle: {e}");
                return ControlFlow::Break(());
            }
        }
    }

    ControlFlow::Continue(())
}

async fn handle_blocksync_event(
    event: blocksync::Event,
    _metrics: &Metrics,
    _swarm: &mut swarm::Swarm<Behaviour>,
    state: &mut State,
    tx_event: &mpsc::Sender<Event>,
) -> ControlFlow<()> {
    match event {
        blocksync::Event::Message { peer, message } => {
            match message {
                libp2p::request_response::Message::Request {
                    request_id,
                    request,
                    channel,
                } => {
                    state.blocksync_channels.insert(request_id, channel);

                    let _ = tx_event
                        .send(Event::BlockSync(blocksync::RawMessage::Request {
                            request_id,
                            peer: PeerId::from_libp2p(&peer),
                            body: request.0,
                        }))
                        .await
                        .map_err(|e| {
                            error!("Error sending BlockSync request to handle: {e}");
                        });
                }

                libp2p::request_response::Message::Response {
                    request_id,
                    response,
                } => {
                    let _ = tx_event
                        .send(Event::BlockSync(blocksync::RawMessage::Response {
                            request_id,
                            peer: PeerId::from_libp2p(&peer),
                            body: response.0,
                        }))
                        .await
                        .map_err(|e| {
                            error!("Error sending BlockSync response to handle: {e}");
                        });
                }
            }
            ControlFlow::Continue(())
        }

        blocksync::Event::ResponseSent { peer, request_id } => {
            // TODO
            let _ = (peer, request_id);
            ControlFlow::Continue(())
        }

        blocksync::Event::OutboundFailure {
            peer,
            request_id,
            error,
        } => {
            let _ = (peer, request_id, error);
            ControlFlow::Continue(())
        }

        blocksync::Event::InboundFailure {
            peer,
            request_id,
            error,
        } => {
            let _ = (peer, request_id, error);
            ControlFlow::Continue(())
        }
    }
}

pub trait PeerIdExt {
    fn to_libp2p(&self) -> libp2p::PeerId;
    fn from_libp2p(peer_id: &libp2p::PeerId) -> Self;
}

impl PeerIdExt for PeerId {
    fn to_libp2p(&self) -> libp2p::PeerId {
        libp2p::PeerId::from_bytes(&self.to_bytes()).expect("valid PeerId")
    }

    fn from_libp2p(peer_id: &libp2p::PeerId) -> Self {
        Self::from_bytes(&peer_id.to_bytes()).expect("valid PeerId")
    }
}<|MERGE_RESOLUTION|>--- conflicted
+++ resolved
@@ -224,26 +224,7 @@
         return;
     }
 
-<<<<<<< HEAD
     state.discovery.dial_bootstrap_nodes(&swarm);
-=======
-    for peer in &config.persistent_peers {
-        if config.discovery.enabled {
-            state
-                .discovery
-                .add_to_dial_queue(&swarm, ConnectionData::new(None, peer.clone()));
-        } else {
-            let opts = DialOpts::unknown_peer_id()
-                .address(peer.clone())
-                .allocate_new_port()
-                .build();
-
-            if let Err(e) = swarm.dial(opts) {
-                error!("Error dialing persistent peer {peer}: {e}");
-            }
-        }
-    }
->>>>>>> ae0b80f6
 
     if let Err(e) = pubsub::subscribe(&mut swarm, config.pubsub_protocol, Channel::consensus()) {
         error!("Error subscribing to consensus channels: {e}");
@@ -388,19 +369,11 @@
             endpoint,
             ..
         } => {
-<<<<<<< HEAD
             trace!("Connected to {peer_id} with connection id {connection_id}",);
 
             state
                 .discovery
                 .handle_connection(swarm, peer_id, connection_id, endpoint);
-=======
-            if config.discovery.enabled {
-                state
-                    .discovery
-                    .handle_connection(peer_id, connection_id, endpoint);
-            }
->>>>>>> ae0b80f6
         }
 
         SwarmEvent::OutgoingConnectionError {
@@ -410,15 +383,9 @@
         } => {
             error!("Error dialing peer: {error}");
 
-<<<<<<< HEAD
             state
                 .discovery
                 .handle_failed_connection(swarm, connection_id);
-=======
-            if config.discovery.enabled {
-                state.discovery.handle_failed_connection(connection_id);
-            }
->>>>>>> ae0b80f6
         }
 
         SwarmEvent::ConnectionClosed {
@@ -436,19 +403,9 @@
                 state.discovery.remove_peer(peer_id, connection_id);
             }
 
-<<<<<<< HEAD
             state
                 .discovery
                 .handle_closed_connection(swarm, peer_id, connection_id);
-=======
-            if let Err(e) = tx_event
-                .send(Event::PeerDisconnected(PeerId::from_libp2p(&peer_id)))
-                .await
-            {
-                error!("Error sending peer disconnected event to handle: {e}");
-                return ControlFlow::Break(());
-            }
->>>>>>> ae0b80f6
         }
 
         SwarmEvent::Behaviour(NetworkEvent::Identify(identify::Event::Sent {
@@ -473,21 +430,9 @@
                     info.protocol_version
                 );
 
-<<<<<<< HEAD
                 state
                     .discovery
                     .handle_new_peer(swarm, connection_id, peer_id, info);
-=======
-                if config.discovery.enabled {
-                    state
-                        .discovery
-                        .handle_new_peer(connection_id, peer_id, info)
-                }
-
-                let _ = tx_event
-                    .send(Event::PeerConnected(PeerId::from_libp2p(&peer_id)))
-                    .await;
->>>>>>> ae0b80f6
             } else {
                 trace!(
                     "Peer {peer_id} is using incompatible protocol version: {:?}",
