#![allow(clippy::too_many_arguments)]

use std::path::PathBuf;

use async_trait::async_trait;
use rand::{CryptoRng, RngCore};
use tokio::task::JoinHandle;
use tracing::Instrument;

use malachitebft_app_channel::app::config::*;
use malachitebft_app_channel::app::events::{RxEvent, TxEvent};
use malachitebft_app_channel::app::node::{
    CanGeneratePrivateKey, CanMakeConfig, CanMakeGenesis, CanMakePrivateKeyFile, EngineHandle,
    MakeConfigSettings, Node, NodeHandle,
};
use malachitebft_app_channel::app::types::core::VotingPower;
use malachitebft_app_channel::app::types::Keypair;

// Use the same types used for integration tests.
// A real application would use its own types and context instead.
use malachitebft_test::codec::proto::ProtobufCodec;
use malachitebft_test::{
    Address, Ed25519Provider, Genesis, Height, PrivateKey, PublicKey, TestContext, Validator,
    ValidatorSet,
};

use crate::config::Config;
use crate::state::State;
use crate::store::Store;

pub struct Handle {
    pub app: JoinHandle<()>,
    pub engine: EngineHandle,
    pub tx_event: TxEvent<TestContext>,
}

#[async_trait]
impl NodeHandle<TestContext> for Handle {
    fn subscribe(&self) -> RxEvent<TestContext> {
        self.tx_event.subscribe()
    }

    async fn kill(&self, _reason: Option<String>) -> eyre::Result<()> {
        self.engine.actor.kill_and_wait(None).await?;
        self.app.abort();
        self.engine.handle.abort();
        Ok(())
    }
}

/// Main application struct implementing the consensus node functionality
#[derive(Clone)]
pub struct App {
    pub home_dir: PathBuf,
    pub config: Config,
    pub validator_set: ValidatorSet,
    pub private_key: PrivateKey,
    pub start_height: Option<Height>,
}

#[async_trait]
impl Node for App {
    type Context = TestContext;
    type Config = Config;
    type Genesis = Genesis;
    type PrivateKeyFile = PrivateKey;
    type SigningProvider = Ed25519Provider;
    type NodeHandle = Handle;

    fn get_home_dir(&self) -> PathBuf {
        self.home_dir.to_owned()
    }

    fn load_config(&self) -> eyre::Result<Self::Config> {
        Ok(self.config.clone())
    }

    fn get_signing_provider(&self, private_key: PrivateKey) -> Self::SigningProvider {
        Ed25519Provider::new(private_key)
    }

    fn get_address(&self, pk: &PublicKey) -> Address {
        Address::from_public_key(pk)
    }

    fn get_public_key(&self, pk: &PrivateKey) -> PublicKey {
        pk.public_key()
    }

    fn get_keypair(&self, pk: PrivateKey) -> Keypair {
        Keypair::ed25519_from_bytes(pk.inner().to_bytes()).unwrap()
    }

    fn load_private_key(&self, file: Self::PrivateKeyFile) -> PrivateKey {
        file
    }

    fn load_private_key_file(&self) -> eyre::Result<Self::PrivateKeyFile> {
        Ok(self.private_key.clone())
    }

    fn load_genesis(&self) -> eyre::Result<Self::Genesis> {
        let validators = self
            .validator_set
            .validators
            .iter()
            .map(|v| (v.public_key, v.voting_power))
            .collect();

        Ok(self.make_genesis(validators))
    }

    async fn start(&self) -> eyre::Result<Handle> {
<<<<<<< HEAD
        let span = tracing::error_span!("app", moniker = %self.config.moniker);
=======
        let config = self.load_config()?;

        let span = tracing::error_span!("node", moniker = %config.moniker);
>>>>>>> db2ea5fd
        let _guard = span.enter();

        let ctx = TestContext::new();
        let codec = ProtobufCodec;

        let public_key = self.get_public_key(&self.private_key);
        let address = self.get_address(&public_key);
        let signing_provider = self.get_signing_provider(self.private_key.clone());
        let genesis = self.load_genesis()?;

        let (mut channels, engine_handle) = malachitebft_app_channel::start_engine(
            ctx,
            codec,
            self.clone(),
            config.clone(),
            self.start_height,
            self.validator_set.clone(),
        )
        .await?;

        drop(_guard);

        let db_path = self.get_home_dir().join("db");
        std::fs::create_dir_all(&db_path)?;

        let store = Store::open(db_path.join("store.db"))?;
        let start_height = self.start_height.unwrap_or_default();

        let mut state = State::new(
            ctx,
            config,
            genesis.clone(),
            address,
            start_height,
            store,
            signing_provider,
        );

        let tx_event = channels.events.clone();

        let app_handle = tokio::spawn(
            async move {
                if let Err(e) = crate::app::run(genesis, &mut state, &mut channels).await {
                    tracing::error!("Application has failed with an error: {e}");
                }
            }
            .instrument(span),
        );

        Ok(Handle {
            app: app_handle,
            engine: engine_handle,
            tx_event,
        })
    }

    async fn run(self) -> eyre::Result<()> {
        let handles = self.start().await?;
        handles.app.await.map_err(Into::into)
    }
}

impl CanMakeGenesis for App {
    fn make_genesis(&self, validators: Vec<(PublicKey, VotingPower)>) -> Self::Genesis {
        let validators = validators
            .into_iter()
            .map(|(pk, vp)| Validator::new(pk, vp));

        let validator_set = ValidatorSet::new(validators);

        Genesis { validator_set }
    }
}

impl CanGeneratePrivateKey for App {
    fn generate_private_key<R>(&self, rng: R) -> PrivateKey
    where
        R: RngCore + CryptoRng,
    {
        PrivateKey::generate(rng)
    }
}

impl CanMakePrivateKeyFile for App {
    fn make_private_key_file(&self, private_key: PrivateKey) -> Self::PrivateKeyFile {
        private_key
    }
}

impl CanMakeConfig for App {
    fn make_config(index: usize, total: usize, settings: MakeConfigSettings) -> Self::Config {
        make_config(index, total, settings)
    }
}

/// Generate configuration for node "index" out of "total" number of nodes.
fn make_config(index: usize, total: usize, settings: MakeConfigSettings) -> Config {
    use itertools::Itertools;
    use rand::seq::IteratorRandom;
    use rand::Rng;

    const CONSENSUS_BASE_PORT: usize = 27000;
    const METRICS_BASE_PORT: usize = 29000;

    let consensus_port = CONSENSUS_BASE_PORT + index;
    let metrics_port = METRICS_BASE_PORT + index;

    Config {
        moniker: format!("test-{}", index),
        consensus: ConsensusConfig {
            value_payload: ValuePayload::PartsOnly,
            vote_sync: VoteSyncConfig {
                mode: VoteSyncMode::RequestResponse,
            },
            timeouts: TimeoutConfig::default(),
            p2p: P2pConfig {
                protocol: PubSubProtocol::default(),
                listen_addr: settings.transport.multiaddr("127.0.0.1", consensus_port),
                persistent_peers: if settings.discovery.enabled {
                    let mut rng = rand::thread_rng();
                    let count = if total > 1 {
                        rng.gen_range(1..=(total / 2))
                    } else {
                        0
                    };
                    let peers = (0..total)
                        .filter(|j| *j != index)
                        .choose_multiple(&mut rng, count);

                    peers
                        .iter()
                        .unique()
                        .map(|index| {
                            settings
                                .transport
                                .multiaddr("127.0.0.1", CONSENSUS_BASE_PORT + index)
                        })
                        .collect()
                } else {
                    (0..total)
                        .filter(|j| *j != index)
                        .map(|j| {
                            settings
                                .transport
                                .multiaddr("127.0.0.1", CONSENSUS_BASE_PORT + j)
                        })
                        .collect()
                },
                discovery: settings.discovery,
                transport: settings.transport,
                ..Default::default()
            },
        },
        metrics: MetricsConfig {
            enabled: true,
            listen_addr: format!("127.0.0.1:{metrics_port}").parse().unwrap(),
        },
        runtime: settings.runtime,
        value_sync: ValueSyncConfig::default(),
        logging: LoggingConfig::default(),
        test: TestConfig::default(),
    }
}<|MERGE_RESOLUTION|>--- conflicted
+++ resolved
@@ -111,13 +111,9 @@
     }
 
     async fn start(&self) -> eyre::Result<Handle> {
-<<<<<<< HEAD
-        let span = tracing::error_span!("app", moniker = %self.config.moniker);
-=======
         let config = self.load_config()?;
 
         let span = tracing::error_span!("node", moniker = %config.moniker);
->>>>>>> db2ea5fd
         let _guard = span.enter();
 
         let ctx = TestContext::new();
