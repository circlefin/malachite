use malachite_common::{Round, Validity};
use malachite_driver::{Driver, Input, Output};
use malachite_round::state::State;

use malachite_test::utils::driver::*;
use malachite_test::utils::validators::make_validators;
use malachite_test::{Height, Proposal, TestContext, ValidatorSet, Value};

// The following tests are performed:
// - L49 with commits from current rounds, no locked value, no valid value:
//    `driver_steps_decide_current_with_no_locked_no_valid()`
//
// - L49 with commits from previous rounds, no locked value, no valid value:
//    `driver_steps_decide_previous_with_no_locked_no_valid()`
//
// - L49 with commits from previous round, with locked and valid values
//    `driver_steps_decide_previous_with_locked_and_valid()`
//
// - L28 in round 1, via L36 in round 0, with locked invalid value v.
//     `driver_steps_polka_previous_invalid_proposal()`'
//
// - L23 in round 1, via L36 in round 0, with lockedValue != v.
//     `driver_steps_polka_previous_new_proposal()`
//
// - L28 in round 1 with no locked value, via L36 in round 0 with step precommit.
//     `driver_steps_polka_previous_with_no_locked()`
//
// - L28 in round 1 with locked value, via L36 in round 0 with step prevote.
//      `driver_steps_polka_previous_with_locked()
//
// - L44 with previously received polkaNil and entering prevote (due to timeoutPropose)
//      `driver_steps_polka_nil_and_timeout_propose()`
//
// - L36 with previoustly received polkaValue and proposal, and entering prevote (due to received proposal)
//      `driver_steps_polka_value_then_proposal()`
//
// - L34 with previously received polkaAny and entering prevote (due to received proposal)
//      `driver_steps_polka_any_then_proposal_other()`

struct TestStep {
    desc: &'static str,
    input: Input<TestContext>,
    expected_outputs: Vec<Output<TestContext>>,
    expected_round: Round,
    new_state: State<TestContext>,
}

// Arrive at L49 with commits from current rounds, no locked value, no valid value
//
// Ev:             NewRound                    <quorum>                       Proposal
// State: NewRound -------------------> Propose --------------------> Propose -------> Commit
// Msg:            start_propose_timer          start_precommit_timer         decide
// Alg:            L21                          L48                           L49
//
// v1=2, v2=3, v3=2, we are v3
//
// L21 - v3 is not proposer starts propose timer (step propose)
// L46 - v3 gets +2/3 precommits (from v1 and v2), starts precommit timer (step propose)
// L49 - v3 receives proposal and has already +2/3 precommit(id(v), round=0) (step decided)
#[test]
fn driver_steps_decide_current_with_no_locked_no_valid() {
    let value = Value::new(9999);

    let [(v1, _sk1), (v2, _sk2), (v3, sk3)] = make_validators([2, 3, 2]);
    let (my_sk, my_addr) = (sk3.clone(), v3.address);

    let height = Height::new(1);
    let ctx = TestContext::new(my_sk.clone());
    let vs = ValidatorSet::new(vec![v1.clone(), v2.clone(), v3.clone()]);

    let proposal = Proposal::new(Height::new(1), Round::new(0), value, Round::Nil, v1.address);

    let mut driver = Driver::new(ctx, height, vs, my_addr, Default::default());

    let steps = vec![
        TestStep {
            desc: "Start round 0, we, v3, are not the proposer, start timeout propose",
            input: new_round_input(Round::new(0), v1.address),
            expected_outputs: vec![start_propose_timer_output(Round::new(0))],
            expected_round: Round::new(0),
            new_state: propose_state(Round::new(0)),
        },
        TestStep {
            desc: "v1 precommits a proposal",
            input: precommit_input(Round::new(0), value, &v1.address),
            expected_outputs: vec![],
            expected_round: Round::new(0),
            new_state: propose_state(Round::new(0)),
        },
        TestStep {
            desc: "v2 precommits for same proposal, we get +2/3 precommit, start precommit timer",
            input: precommit_input(Round::new(0), value, &v2.address),
            expected_outputs: vec![start_precommit_timer_output(Round::new(0))],
            expected_round: Round::new(0),
            new_state: propose_state(Round::new(0)),
        },
        TestStep {
            desc: "Receive proposal",
            input: proposal_input(
                Round::new(0),
                value,
                Round::Nil,
                Validity::Valid,
                v1.address,
            ),
            expected_outputs: vec![decide_output(Round::new(0), proposal)],
            expected_round: Round::new(0),
            new_state: decided_state(Round::new(0), value),
        },
    ];

    run_steps(&mut driver, steps)
}

// Arrive at L49 with commits from previous rounds, no locked value, no valid value
//
// Ev:             NewRound(0)           Timeout(propose)          <polka>               Timeout(prevote)
// State: NewRound ------------> Propose ----------------> Prevote ------------> Prevote ---------------> Precommit -->
// Msg:            propose_timer         Prevote(nil)              prevote_timer         Precommit(nil)
// Alg:            L21                   L57                       L34                   L61
//
// Ev:              <quorum>              Timeout(precommit)         NewRound(1)          Proposal+<quorum>
// State: Precommit ----------> Precommit ---------------> NewRound -----------> Propose -----------------> Decided
// Msg:             precommit_timer       new_round(1)              propose_timer         decide
// Alg:             L46                   L65                       L21                   L49
//
// v1=2, v2=3, v3=2, we are v3
// L21 - v3 is not proposer starts propose timer (step propose)
// L57 - v3 receives timeout propose, prevote for nil (step prevote)
// L34 - v3 gets +2/3 prevotes (from v1 and v2), starts prevote timer (step prevote)
// L61 - v3 receives timeout prevote, precommit nil (step precommit)
// L46 - v3 gets +2/3 precommits (from v1 and v2), starts precommit timer (step precommit)
// L65 - v3 receives timeout precommit, starts new round (step new_round)
// L21 - v3 receives new round, is not the proposer, starts propose timer
// L49 - v3 receives proposal(v, round=0) and has already +2/3 precommit(id(v), round=0) (step decided)
#[test]
fn driver_steps_decide_previous_with_no_locked_no_valid() {
    let value = Value::new(9999);

    let [(v1, _sk1), (v2, _sk2), (v3, sk3)] = make_validators([2, 3, 2]);
    let (my_sk, my_addr) = (sk3.clone(), v3.address);

    let height = Height::new(1);
    let ctx = TestContext::new(my_sk.clone());
    let vs = ValidatorSet::new(vec![v1.clone(), v2.clone(), v3.clone()]);

    let mut driver = Driver::new(ctx, height, vs, my_addr, Default::default());

    let proposal = Proposal::new(Height::new(1), Round::new(0), value, Round::Nil, v1.address);

    let steps = vec![
        TestStep {
            desc: "Start round 0, we, v3, are not the proposer, start timeout propose",
            input: new_round_input(Round::new(0), v1.address),
            expected_outputs: vec![start_propose_timer_output(Round::new(0))],
            expected_round: Round::new(0),
            new_state: propose_state(Round::new(0)),
        },
        TestStep {
            desc: "Timeout propopse, prevote for nil (v3)",
            input: timeout_propose_input(Round::new(0)),
            expected_outputs: vec![prevote_nil_output(Round::new(0), &my_addr)],
            expected_round: Round::new(0),
            new_state: prevote_state(Round::new(0)),
        },
        TestStep {
            desc: "v1 prevotes a proposal",
            input: prevote_input(value, &v1.address),
            expected_outputs: vec![],
            expected_round: Round::new(0),
            new_state: prevote_state(Round::new(0)),
        },
        TestStep {
            desc: "v2 prevotes for same proposal, we get +2/3 prevotes, start prevote timer",
            input: prevote_input(value, &v2.address),
            expected_outputs: vec![start_prevote_timer_output(Round::new(0))],
            expected_round: Round::new(0),
            new_state: prevote_state(Round::new(0)),
        },
        TestStep {
            desc: "v1 precommits a proposal",
            input: precommit_input(Round::new(0), value, &v1.address),
            expected_outputs: vec![],
            expected_round: Round::new(0),
            new_state: prevote_state(Round::new(0)),
        },
        TestStep {
            desc: "v2 precommits for same proposal, we get +2/3 precommit, start precommit timer",
            input: precommit_input(Round::new(0), value, &v2.address),
            expected_outputs: vec![start_precommit_timer_output(Round::new(0))],
            expected_round: Round::new(0),
            new_state: prevote_state(Round::new(0)),
        },
        TestStep {
            desc: "Timeout precommit, start new round",
            input: timeout_precommit_input(Round::new(0)),
            expected_outputs: vec![new_round_output(Round::new(1))],
            expected_round: Round::new(1),
            new_state: new_round(Round::new(1)),
        },
        TestStep {
            desc: "Receive proposal",
            input: proposal_input(
                Round::new(0),
                value,
                Round::Nil,
                Validity::Valid,
                v1.address,
            ),
            expected_outputs: vec![decide_output(Round::new(1), proposal)],
            expected_round: Round::new(1),
            new_state: decided_state(Round::new(1), value),
        },
    ];

    run_steps(&mut driver, steps);
}

// Arrive at L49 with commits from previous round, with locked and valid values
//
// Ev:             NewRound(0)           Timeout(propose)          <polka>               Proposal
// State: NewRound ------------> Propose ----------------> Prevote ------------> Prevote ---------------> Precommit -->
// Msg:            propose_timer         Prevote(nil)              prevote_timer         Precommit(value)
// Alg:            L21                   L57                       L34                   L40
//
// Ev:              <honest precommit(round=1)>            NewRound(1)          <quorum precommit>
// State: Precommit ---------------------------> NewRound -----------> Propose --------------------> Commit
// Msg:             new_round(1)                 propose_timer                  decide(v, round=1)
// Alg:             L56                          L21                            L49-L54
//
// v1=2, v2=3, v3=2, we are v3
// L21 - start round 0, we, v3, are not the proposer, start timeout propose (step propose)
// L57 - timeout propose, prevote for nil (v2) (step prevote)
// L34 - v1 and v2 prevote for same proposal, we get +2/3 prevotes, start prevote timer (step prevote)
// L37-L43 - v3 receives the proposal, sets locked and value (step precommit)
// L55 - v2 precommits for value in round 1, i.e. v3 receives f+1 vote for round 1 from v2 (step new_round)
// L11 - v3 starts new round, not proposer, start timeout propose (step propose)
// L49 - v3 gets +2/3 precommits (from v1 and v2) for round 0, it has the proposal, decide
//
#[test]
fn driver_steps_decide_previous_with_locked_and_valid() {
    let value = Value::new(9999);

    let [(v1, _sk1), (v2, _sk2), (v3, sk3)] = make_validators([2, 3, 2]);
    let (my_sk, my_addr) = (sk3.clone(), v3.address);

    let height = Height::new(1);
    let ctx = TestContext::new(my_sk.clone());
    let vs = ValidatorSet::new(vec![v1.clone(), v2.clone(), v3.clone()]);

    let mut driver = Driver::new(ctx, height, vs, my_addr, Default::default());

    let proposal = Proposal::new(Height::new(1), Round::new(0), value, Round::Nil, v1.address);

    let steps = vec![
        TestStep {
            desc: "Start round 0, we, v3, are not the proposer, start timeout propose",
            input: new_round_input(Round::new(0), v1.address),
            expected_outputs: vec![start_propose_timer_output(Round::new(0))],
            expected_round: Round::new(0),
            new_state: propose_state(Round::new(0)),
        },
        TestStep {
            desc: "Timeout propopse, prevote for nil (v3)",
            input: timeout_propose_input(Round::new(0)),
            expected_outputs: vec![prevote_nil_output(Round::new(0), &my_addr)],
            expected_round: Round::new(0),
            new_state: prevote_state(Round::new(0)),
        },
        TestStep {
            desc: "v1 prevotes a proposal",
            input: prevote_input(value, &v1.address),
            expected_outputs: vec![],
            expected_round: Round::new(0),
            new_state: prevote_state(Round::new(0)),
        },
        TestStep {
            desc: "v2 prevotes for same proposal, we get +2/3 prevotes, start prevote timer",
            input: prevote_input(value, &v2.address),
            expected_outputs: vec![start_prevote_timer_output(Round::new(0))],
            expected_round: Round::new(0),
            new_state: prevote_state(Round::new(0)),
        },
        TestStep {
            desc: "Receive proposal, L37-L43",
            input: proposal_input(
                Round::new(0),
                value,
                Round::Nil,
                Validity::Valid,
                v1.address,
            ),
            expected_outputs: vec![precommit_output(
                Round::new(0),
                Value::new(9999),
                &v3.address,
            )],
            expected_round: Round::new(0),
            new_state: precommit_state_with_proposal_and_locked_and_valid(
                Round::new(0),
                proposal.clone(),
            ),
        },
        TestStep {
            desc: "v2 precommits for value in round 1, i.e. f+1 vote for round 1 from v2",
            input: precommit_input(Round::new(1), Value::new(9999), &v2.address),
            expected_outputs: vec![new_round_output(Round::new(1))],
            expected_round: Round::new(1),
            new_state: new_round_with_proposal_and_locked_and_valid(
                Round::new(1),
                proposal.clone(),
            ),
        },
        TestStep {
            desc: "Start round 1, we, v3, are not the proposer, start timeout propose",
            input: new_round_input(Round::new(1), v2.address),
            expected_outputs: vec![start_propose_timer_output(Round::new(1))],
            expected_round: Round::new(1),
            new_state: propose_state_with_proposal_and_locked_and_valid(
                Round::new(1),
                proposal.clone(),
            ),
        },
        TestStep {
            desc: "v1 precommits for round 0 and same proposal",
            input: precommit_input(Round::new(0), value, &v1.address),
            expected_outputs: vec![],
            expected_round: Round::new(1),
            new_state: propose_state_with_proposal_and_locked_and_valid(
                Round::new(1),
                proposal.clone(),
            ),
        },
        TestStep {
            desc: "v2 precommits for round 0 and same proposal, we get +2/3 precommit, decide",
            input: precommit_input(Round::new(0), value, &v2.address),
            expected_outputs: vec![decide_output(Round::new(1), proposal.clone())],
            expected_round: Round::new(1),
            new_state: decided_state_with_proposal_and_locked_and_valid(
                Round::new(1),
                proposal.clone(),
            ),
        },
    ];

    run_steps(&mut driver, steps);
}

// Arrive at L36 in round 0, with step prevote and then L28 in round 1, with locked value v.
//
// Ev:             NewRound(0)           Proposal           <polka>                <honest precommit(round=1)>
// State: NewRound ------------> Propose ---------> Prevote -----------> Precommit ---------------------------> NewRound -->
// Msg:            propose_timer         prevote(v)         precommit(v)           new_round(1)
// Alg:            L21                   L24                L37                    L56
//
// Ev:             NewRound(1)             Proposal(+polka)
// State: NewRound --------------> Propose -----------------> Prevote
// Msg:            propose(v, pol)         prevote(v,round=1)
// Alg:            L16, L19                L28-L30
//
// v1=2, v2=2, v3=3, we are v2
// Trying to arrive at L36 with step prevote and then L28
// L21 - v2 is not proposer starts timeout propose (step propose)
// L24 - v2 receives proposal(v) from v1, prevotes for v (step prevote)
// L37 - v1 and v3 prevote for v, v2 gets +2/3 prevotes, locked_value=v, valid_value=v, sends precommit(v) (step precommit)
// L56 - v2 receives a precommit(id(v), round=1) from v3, starts new round (step new_round)
//   Note - this doesn't seem correct v2 behaviour (??)
// L16, L19 - v2 is the proposer and has both a locked and valid value from round 0, propose(round=1, value=v, valid_round=0) (step propose)
// L28 - v2 receives its proposal and has 2f+1 prevotes from round 0 and:
//   L29 - locked_round(0) <= valid_round(0) and valid_round(0) < round(1)
//     L30 - v2 sends prevote(id(v), round=1) (step prevote)
#[test]
fn driver_steps_polka_previous_with_locked() {
    let value = Value::new(9999);

    let [(v1, _sk1), (v2, sk2), (v3, _sk3)] = make_validators([2, 2, 3]);
    let (my_sk, my_addr) = (sk2, v2.address);

    let height = Height::new(1);
    let ctx = TestContext::new(my_sk.clone());
    let vs = ValidatorSet::new(vec![v1.clone(), v2.clone(), v3.clone()]);

    let mut driver = Driver::new(ctx, height, vs, my_addr, Default::default());

    let steps = vec![
        TestStep {
            desc: "Start round 0, we, v2, are not the proposer, start timeout propose",
            input: new_round_input(Round::new(0), v1.address),
            expected_outputs: vec![start_propose_timer_output(Round::new(0))],
            expected_round: Round::new(0),
            new_state: propose_state(Round::new(0)),
        },
        TestStep {
            desc: "receive a proposal from v1 - L22 send prevote",
            input: proposal_input(
                Round::new(0),
                value,
                Round::Nil,
                Validity::Valid,
                v1.address,
            ),
            expected_outputs: vec![prevote_output(Round::new(0), value, &my_addr)],
            expected_round: Round::new(0),
            new_state: prevote_state(
                Round::new(0),
                // Proposal::new(Height::new(1), Round::new(0), value, Round::Nil),
            ),
        },
        TestStep {
            desc: "v3 prevotes the proposal",
            input: prevote_input(value, &v3.address),
            expected_outputs: vec![],
            expected_round: Round::new(0),
            new_state: prevote_state(
                Round::new(0),
                // Proposal::new(Height::new(1), Round::new(0), value, Round::Nil),
            ),
        },
        TestStep {
            desc: "v1 prevotes for same proposal, we get +2/3 prevotes, precommit",
            input: prevote_input(value, &v1.address),
            expected_outputs: vec![precommit_output(Round::new(0), value, &my_addr)],
            expected_round: Round::new(0),
            new_state: precommit_state_with_proposal_and_locked_and_valid(
                Round::new(0),
                Proposal::new(Height::new(1), Round::new(0), value, Round::Nil, v1.address),
            ),
        },
        TestStep {
            desc: "Receive f+1 vote for round 1 from v3",
            input: precommit_input(Round::new(1), Value::new(8888), &v3.address),
            expected_outputs: vec![new_round_output(Round::new(1))],
            expected_round: Round::new(1),
            new_state: new_round_with_proposal_and_locked_and_valid(
                Round::new(1),
                Proposal::new(Height::new(1), Round::new(0), value, Round::Nil, v1.address),
            ),
        },
        TestStep {
            desc: "start round 1, we are proposer with a valid value, propose it",
            input: new_round_input(Round::new(1), v2.address),
            expected_outputs: vec![proposal_output(
                Round::new(1),
                value,
                Round::new(0),
                v2.address,
            )],
            expected_round: Round::new(1),
            new_state: propose_state_with_proposal_and_locked_and_valid(
                Round::new(1),
                Proposal::new(Height::new(1), Round::new(0), value, Round::Nil, v2.address),
            ),
        },
        TestStep {
            desc: "Receive our own proposal",
            input: proposal_input(
                Round::new(1),
                value,
                Round::new(0),
                Validity::Valid,
                v1.address,
            ),
            expected_outputs: vec![prevote_output(Round::new(1), value, &v2.address)],
            expected_round: Round::new(1),
            new_state: prevote_state_with_proposal_and_locked_and_valid(
                Round::new(1),
                Proposal::new(
                    Height::new(1),
                    Round::new(1),
                    value,
                    Round::new(0),
                    v2.address,
                ),
            ),
        },
    ];

    run_steps(&mut driver, steps)
}

// Arrive at L36 in round 0, with step precommit and then L28 in round 1 with invalid value.
//
// Ev:             NewRound(0)           Timeout(propose)        <polka>                <honest precommit(round=1)>
// State: NewRound ------------> Propose --------------> Prevote -------------> Prevote ---------------------------> NewRound -->
// Msg:            propose_timer         prevote(nil)            prevote_timer          new_round(1)
// Alg:            L21                   L59                     L35                    L56
//
// Ev:             NewRound(1)              InvalidProposal(round=0)
// State: NewRound ---------------> Propose -----------------------> Prevote
// Msg:            propose_timer            prevote(nil,round=1)
// Alg:            L21                      L28-L32
//
// v1=2, v2=3, v3=2, we are v3
// L21 - v3 is not proposer starts timeout propose (step propose)
// L57 - propose timeout, prevote nil (step prevote)
// L37 - v1 and v2 prevote for v, v3 gets +2/3 prevotes, start timeout prevote (step prevote)
// L55 - Receive f+1 vote for round 1 from v2, start new round (step new_round)
// L21 - v3 is not proposer starts timeout propose (step propose)
// L28 - v3 receives invalid proposal and has 2f+1 prevotes from round 0 and:
//   L29 - with invalid proposal
//     L32 - v2 sends prevote(nil, round=1) (step prevote)
#[test]
fn driver_steps_polka_previous_invalid_proposal() {
    let value = Value::new(9999);

    let [(v1, _sk1), (v2, _sk2), (v3, sk3)] = make_validators([2, 3, 2]);
    let (my_sk, my_addr) = (sk3, v3.address);

    let height = Height::new(1);
    let ctx = TestContext::new(my_sk.clone());
    let vs = ValidatorSet::new(vec![v1.clone(), v2.clone(), v3.clone()]);

    let mut driver = Driver::new(ctx, height, vs, my_addr, Default::default());

    let steps = vec![
        TestStep {
            desc: "Start round 0, we, v3, are not the proposer, start timeout propose",
            input: new_round_input(Round::new(0), v1.address),
            expected_outputs: vec![start_propose_timer_output(Round::new(0))],
            expected_round: Round::new(0),
            new_state: propose_state(Round::new(0)),
        },
        TestStep {
            desc: "timeout propopse, prevote for nil (v3)",
            input: timeout_propose_input(Round::new(0)),
            expected_outputs: vec![prevote_nil_output(Round::new(0), &my_addr)],
            expected_round: Round::new(0),
            new_state: prevote_state(Round::new(0)),
        },
        TestStep {
            desc: "v1 prevotes a proposal",
            input: prevote_input(value, &v1.address),
            expected_outputs: vec![],
            expected_round: Round::new(0),
            new_state: prevote_state(Round::new(0)),
        },
        TestStep {
            desc: "v2 prevotes for same proposal, we get +2/3 prevotes, start prevote timer",
            input: prevote_input(value, &v2.address),
            expected_outputs: vec![start_prevote_timer_output(Round::new(0))],
            expected_round: Round::new(0),
            new_state: prevote_state(Round::new(0)),
        },
        TestStep {
            desc: "Receive f+1 vote for round 1 from v2",
            input: prevote_input_at(Round::new(1), value, &v2.address),
            expected_outputs: vec![new_round_output(Round::new(1))],
            expected_round: Round::new(1),
            new_state: new_round(Round::new(1)),
        },
        TestStep {
            desc: "start round 1, we, v3, are not the proposer, start timeout propose",
            input: new_round_input(Round::new(1), v2.address),
            expected_outputs: vec![start_propose_timer_output(Round::new(1))],
            expected_round: Round::new(1),
            new_state: propose_state(Round::new(1)),
        },
        TestStep {
            desc: "receive an invalid proposal for POL round 0",
            input: proposal_input(
                Round::new(1),
                value,
                Round::new(0),
                Validity::Invalid,
                v1.address,
            ),
            expected_outputs: vec![prevote_nil_output(Round::new(1), &my_addr)],
            expected_round: Round::new(1),
            new_state: prevote_state(Round::new(1)),
        },
    ];

    run_steps(&mut driver, steps);
}

// Arrive at L36 in round 0, with step precommit and then L23 in round 1 with lockedValue != v.
//
// Ev:             NewRound(0)           Proposal           <polka>                <honest precommit(round=1)>
// State: NewRound ------------> Propose ---------> Prevote -----------> Precommit ---------------------------> NewRound -->
// Msg:            propose_timer         prevote(v)         precommit(v)           new_round(1)
// Alg:            L21                   L24                L37                    L56
//
// Ev:             NewRound(1)              Proposal(other_value, pol_round=0)
// State: NewRound ---------------> Propose ----------------------------------> Prevote
// Msg:            propose_timer            prevote(nil,round=1)
// Alg:            L21                      L26
//
// v1=2, v2=3, v3=2, we are v3
// L21 - v3 is not proposer starts timeout propose (step propose)
// L24 - v3 receives proposal, prevotes for value  (step prevote)
// L37 - v1 and v2 prevote for v, v3 gets +2/3 prevotes (step precommit)
// L56 - Receive f+1 vote for round 1 from v2, start new round (step new_round)
// L21 - v3 is not proposer starts timeout propose (step propose)
// L22 - v3 receives proposal for a different value and no POL round:
//   L23 - valid(v) and lockedValue != v
//     L26 - v2 sends prevote(nil, round=1) (step prevote)
#[test]
fn driver_steps_polka_previous_new_proposal() {
    let value = Value::new(9999);
    let other_value = Value::new(8888);

    let [(v1, _sk1), (v2, _sk2), (v3, sk3)] = make_validators([2, 3, 2]);
    let (my_sk, my_addr) = (sk3, v3.address);

    let height = Height::new(1);
    let ctx = TestContext::new(my_sk.clone());
    let vs = ValidatorSet::new(vec![v1.clone(), v2.clone(), v3.clone()]);

    let mut driver = Driver::new(ctx, height, vs, my_addr, Default::default());

    let steps = vec![
        TestStep {
            desc: "Start round 0, we, v3, are not the proposer, start timeout propose",
            input: new_round_input(Round::new(0), v1.address),
            expected_outputs: vec![start_propose_timer_output(Round::new(0))],
            expected_round: Round::new(0),
            new_state: propose_state(Round::new(0)),
        },
        TestStep {
            desc: "receive a valid proposal for round 0",
            input: proposal_input(
                Round::new(0),
                value,
                Round::Nil,
                Validity::Valid,
                v1.address,
            ),
            expected_outputs: vec![prevote_output(Round::new(0), value, &my_addr)],
            expected_round: Round::new(0),
            new_state: prevote_state(Round::new(0)),
        },
        TestStep {
            desc: "v1 prevotes the proposal",
            input: prevote_input(value, &v1.address),
            expected_outputs: vec![],
            expected_round: Round::new(0),
            new_state: prevote_state(Round::new(0)),
        },
        TestStep {
            desc: "v2 prevotes for same proposal, we get +2/3 prevotes, precommit",
            input: prevote_input(value, &v2.address),
            expected_outputs: vec![precommit_output(Round::new(0), value, &my_addr)],
            expected_round: Round::new(0),
            new_state: precommit_state_with_proposal_and_locked_and_valid(
                Round::new(0),
                Proposal::new(Height::new(1), Round::new(0), value, Round::Nil, v1.address),
            ),
        },
        TestStep {
            desc: "Receive f+1 vote for round 1 from v2",
            input: prevote_input_at(Round::new(1), value, &v2.address),
            expected_outputs: vec![new_round_output(Round::new(1))],
            expected_round: Round::new(1),
            new_state: new_round_with_proposal_and_locked_and_valid(
                Round::new(1),
                Proposal::new(Height::new(1), Round::new(0), value, Round::Nil, v1.address),
            ),
        },
        TestStep {
            desc: "start round 1, we, v3, are not the proposer, start timeout propose",
            input: new_round_input(Round::new(1), v2.address),
            expected_outputs: vec![start_propose_timer_output(Round::new(1))],
            expected_round: Round::new(1),
            new_state: propose_state_with_proposal_and_locked_and_valid(
                Round::new(1),
                Proposal::new(Height::new(1), Round::new(0), value, Round::Nil, v1.address),
            ),
        },
        TestStep {
            desc: "receive a valid proposal for round 1 with different value",
            input: proposal_input(
                Round::new(1),
                other_value,
                Round::Nil,
                Validity::Valid,
                v1.address,
            ),
            expected_outputs: vec![prevote_nil_output(Round::new(1), &my_addr)],
            expected_round: Round::new(1),
            new_state: prevote_state_with_proposal_and_locked_and_valid(
                Round::new(1),
                Proposal::new(
                    Height::new(1),
                    Round::new(1),
                    value,
                    Round::new(0),
                    v1.address,
                ),
            ),
        },
    ];

    run_steps(&mut driver, steps);
}

// Arrive at L36 in round 0, with step precommit and then L28 in round 1 with no locked value.
//
// Ev:             NewRound(0)           Timeout(propose)         <polka>              Timeout(prevote)
// State: NewRound ------------> Propose ---------------> Prevote -----------> Prevote -----------------> Precommit -->
// Msg:            propose_timer         Prevote(nil)             prevote_timer        Precommit(nil)
// Alg:            L21                   L59                      L34                  L63
//
// Ev:              Proposal(v)           <honest precommit(round=1)>
// State: Precommit ----------> Precommit --------------------------> NewRound -->
// Msg:             none                  new_round(1)
// Alg:             L42, L43              L56
//
// Ev:             NewRound(1)             Proposal(+polka)
// State: NewRound --------------> Propose -------------------------> Prevote
// Msg:            propose(v, pol)         prevote(nil,round=1)
// Alg:            L16, L19                L28, L32 (not locked on v)
//
// v1=2, v2=2, v3=3, we are v2
// Trying to be at L36 with step precommit
// L21 - v2 is not proposer starts timeout propose (step propose)
// L59 - v2 receives timeout propose, prevotes for nil (step prevote)
// L35 - v1 and v3 prevote for some proposal(v), v2 gets +2/3 prevotes, starts timeout prevote (step prevote)
// L63 - v2 receives timeout prevote, prevotes for nil (step precommit)
// L36 - v2 receives the proposal(v) from v1, sets valid = v (L42, L43) but does NOT lock (L37-L41 not executed) (step precommit)
// L56 - v2 receives a prevote(id(v), round=1) from v3, starts new round (step new_round)
//   Note - this doesn't seem correct v2 behaviour
// L16, L19 - v2 is the proposer and has a valid value from round 0, propose(round=1, value=v, valid_round=0) (step propose)
// L28 - v2 receives its proposal and has 2f+1 prevotes from round 0 and:
//   L29 - locked_round(-1) < valid_round(0) and valid_round(0) < round(1) BUT locked_value is nil
//     L32 - v2 sends prevote(nil, round=1) (step prevote)
#[test]
fn driver_steps_polka_previous_with_no_locked() {
    let value = Value::new(9999);

    let [(v1, _sk1), (v2, sk2), (v3, _sk3)] = make_validators([2, 2, 3]);
    let (my_sk, my_addr) = (sk2, v2.address);

    let height = Height::new(1);
    let ctx = TestContext::new(my_sk.clone());
    let vs = ValidatorSet::new(vec![v1.clone(), v2.clone(), v3.clone()]);

    let mut driver = Driver::new(ctx, height, vs, my_addr, Default::default());

    let steps = vec![
        TestStep {
            desc: "Start round 0, we, v2, are not the proposer, start timeout propose",
            input: new_round_input(Round::new(0), v1.address),
            expected_outputs: vec![start_propose_timer_output(Round::new(0))],
            expected_round: Round::new(0),
            new_state: propose_state(Round::new(0)),
        },
        TestStep {
            desc: "Timeout propose, prevote for nil (v2)",
            input: timeout_propose_input(Round::new(0)),
            expected_outputs: vec![prevote_nil_output(Round::new(0), &my_addr)],
            expected_round: Round::new(0),
            new_state: prevote_state(Round::new(0)),
        },
        TestStep {
            desc: "v3 prevotes for some proposal",
            input: prevote_input(value, &v3.address),
            expected_outputs: vec![],
            expected_round: Round::new(0),
            new_state: prevote_state(Round::new(0)),
        },
        TestStep {
            desc: "v1 prevotes for same proposal, we get +2/3 prevotes, start timeout prevote",
            input: prevote_input(value, &v1.address),
            expected_outputs: vec![start_prevote_timer_output(Round::new(0))],
            expected_round: Round::new(0),
            new_state: prevote_state(Round::new(0)),
        },
        TestStep {
            desc: "timeout prevote, prevote for nil (v2)",
            input: timeout_prevote_input(Round::new(0)),
            expected_outputs: vec![precommit_nil_output(Round::new(0), &my_addr)],
            expected_round: Round::new(0),
            new_state: precommit_state(Round::new(0)),
        },
        TestStep {
            desc: "receive  a proposal - L36, we don't lock, we set valid",
            input: proposal_input(
                Round::new(0),
                value,
                Round::Nil,
                Validity::Valid,
                v3.address,
            ),
            expected_outputs: vec![],
            expected_round: Round::new(0),
            new_state: precommit_state_with_proposal_and_valid(
                Round::new(0),
                Round::new(0),
                Proposal::new(Height::new(1), Round::new(0), value, Round::Nil, v3.address),
            ),
        },
        TestStep {
            desc: "Receive f+1 vote for round 1 from v3",
            input: prevote_input_at(Round::new(1), value, &v3.address),
            expected_outputs: vec![new_round_output(Round::new(1))],
            expected_round: Round::new(1),
            new_state: new_round_with_proposal_and_valid(
                Round::new(1),
                Proposal::new(Height::new(1), Round::new(0), value, Round::Nil, v3.address),
            ),
        },
        TestStep {
            desc: "start round 1, we are proposer with a valid value from round 0, propose it",
            input: new_round_input(Round::new(1), v2.address),
            expected_outputs: vec![proposal_output(
                Round::new(1),
                value,
                Round::new(0),
                v2.address,
            )],
            expected_round: Round::new(1),
            new_state: propose_state_with_proposal_and_valid(
                Round::new(1),
                Round::new(0),
                Proposal::new(Height::new(1), Round::new(0), value, Round::Nil, v2.address),
            ),
        },
        TestStep {
            desc: "Receive our own proposal, prevote value even if we are not locked on it (L29 with lockedRoundp == nil < vr)",
            input: proposal_input(
                Round::new(1),
                value,
                Round::new(0),
                Validity::Valid,
                v2.address,
            ),
            expected_outputs: vec![prevote_output(Round::new(1), value, &my_addr)],
            expected_round: Round::new(1),
            new_state: prevote_state_with_proposal_and_valid(
                Round::new(1),
                Round::new(0),
                Proposal::new(Height::new(1), Round::new(0), value, Round::Nil, v2.address),
            ),
        },
    ];

    run_steps(&mut driver, steps);
}

// Arrive at L44 with previously received polkaNil and entering prevote (due to timeoutPropose)
//
// Ev:             NewRound(0)          <polkaNil>         Timeout(propose)         + replay <polkaNil>
// State: NewRound ------------> Propose --------> Propose ---------------> Prevote -------------------> Precommit
// Msg:            propose_timer         None              prevote_nil              precommit_nil
// Alg:            L21                                     L34                      L44
//
//
// v1=2, v2=3, v3=2, we are v3
// L21 - v3 is not proposer starts propose timer (step propose)
// L34 - v3 gets +2/3 prevotes for nil (from v1 and v2), event ignored (step propose)
// L57 - v3 receives timeout propose, prevotes for nil (step prevote)
// L44 - polkaNil is replayed and v3 precommits for nil (step precommit)
#[test]
fn driver_steps_polka_nil_and_timeout_propose() {
    let [(v1, _sk1), (v2, _sk2), (v3, sk3)] = make_validators([2, 3, 2]);
    let (my_sk, my_addr) = (sk3.clone(), v3.address);

    let height = Height::new(1);
    let ctx = TestContext::new(my_sk.clone());
    let vs = ValidatorSet::new(vec![v1.clone(), v2.clone(), v3.clone()]);

    let mut driver = Driver::new(ctx, height, vs, my_addr, Default::default());

    let steps = vec![
        TestStep {
            desc: "Start round 0, we, v3, are not the proposer, start timeout propose",
            input: new_round_input(Round::new(0), v1.address),
            expected_outputs: vec![start_propose_timer_output(Round::new(0))],
            expected_round: Round::new(0),
            new_state: propose_state(Round::new(0)),
        },
        TestStep {
            desc: "v1 prevotes nil",
            input: prevote_nil_input(&v1.address),
            expected_outputs: vec![],
            expected_round: Round::new(0),
            new_state: propose_state(Round::new(0)),
        },
        TestStep {
            desc: "v2 prevotes for for nil, we get polkaNil, but we are in Propose step",
            input: prevote_nil_input(&v2.address),
            expected_outputs: vec![],
            expected_round: Round::new(0),
            new_state: propose_state(Round::new(0)),
        },
        TestStep {
            desc: "Timeout propose, prevote for nil then precommit for nil",
            input: timeout_propose_input(Round::new(0)),
            expected_outputs: vec![
                prevote_nil_output(Round::new(0), &my_addr),
                precommit_nil_output(Round::new(0), &my_addr),
            ],
            expected_round: Round::new(0),
            new_state: precommit_state(Round::new(0)),
        },
    ];

    run_steps(&mut driver, steps);
}

// Arrive at L36 with previoustly received polkaValue and proposal, and entering prevote (due to received proposal)
//
// Ev:             NewRound(0)           <polkaValue>         Proposal           + replay <polkaValue>
// State: NewRound ------------> Propose -----------> Propose ---------> Prevote --------------------> Precommit
// Msg:            propose_timer         None                 prevote(v)         precommit(v)
// Alg:            L21                                        L24                L37, L37-L43
//
//
// v1=2, v2=3, v3=2, we are v3
// L21 - v3 is not proposer starts propose timer (step propose)
// L34 - v3 gets +2/3 prevotes (from v1 and v2), events ignored (step propose)
// L57 - v3 receives proposal, prevotes for value  (step prevote)
// L36 - polka is replayed and v3 precommits for value (step precommit)
#[test]
fn driver_steps_polka_value_then_proposal() {
    let value = Value::new(9999);

    let [(v1, _sk1), (v2, _sk2), (v3, sk3)] = make_validators([2, 3, 2]);
    let (my_sk, my_addr) = (sk3.clone(), v3.address);

    let height = Height::new(1);
    let ctx = TestContext::new(my_sk.clone());
    let vs = ValidatorSet::new(vec![v1.clone(), v2.clone(), v3.clone()]);

    let mut driver = Driver::new(ctx, height, vs, my_addr, Default::default());

    let steps =
        vec![
        TestStep {
            desc: "Start round 0, we, v3, are not the proposer, start timeout propose",
            input: new_round_input(Round::new(0), v1.address),
            expected_outputs: vec![start_propose_timer_output(Round::new(0))],
            expected_round: Round::new(0),
            new_state: propose_state(Round::new(0)),
        },
        TestStep {
            desc: "v1 prevotes a proposal",
            input: prevote_input(value, &v1.address),
            expected_outputs: vec![],
            expected_round: Round::new(0),
            new_state: propose_state(Round::new(0)),
        },
        TestStep {
            desc: "v2 prevotes for same proposal, we get +2/3 prevotes, but we are in Propose step",
            input: prevote_input(value, &v2.address),
            expected_outputs: vec![],
            expected_round: Round::new(0),
            new_state: propose_state(Round::new(0)),
        },
        TestStep {
            desc: "receive a proposal from v1 - L22 send prevote",
            input: proposal_input(Round::new(0), value, Round::Nil, Validity::Valid, v1.address),
            expected_outputs: vec![
                prevote_output(Round::new(0),value, &my_addr),
                precommit_output(Round::new(0), value, &my_addr),
            ],
            expected_round: Round::new(0),
            new_state: precommit_state_with_proposal_and_locked_and_valid(
                Round::new(0),
                Proposal::new(Height::new(1), Round::new(0), value, Round::Nil, v1.address),
            ),
        },
    ];

    run_steps(&mut driver, steps);
}

// Arrive at L34 with previously received polkaAny and entering prevote (due to received proposal)
//
// Ev:             NewRound(0)           <polkaAny(v)>          Proposal(v')         + replay <polkaAny>
// State: NewRound ------------> Propose -------------> Propose -----------> Prevote -------------------------> Prevote
// Msg:            propose_timer         None                   prevote(v)           schedule_timeout(prevote)
// Alg:            L21                                          L24                  L34
//
//
// v1=2, v2=3, v3=2, we are v3
// L21 - v3 is not proposer starts propose timer (step propose)
// L34 - v3 gets +2/3 prevotes for v (from v1 and v2), events ignored (step propose)
// L57 - v3 receives proposal for v', prevotes for v'  (step prevote)
// L34 - polka any is replayed and prevote timer is started (step prevote)
#[test]
fn driver_steps_polka_any_then_proposal_other() {
    let value = Value::new(9999);

    let [(v1, _sk1), (v2, _sk2), (v3, sk3)] = make_validators([2, 3, 2]);
    let (my_sk, my_addr) = (sk3.clone(), v3.address);

    let height = Height::new(1);
    let ctx = TestContext::new(my_sk.clone());
    let vs = ValidatorSet::new(vec![v1.clone(), v2.clone(), v3.clone()]);

    let mut driver = Driver::new(ctx, height, vs, my_addr, Default::default());

    let steps = vec![
        TestStep {
            desc: "Start round 0, we, v3, are not the proposer, start timeout propose",
            input: new_round_input(Round::new(0), v1.address),
            expected_outputs: vec![start_propose_timer_output(Round::new(0))],
            expected_round: Round::new(0),
            new_state: propose_state(Round::new(0)),
        },
        TestStep {
            desc: "v1 prevotes for nil",
            input: prevote_nil_input(&v1.address),
            expected_outputs: vec![],
            expected_round: Round::new(0),
            new_state: propose_state(Round::new(0)),
        },
        TestStep {
            desc: "v2 prevotes for same proposal, we get polkaAny, but we are in Propose step",
            input: prevote_input(value, &v2.address),
            expected_outputs: vec![],
            expected_round: Round::new(0),
            new_state: propose_state(Round::new(0)),
        },
        TestStep {
            desc: "receive a proposal from v1 - L22 send prevote, replay polkaAny, start timeout prevote",
            input: proposal_input(Round::new(0), value, Round::Nil, Validity::Valid, v1.address),
            expected_outputs: vec![
                prevote_output(Round::new(0),value, &my_addr),
                start_prevote_timer_output(Round::new(0))
            ],
            expected_round: Round::new(0),
            new_state: prevote_state(Round::new(0)),
        },
    ];

    run_steps(&mut driver, steps);
}

#[test]
fn driver_equivocate_vote() {
    let value1 = Value::new(9999);
    let value2 = Value::new(42);

    let [(v1, _sk1), (v2, _sk2), (v3, sk3)] = make_validators([2, 3, 2]);
    let (my_sk, my_addr) = (sk3.clone(), v3.address);

    let height = Height::new(1);
    let ctx = TestContext::new(my_sk.clone());
    let vs = ValidatorSet::new(vec![v1.clone(), v2.clone(), v3.clone()]);

    let proposal = Proposal::new(
        Height::new(1),
        Round::new(0),
        value1,
        Round::Nil,
        v1.address,
    );

    let mut driver = Driver::new(ctx, height, vs, my_addr, Default::default());

    let steps = vec![
        TestStep {
            desc: "start round 0, start timeout propose",
            input: new_round_input(Round::new(0), v1.address),
            expected_outputs: vec![start_propose_timer_output(Round::new(0))],
            expected_round: Round::new(0),
            new_state: propose_state(Round::new(0)),
        },
        TestStep {
            desc: "receive a proposal from v1, start timeout prevote",
            input: proposal_input(
                Round::new(0),
                value1,
                Round::Nil,
                Validity::Valid,
                v1.address,
            ),
            expected_outputs: vec![prevote_output(Round::new(0), value1, &my_addr)],
            expected_round: Round::new(0),
            new_state: prevote_state(Round::new(0)),
        },
        TestStep {
            desc: "v2 prevotes for proposal",
            input: prevote_input(value1, &v2.address),
            expected_outputs: vec![],
            expected_round: Round::new(0),
            new_state: prevote_state(Round::new(0)),
        },
        TestStep {
            desc: "v2 prevotes for different value",
            input: prevote_input(value2, &v2.address),
            expected_outputs: vec![],
            expected_round: Round::new(0),
            new_state: prevote_state(Round::new(0)),
        },
        TestStep {
            desc: "v1 prevotes for proposal, v3 precommits with proposal and locked and valid",
            input: prevote_input(value1, &v1.address),
            expected_outputs: vec![precommit_output(Round::new(0), value1, &my_addr)],
            expected_round: Round::new(0),
            new_state: precommit_state_with_proposal_and_locked_and_valid(Round::new(0), proposal),
        },
    ];

    run_steps(&mut driver, steps);
}

#[test]
fn driver_equivocate_proposal() {
    let value1 = Value::new(9999);
    let value2 = Value::new(42);

    let [(v1, _sk1), (v2, _sk2), (v3, sk3)] = make_validators([2, 3, 2]);
    let (my_sk, my_addr) = (sk3.clone(), v3.address);

    let height = Height::new(1);
    let ctx = TestContext::new(my_sk.clone());
    let vs = ValidatorSet::new(vec![v1.clone(), v2.clone(), v3.clone()]);

    let proposal = Proposal::new(
        Height::new(1),
        Round::new(0),
        value1,
        Round::Nil,
        v1.address,
    );

    let mut driver = Driver::new(ctx, height, vs, my_addr, Default::default());

    let steps = vec![
        TestStep {
            desc: "start round 0, start timeout propose",
            input: new_round_input(Round::new(0), v1.address),
            expected_outputs: vec![start_propose_timer_output(Round::new(0))],
            expected_round: Round::new(0),
            new_state: propose_state(Round::new(0)),
        },
        TestStep {
            desc: "receive proposal 1 from v1, start timeout prevote",
            input: proposal_input(
                Round::new(0),
                value1,
                Round::Nil,
                Validity::Valid,
                v1.address,
            ),
            expected_outputs: vec![prevote_output(Round::new(0), value1, &my_addr)],
            expected_round: Round::new(0),
            new_state: prevote_state(Round::new(0)),
        },
        TestStep {
            desc: "receive proposal 2 from v1",
            input: proposal_input(
                Round::new(0),
                value2,
                Round::Nil,
                Validity::Valid,
                v1.address,
            ),
            expected_outputs: vec![],
            expected_round: Round::new(0),
            new_state: prevote_state(Round::new(0)),
        },
        TestStep {
            desc: "v2 prevotes for proposal",
            input: prevote_input(value1, &v2.address),
            expected_outputs: vec![],
            expected_round: Round::new(0),
            new_state: prevote_state(Round::new(0)),
        },
        TestStep {
            desc: "v1 prevotes for proposal, v3 precommits with proposal and locked and valid",
            input: prevote_input(value1, &v1.address),
            expected_outputs: vec![precommit_output(Round::new(0), value1, &my_addr)],
            expected_round: Round::new(0),
            new_state: precommit_state_with_proposal_and_locked_and_valid(
                Round::new(0),
                proposal.clone(),
            ),
        },
    ];

    run_steps(&mut driver, steps);
}

#[test]
<<<<<<< HEAD
fn river_step_change_mux_with_proposal() {
    let value: Value = Value::new(9999);
=======
#[should_panic(expected = "unreachable code: Conflicting proposals from different validators")]
fn driver_conflicting_proposal_unreachable() {
    let value1 = Value::new(9999);
    let value2 = Value::new(42);
>>>>>>> ec610d42

    let [(v1, _sk1), (v2, _sk2), (v3, sk3)] = make_validators([2, 3, 2]);
    let (my_sk, my_addr) = (sk3.clone(), v3.address);

    let height = Height::new(1);
    let ctx = TestContext::new(my_sk.clone());
    let vs = ValidatorSet::new(vec![v1.clone(), v2.clone(), v3.clone()]);

    let mut driver = Driver::new(ctx, height, vs, my_addr, Default::default());

    let steps = vec![
        TestStep {
<<<<<<< HEAD
            desc: "Start round 0, we, v3, are not the proposer, start timeout propose",
=======
            desc: "start round 0, start timeout propose",
>>>>>>> ec610d42
            input: new_round_input(Round::new(0), v1.address),
            expected_outputs: vec![start_propose_timer_output(Round::new(0))],
            expected_round: Round::new(0),
            new_state: propose_state(Round::new(0)),
        },
        TestStep {
<<<<<<< HEAD
            desc: "v1 prevotes nil",
            input: prevote_nil_input(&v1.address),
            expected_outputs: vec![],
            expected_round: Round::new(0),
            new_state: propose_state(Round::new(0)),
        },
        TestStep {
            desc: "v2 prevotes for for nil, we get polkaNil, but we are in Propose step",
            input: prevote_nil_input(&v2.address),
            expected_outputs: vec![],
            expected_round: Round::new(0),
            new_state: propose_state(Round::new(0)),
        },
        TestStep {
            desc: "Timeout propose, prevote for nil then precommit for nil",
            input: timeout_propose_input(Round::new(0)),
            expected_outputs: vec![
                prevote_nil_output(Round::new(0), &my_addr),
                precommit_nil_output(Round::new(0), &my_addr),
            ],
            expected_round: Round::new(0),
            new_state: precommit_state(Round::new(0)),
        },
        TestStep {
            desc: "v1 precommits nil",
            input: precommit_nil_input(Round::new(0), &v1.address),
            expected_outputs: vec![],
            expected_round: Round::new(0),
            new_state: precommit_state(Round::new(0)),
        },
        TestStep {
            desc: "v2 precommits nil, we get polkaNil, but we are in Propose step",
            input: precommit_nil_input(Round::new(0), &v2.address),
            expected_outputs: vec![start_precommit_timer_output(Round::new(0))],
            expected_round: Round::new(0),
            new_state: precommit_state(Round::new(0)),
        },
        TestStep {
            desc: "Receive proposal for next round, store",
            input: proposal_input(
                Round::new(1),
                value,
                Round::Nil,
                Validity::Valid,
                v1.address,
            ),
            expected_outputs: vec![],
            expected_round: Round::new(0),
            new_state: precommit_state(Round::new(0)),
        },
        TestStep {
            desc: "Timeout precommit, start new round",
            input: timeout_precommit_input(Round::new(0)),
            expected_outputs: vec![new_round_output(Round::new(1))],
            expected_round: Round::new(1),
            new_state: new_round(Round::new(1)),
        },
        TestStep {
            desc:
                "Start round 1, change step to propose, start propose timer, mux proposal, prevote",
            input: new_round_input(Round::new(1), v2.address),
            expected_outputs: vec![
                start_propose_timer_output(Round::new(1)),
                prevote_output(Round::new(1), value, &my_addr),
            ],
            expected_round: Round::new(1),
            new_state: prevote_state(Round::new(1)),
        },
    ];

    run_steps(&mut driver, steps);
}

#[test]
fn driver_step_change_mux_with_proposal_and_polka() {
    let value: Value = Value::new(9999);

    let [(v1, _sk1), (v2, _sk2), (v3, sk3)] = make_validators([2, 3, 2]);
    let (my_sk, my_addr) = (sk3.clone(), v3.address);

    let height = Height::new(1);
    let ctx = TestContext::new(my_sk.clone());
    let vs = ValidatorSet::new(vec![v1.clone(), v2.clone(), v3.clone()]);

    let proposal = Proposal::new(Height::new(1), Round::new(1), value, Round::Nil, v1.address);

    let mut driver = Driver::new(ctx, height, vs, my_addr, Default::default());

    let steps = vec![
        TestStep {
            desc: "Start round 0, we, v3, are not the proposer, start timeout propose",
            input: new_round_input(Round::new(0), v1.address),
            expected_outputs: vec![start_propose_timer_output(Round::new(0))],
            expected_round: Round::new(0),
            new_state: propose_state(Round::new(0)),
        },
        TestStep {
            desc: "Receive proposal for next round, store",
            input: proposal_input(
                Round::new(1),
                value,
=======
            desc: "receive proposal 1 from v1, start timeout prevote",
            input: proposal_input(
                Round::new(0),
                value1,
>>>>>>> ec610d42
                Round::Nil,
                Validity::Valid,
                v1.address,
            ),
<<<<<<< HEAD
            expected_outputs: vec![],
            expected_round: Round::new(0),
            new_state: propose_state(Round::new(0)),
        },
        TestStep {
            desc: "v1 prevotes value for round 1",
            input: prevote_input_at(Round::new(1), value, &v1.address),
            expected_outputs: vec![],
            expected_round: Round::new(0),
            new_state: propose_state(Round::new(0)),
        },
        TestStep {
            desc: "v2 prevotes value for round 1, we hit the f+1 threshold, move to round 1",
            input: prevote_input_at(Round::new(1), value, &v2.address),
            expected_outputs: vec![new_round_output(Round::new(1))],
            expected_round: Round::new(1),
            new_state: new_round(Round::new(1)),
        },
        TestStep {
            desc:
                "Start round 1, change step to propose, start propose timer, mux proposal, prevote",
            input: new_round_input(Round::new(1), v2.address),
            expected_outputs: vec![
                start_propose_timer_output(Round::new(1)),
                prevote_output(Round::new(1), value, &my_addr),
                start_prevote_timer_output(Round::new(1)),
                precommit_output(Round::new(1), value, &my_addr),
            ],
            expected_round: Round::new(1),
            new_state: precommit_state_with_proposal_and_locked_and_valid(
                Round::new(1),
                proposal.clone(),
            ),
        },
    ];

    run_steps(&mut driver, steps);
}

#[test]
fn driver_step_change_mux_with_proposal_and_commit_quorum() {
    let value: Value = Value::new(9999);

    let [(v1, _sk1), (v2, _sk2), (v3, sk3)] = make_validators([2, 3, 2]);
    let (my_sk, my_addr) = (sk3.clone(), v3.address);

    let height = Height::new(1);
    let ctx = TestContext::new(my_sk.clone());
    let vs = ValidatorSet::new(vec![v1.clone(), v2.clone(), v3.clone()]);

    let proposal = Proposal::new(Height::new(1), Round::new(1), value, Round::Nil, v1.address);

    let mut driver = Driver::new(ctx, height, vs, my_addr, Default::default());

    let steps = vec![
        TestStep {
            desc: "Start round 0, we, v3, are not the proposer, start timeout propose",
            input: new_round_input(Round::new(0), v1.address),
            expected_outputs: vec![start_propose_timer_output(Round::new(0))],
            expected_round: Round::new(0),
            new_state: propose_state(Round::new(0)),
        },
        TestStep {
            desc: "Receive proposal for round 1, store",
            input: proposal_input(
                Round::new(1),
                value,
                Round::Nil,
                Validity::Valid,
                v1.address,
            ),
            expected_outputs: vec![],
            expected_round: Round::new(0),
            new_state: propose_state(Round::new(0)),
        },
        TestStep {
            desc: "v1 precommits value for round 1",
            input: precommit_input_at(Round::new(1), value, &v1.address),
            expected_outputs: vec![],
            expected_round: Round::new(0),
            new_state: propose_state(Round::new(0)),
        },
        TestStep {
            desc: "v2 precommits value for round 1, we hit f+1 threshold, move to round 1",
            input: precommit_input_at(Round::new(1), value, &v2.address),
            expected_outputs: vec![
                new_round_output(Round::new(1)),
                start_precommit_timer_output(Round::new(1)),
            ],
            expected_round: Round::new(1),
            new_state: new_round(Round::new(1)),
        },
        TestStep {
            desc:
                "Start round 1, change step to propose, start propose timer, mux proposal, decide",
            input: new_round_input(Round::new(1), v2.address),
            expected_outputs: vec![
                start_propose_timer_output(Round::new(1)),
                decide_output(Round::new(1), proposal),
            ],
            expected_round: Round::new(1),
            new_state: decided_state(Round::new(1), value),
=======
            expected_outputs: vec![prevote_output(Round::new(0), value1, &my_addr)],
            expected_round: Round::new(0),
            new_state: prevote_state(Round::new(0)),
        },
        TestStep {
            desc: "receive proposal 2 from v2",
            input: proposal_input(
                Round::new(0),
                value2,
                Round::Nil,
                Validity::Valid,
                v2.address,
            ),
            expected_outputs: vec![],
            expected_round: Round::new(0),
            new_state: prevote_state(Round::new(0)),
>>>>>>> ec610d42
        },
    ];

    run_steps(&mut driver, steps);
}

fn run_steps(driver: &mut Driver<TestContext>, steps: Vec<TestStep>) {
    for step in steps {
        println!("Step: {}", step.desc);

        let outputs = driver.process(step.input).expect("execute succeeded");

        assert_eq!(outputs, step.expected_outputs, "expected outputs");
        assert_eq!(driver.round(), step.expected_round, "expected round");
        assert_eq!(driver.round_state(), &step.new_state, "expected state");
    }
}<|MERGE_RESOLUTION|>--- conflicted
+++ resolved
@@ -1176,15 +1176,10 @@
 }
 
 #[test]
-<<<<<<< HEAD
-fn river_step_change_mux_with_proposal() {
-    let value: Value = Value::new(9999);
-=======
 #[should_panic(expected = "unreachable code: Conflicting proposals from different validators")]
 fn driver_conflicting_proposal_unreachable() {
     let value1 = Value::new(9999);
     let value2 = Value::new(42);
->>>>>>> ec610d42
 
     let [(v1, _sk1), (v2, _sk2), (v3, sk3)] = make_validators([2, 3, 2]);
     let (my_sk, my_addr) = (sk3.clone(), v3.address);
@@ -1197,18 +1192,65 @@
 
     let steps = vec![
         TestStep {
-<<<<<<< HEAD
+            desc: "start round 0, start timeout propose",
+            input: new_round_input(Round::new(0), v1.address),
+            expected_outputs: vec![start_propose_timer_output(Round::new(0))],
+            expected_round: Round::new(0),
+            new_state: propose_state(Round::new(0)),
+        },
+        TestStep {
+            desc: "receive proposal 1 from v1, start timeout prevote",
+            input: proposal_input(
+                Round::new(0),
+                value1,
+                Round::Nil,
+                Validity::Valid,
+                v1.address,
+            ),
+            expected_outputs: vec![prevote_output(Round::new(0), value1, &my_addr)],
+            expected_round: Round::new(0),
+            new_state: prevote_state(Round::new(0)),
+        },
+        TestStep {
+            desc: "receive proposal 2 from v2",
+            input: proposal_input(
+                Round::new(0),
+                value2,
+                Round::Nil,
+                Validity::Valid,
+                v2.address,
+            ),
+            expected_outputs: vec![],
+            expected_round: Round::new(0),
+            new_state: prevote_state(Round::new(0)),
+        },
+    ];
+
+    run_steps(&mut driver, steps);
+}
+
+#[test]
+fn driver_step_change_mux_with_proposal() {
+    let value: Value = Value::new(9999);
+
+    let [(v1, _sk1), (v2, _sk2), (v3, sk3)] = make_validators([2, 3, 2]);
+    let (my_sk, my_addr) = (sk3.clone(), v3.address);
+
+    let height = Height::new(1);
+    let ctx = TestContext::new(my_sk.clone());
+    let vs = ValidatorSet::new(vec![v1.clone(), v2.clone(), v3.clone()]);
+
+    let mut driver = Driver::new(ctx, height, vs, my_addr, Default::default());
+
+    let steps = vec![
+        TestStep {
             desc: "Start round 0, we, v3, are not the proposer, start timeout propose",
-=======
-            desc: "start round 0, start timeout propose",
->>>>>>> ec610d42
-            input: new_round_input(Round::new(0), v1.address),
-            expected_outputs: vec![start_propose_timer_output(Round::new(0))],
-            expected_round: Round::new(0),
-            new_state: propose_state(Round::new(0)),
-        },
-        TestStep {
-<<<<<<< HEAD
+            input: new_round_input(Round::new(0), v1.address),
+            expected_outputs: vec![start_propose_timer_output(Round::new(0))],
+            expected_round: Round::new(0),
+            new_state: propose_state(Round::new(0)),
+        },
+        TestStep {
             desc: "v1 prevotes nil",
             input: prevote_nil_input(&v1.address),
             expected_outputs: vec![],
@@ -1310,17 +1352,10 @@
             input: proposal_input(
                 Round::new(1),
                 value,
-=======
-            desc: "receive proposal 1 from v1, start timeout prevote",
-            input: proposal_input(
-                Round::new(0),
-                value1,
->>>>>>> ec610d42
                 Round::Nil,
                 Validity::Valid,
                 v1.address,
             ),
-<<<<<<< HEAD
             expected_outputs: vec![],
             expected_round: Round::new(0),
             new_state: propose_state(Round::new(0)),
@@ -1423,24 +1458,6 @@
             ],
             expected_round: Round::new(1),
             new_state: decided_state(Round::new(1), value),
-=======
-            expected_outputs: vec![prevote_output(Round::new(0), value1, &my_addr)],
-            expected_round: Round::new(0),
-            new_state: prevote_state(Round::new(0)),
-        },
-        TestStep {
-            desc: "receive proposal 2 from v2",
-            input: proposal_input(
-                Round::new(0),
-                value2,
-                Round::Nil,
-                Validity::Valid,
-                v2.address,
-            ),
-            expected_outputs: vec![],
-            expected_round: Round::new(0),
-            new_state: prevote_state(Round::new(0)),
->>>>>>> ec610d42
         },
     ];
 
