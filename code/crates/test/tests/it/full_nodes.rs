use std::time::Duration;

<<<<<<< HEAD
use malachitebft_test_framework::TestParams;

use crate::{init_logging, TestBuilder};
=======
use malachitebft_test_framework::{init_logging, TestBuilder};
>>>>>>> f1b50a11

#[tokio::test]
pub async fn basic_full_node() {
    init_logging(module_path!());

    const HEIGHT: u64 = 5;

    let mut test = TestBuilder::<()>::new();

    // Add 3 validators with different voting powers
    test.add_node()
        .with_voting_power(10)
        .start()
        .wait_until(HEIGHT)
        .success();
    test.add_node()
        .with_voting_power(20)
        .start()
        .wait_until(HEIGHT)
        .success();
    test.add_node()
        .with_voting_power(30)
        .start()
        .wait_until(HEIGHT)
        .success();

    // Add 2 full nodes that should follow consensus but not participate
    test.add_node()
        .full_node()
        .start()
        .wait_until(HEIGHT)
        .success();
    test.add_node()
        .full_node()
        .start()
        .wait_until(HEIGHT)
        .success();

    test.build().run(Duration::from_secs(30)).await
}

#[tokio::test]
pub async fn full_node_crash_and_sync() {
    init_logging(module_path!());

    const HEIGHT: u64 = 10;

    let mut test = TestBuilder::<()>::new();

    // Add validators
    test.add_node()
        .with_voting_power(20)
        .start()
        .wait_until(HEIGHT)
        .success();
    test.add_node()
        .with_voting_power(20)
        .start()
        .wait_until(HEIGHT)
        .success();
    test.add_node()
        .with_voting_power(20)
        .start()
        .wait_until(HEIGHT)
        .success();

    // Add a full node that crashes and needs to sync
    test.add_node()
        .full_node()
        .start()
        .wait_until(3)
        .crash()
        .reset_db()
        .restart_after(Duration::from_secs(5))
        .wait_until(HEIGHT)
        .success();

<<<<<<< HEAD
    test.build()
        .run_with_params(
            Duration::from_secs(60),
            TestParams {
                enable_sync: true,
                ..Default::default()
            },
        )
        .await
=======
    test.build().run(Duration::from_secs(60)).await
>>>>>>> f1b50a11
}

#[tokio::test]
pub async fn late_starting_full_node() {
    init_logging(module_path!());

    const HEIGHT: u64 = 10;

    let mut test = TestBuilder::<()>::new();

    // Add validators that start immediately
    test.add_node()
        .with_voting_power(20)
        .start()
        .wait_until(HEIGHT)
        .success();
    test.add_node()
        .with_voting_power(20)
        .start()
        .wait_until(HEIGHT)
        .success();
    test.add_node()
        .with_voting_power(20)
        .start()
        .wait_until(HEIGHT)
        .success();

    // Add a full node that starts late
    test.add_node()
        .full_node()
        .start_after(1, Duration::from_secs(10))
        .wait_until(HEIGHT)
        .success();

<<<<<<< HEAD
    test.build()
        .run_with_params(
            Duration::from_secs(60),
            TestParams {
                enable_sync: true,
                ..Default::default()
            },
        )
        .await
=======
    test.build().run(Duration::from_secs(60)).await
>>>>>>> f1b50a11
}

#[tokio::test]
pub async fn mixed_validator_and_full_node_failures() {
    init_logging(module_path!());

    const HEIGHT: u64 = 10;

    let mut test = TestBuilder::<()>::new();

    // Add stable validators
    test.add_node()
        .with_voting_power(30)
        .start()
        .wait_until(HEIGHT)
        .success();
    test.add_node()
        .with_voting_power(30)
        .start()
        .wait_until(HEIGHT)
        .success();

    // Add a validator that crashes
    test.add_node()
        .with_voting_power(20)
        .start()
        .wait_until(5)
        .crash()
        .restart_after(Duration::from_secs(10))
        .wait_until(HEIGHT)
        .success();

    // Add full nodes - one stable, one that crashes
    test.add_node()
        .full_node()
        .start()
        .wait_until(HEIGHT)
        .success();
    test.add_node()
        .full_node()
        .start()
        .wait_until(6)
        .crash()
        .restart_after(Duration::from_secs(15))
        .wait_until(HEIGHT)
        .success();

<<<<<<< HEAD
    test.build()
        .run_with_params(
            Duration::from_secs(60),
            TestParams {
                enable_sync: true,
                ..Default::default()
            },
        )
        .await
=======
    test.build().run(Duration::from_secs(60)).await
>>>>>>> f1b50a11
}<|MERGE_RESOLUTION|>--- conflicted
+++ resolved
@@ -1,12 +1,6 @@
 use std::time::Duration;
 
-<<<<<<< HEAD
-use malachitebft_test_framework::TestParams;
-
-use crate::{init_logging, TestBuilder};
-=======
-use malachitebft_test_framework::{init_logging, TestBuilder};
->>>>>>> f1b50a11
+use crate::{init_logging, TestBuilder, TestParams};
 
 #[tokio::test]
 pub async fn basic_full_node() {
@@ -84,7 +78,6 @@
         .wait_until(HEIGHT)
         .success();
 
-<<<<<<< HEAD
     test.build()
         .run_with_params(
             Duration::from_secs(60),
@@ -94,9 +87,6 @@
             },
         )
         .await
-=======
-    test.build().run(Duration::from_secs(60)).await
->>>>>>> f1b50a11
 }
 
 #[tokio::test]
@@ -131,7 +121,6 @@
         .wait_until(HEIGHT)
         .success();
 
-<<<<<<< HEAD
     test.build()
         .run_with_params(
             Duration::from_secs(60),
@@ -141,9 +130,6 @@
             },
         )
         .await
-=======
-    test.build().run(Duration::from_secs(60)).await
->>>>>>> f1b50a11
 }
 
 #[tokio::test]
@@ -191,7 +177,6 @@
         .wait_until(HEIGHT)
         .success();
 
-<<<<<<< HEAD
     test.build()
         .run_with_params(
             Duration::from_secs(60),
@@ -201,7 +186,4 @@
             },
         )
         .await
-=======
-    test.build().run(Duration::from_secs(60)).await
->>>>>>> f1b50a11
 }