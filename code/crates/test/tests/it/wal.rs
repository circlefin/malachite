--- conflicted
+++ resolved
@@ -1,23 +1,16 @@
 use std::time::Duration;
 
 use eyre::bail;
-use informalsystems_malachitebft_test::middleware::Middleware;
 use tracing::info;
 
-<<<<<<< HEAD
-use informalsystems_malachitebft_test::{
-    self as malachitebft_test, Address, Height, ValueId, Vote,
-};
-=======
 use informalsystems_malachitebft_test::{self as malachitebft_test};
->>>>>>> f7963ffa
 
 use malachitebft_config::{ValuePayload, VoteSyncMode};
 use malachitebft_core_consensus::LocallyProposedValue;
 use malachitebft_core_types::{NilOrVal, Round, SignedVote};
 use malachitebft_engine::util::events::Event;
 use malachitebft_test::middleware::Middleware;
-use malachitebft_test::TestContext;
+use malachitebft_test::{Address, Height, TestContext, ValueId, Vote};
 
 use crate::{HandlerResult, TestBuilder, TestParams};
 
@@ -459,10 +452,87 @@
         .await
 }
 
-<<<<<<< HEAD
 #[tokio::test]
 async fn multi_rounds() {
     wal_multi_rounds(TestParams::default()).await
+}
+
+async fn wal_multi_rounds(params: TestParams) {
+    const CRASH_HEIGHT: u64 = 1;
+
+    let mut test = TestBuilder::<()>::new();
+
+    test.add_node()
+        .with_middleware(PrevoteNil)
+        .start()
+        .wait_until(CRASH_HEIGHT)
+        .wait_until_round(3)
+        .crash()
+        .restart_after(Duration::from_secs(10))
+        .expect_wal_replay(CRASH_HEIGHT)
+        .wait_until(CRASH_HEIGHT + 2)
+        .success();
+
+    test.add_node()
+        .start()
+        .wait_until(CRASH_HEIGHT + 2)
+        .success();
+
+    test.add_node()
+        .start()
+        .wait_until(CRASH_HEIGHT + 2)
+        .success();
+
+    test.build()
+        .run_with_params(
+            Duration::from_secs(60),
+            TestParams {
+                enable_value_sync: false,
+                ..params
+            },
+        )
+        .await
+}
+
+#[derive(Copy, Clone, Debug)]
+struct ByzantineProposer;
+
+impl Middleware for ByzantineProposer {
+    fn on_propose_value(
+        &self,
+        _ctx: &TestContext,
+        proposal: &mut LocallyProposedValue<TestContext>,
+        reproposal: bool,
+    ) {
+        use informalsystems_malachitebft_test::Value;
+        use rand::Rng;
+
+        if !reproposal {
+            tracing::warn!(
+                "ByzantineProposer: First time proposing value {:}",
+                proposal.value.id()
+            );
+
+            // Do not change the value if it is the first time we propose it
+            return;
+        }
+
+        // Make up a new value that is different from the one we are supposed to propose
+        let new_value = loop {
+            let new_value = Value::new(rand::thread_rng().gen_range(100..=100000));
+            if new_value != proposal.value {
+                break new_value;
+            }
+        };
+
+        tracing::warn!(
+            "ByzantineProposer: Not re-using previously built value {:} but a new one {:}",
+            proposal.value.id(),
+            new_value.id()
+        );
+
+        proposal.value = new_value;
+    }
 }
 
 #[derive(Copy, Clone, Debug)]
@@ -483,82 +553,4 @@
             Vote::new_prevote(height, round, value_id, address)
         }
     }
-}
-
-async fn wal_multi_rounds(params: TestParams) {
-    const CRASH_HEIGHT: u64 = 1;
-
-    let mut test = TestBuilder::<()>::new();
-
-    test.add_node()
-        .with_middleware(PrevoteNil)
-        .start()
-        .wait_until(CRASH_HEIGHT)
-        .wait_until_round(3)
-        .crash()
-        .restart_after(Duration::from_secs(10))
-        .expect_wal_replay(CRASH_HEIGHT)
-        .wait_until(CRASH_HEIGHT + 2)
-        .success();
-
-    test.add_node()
-        .start()
-        .wait_until(CRASH_HEIGHT + 2)
-        .success();
-
-    test.add_node()
-        .start()
-        .wait_until(CRASH_HEIGHT + 2)
-        .success();
-
-    test.build()
-        .run_with_params(
-            Duration::from_secs(60),
-            TestParams {
-                enable_value_sync: false,
-                ..params
-            },
-        )
-        .await
-=======
-#[derive(Copy, Clone, Debug)]
-struct ByzantineProposer;
-
-impl Middleware for ByzantineProposer {
-    fn on_propose_value(
-        &self,
-        _ctx: &TestContext,
-        proposal: &mut LocallyProposedValue<TestContext>,
-        reproposal: bool,
-    ) {
-        use informalsystems_malachitebft_test::Value;
-        use rand::Rng;
-
-        if !reproposal {
-            tracing::warn!(
-                "ByzantineProposer: First time proposing value {:}",
-                proposal.value.id()
-            );
-
-            // Do not change the value if it is the first time we propose it
-            return;
-        }
-
-        // Make up a new value that is different from the one we are supposed to propose
-        let new_value = loop {
-            let new_value = Value::new(rand::thread_rng().gen_range(100..=100000));
-            if new_value != proposal.value {
-                break new_value;
-            }
-        };
-
-        tracing::warn!(
-            "ByzantineProposer: Not re-using previously built value {:} but a new one {:}",
-            proposal.value.id(),
-            new_value.id()
-        );
-
-        proposal.value = new_value;
-    }
->>>>>>> f7963ffa
 }