--- conflicted
+++ resolved
@@ -134,13 +134,10 @@
             moniker: format!("node-{}", node),
             logging: LoggingConfig::default(),
             consensus: ConsensusConfig {
-<<<<<<< HEAD
                 value_payload: ValuePayload::PartsOnly,
-=======
                 vote_sync: VoteSyncConfig {
                     mode: VoteSyncMode::RequestResponse,
                 },
->>>>>>> ad7350e8
                 timeouts: TimeoutConfig::default(),
                 p2p: P2pConfig {
                     transport,
@@ -154,25 +151,7 @@
                     ..Default::default()
                 },
             },
-<<<<<<< HEAD
-            sync: SyncConfig {
-=======
-            mempool: MempoolConfig {
-                p2p: P2pConfig {
-                    transport,
-                    protocol,
-                    listen_addr: transport.multiaddr("127.0.0.1", self.mempool_base_port + i),
-                    persistent_peers: (0..self.nodes_info.len())
-                        .filter(|j| i != *j)
-                        .map(|j| transport.multiaddr("127.0.0.1", self.mempool_base_port + j))
-                        .collect(),
-                    ..Default::default()
-                },
-                max_tx_count: 10000,
-                gossip_batch_size: 100,
-            },
             value_sync: ValueSyncConfig {
->>>>>>> ad7350e8
                 enabled: true,
                 status_update_interval: Duration::from_secs(2),
                 request_timeout: Duration::from_secs(5),
