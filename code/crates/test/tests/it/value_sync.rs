use std::sync::atomic::{AtomicBool, Ordering};
use std::time::Duration;

use crate::{TestBuilder, TestParams};
use eyre::bail;
use informalsystems_malachitebft_test::middleware::{Middleware, RotateEpochValidators};
use informalsystems_malachitebft_test::TestContext;
use malachitebft_config::ValuePayload;
use malachitebft_core_consensus::ProposedValue;
use malachitebft_core_types::CommitCertificate;

pub async fn crash_restart_from_start(params: TestParams) {
    const HEIGHT: u64 = 6;
    const CRASH_HEIGHT: u64 = 4;

    let mut test = TestBuilder::<()>::new();

    // Node 1 starts with 10 voting power.
    test.add_node()
        .with_voting_power(10)
        .start()
        // Wait until it reaches height 10
        .wait_until(HEIGHT)
        // Record a successful test for this node
        .success();

    // Node 2 starts with 10 voting power, in parallel with node 1 and with the same behaviour
    test.add_node()
        .with_voting_power(10)
        .start()
        .wait_until(HEIGHT)
        .success();

    // Node 3 starts with 5 voting power, in parallel with node 1 and 2.
    test.add_node()
        .with_voting_power(5)
        .start()
        // Wait until the node reaches height 2...
        .wait_until(CRASH_HEIGHT)
        // ...and then kills it
        .crash()
        // Reset the database so that the node has to do Sync from height 1
        .reset_db()
        // After that, it waits 5 seconds before restarting the node
        .restart_after(Duration::from_secs(5))
        // Wait until the node reached the expected height
        .wait_until(HEIGHT)
        // Record a successful test for this node
        .success();

    test.build()
        .run_with_params(
            Duration::from_secs(60), // Timeout for the whole test
            TestParams {
                enable_value_sync: true, // Enable Sync
                ..params
            },
        )
        .await
}

#[tokio::test]
pub async fn crash_restart_from_start_parts_only() {
    let params = TestParams {
        value_payload: ValuePayload::PartsOnly,
        ..Default::default()
    };

    crash_restart_from_start(params).await
}

#[tokio::test]
#[ignore]
pub async fn crash_restart_from_start_proposal_only() {
    let params = TestParams {
        value_payload: ValuePayload::ProposalOnly,
        ..Default::default()
    };

    crash_restart_from_start(params).await
}

#[tokio::test]
pub async fn crash_restart_from_start_proposal_and_parts() {
    let params = TestParams {
        value_payload: ValuePayload::ProposalAndParts,
        ..Default::default()
    };

    crash_restart_from_start(params).await
}

#[tokio::test]
pub async fn crash_restart_from_latest() {
    const HEIGHT: u64 = 10;

    let mut test = TestBuilder::<()>::new();

    test.add_node()
        .with_voting_power(10)
        .start()
        .wait_until(HEIGHT)
        .success();
    test.add_node()
        .with_voting_power(10)
        .start()
        .wait_until(HEIGHT)
        .success();

    test.add_node()
        .with_voting_power(5)
        .start()
        .wait_until(2)
        .crash()
        // We do not reset the database so that the node can restart from the latest height
        .restart_after(Duration::from_secs(5))
        .wait_until(HEIGHT)
        .success();

    test.build()
        .run_with_params(
            Duration::from_secs(60),
            TestParams {
                enable_value_sync: true,
                ..Default::default()
            },
        )
        .await
}

#[tokio::test]
pub async fn aggressive_pruning() {
    const HEIGHT: u64 = 15;

    let mut test = TestBuilder::<()>::new();

    // Node 1 starts with 10 voting power.
    test.add_node()
        .with_voting_power(10)
        .start()
        .wait_until(HEIGHT)
        .success();
    test.add_node()
        .with_voting_power(10)
        .start()
        .wait_until(HEIGHT)
        .success();

    test.add_node()
        .with_voting_power(5)
        .start()
        .wait_until(2)
        .crash()
        .reset_db()
        .restart_after(Duration::from_secs(5))
        .wait_until(HEIGHT)
        .success();

    test.build()
        .run_with_params(
            Duration::from_secs(60), // Timeout for the whole test
            TestParams {
                enable_value_sync: true, // Enable Sync
                max_retain_blocks: 10,   // Prune blocks older than 10
                ..Default::default()
            },
        )
        .await
}

#[tokio::test]
pub async fn start_late() {
    const HEIGHT: u64 = 5;

    let mut test = TestBuilder::<()>::new();

    test.add_node()
        .with_voting_power(10)
        .start()
        .wait_until(HEIGHT * 2)
        .success();

    test.add_node()
        .with_voting_power(10)
        .start()
        .wait_until(HEIGHT * 2)
        .success();

    test.add_node()
        .with_voting_power(5)
        .start_after(1, Duration::from_secs(10))
        .wait_until(HEIGHT)
        .success();

    test.build()
        .run_with_params(
            Duration::from_secs(30),
            TestParams {
                enable_value_sync: true,
                ..Default::default()
            },
        )
        .await
}

#[tokio::test]
pub async fn start_late_parallel_requests() {
    const HEIGHT: u64 = 10;

    let mut test = TestBuilder::<()>::new();

    test.add_node()
        .with_voting_power(10)
        .start()
        .wait_until(HEIGHT * 2)
        .success();

    test.add_node()
        .with_voting_power(10)
        .start()
        .wait_until(HEIGHT * 2)
        .success();

    test.add_node()
        .with_voting_power(5)
        .start_after(1, Duration::from_secs(10))
        .wait_until(HEIGHT)
        .success();

    test.build()
        .run_with_params(
            Duration::from_secs(30),
            TestParams {
                enable_value_sync: true,
                parallel_requests: 5,
                ..Default::default()
            },
        )
        .await
}

#[tokio::test]
pub async fn start_late_parallel_requests_with_batching() {
    const HEIGHT: u64 = 10;

    let mut test = TestBuilder::<()>::new();

    test.add_node()
        .with_voting_power(10)
        .start()
        .wait_until(HEIGHT * 2)
        .success();

    test.add_node()
        .with_voting_power(10)
        .start()
        .wait_until(HEIGHT * 2)
        .success();

    test.add_node()
        .with_voting_power(0)
        .start_after(1, Duration::from_secs(10))
        .wait_until(HEIGHT)
        .success();

    test.build()
        .run_with_params(
            Duration::from_secs(30),
            TestParams {
                enable_value_sync: true,
                parallel_requests: 2,
                batch_size: 2,
                ..Default::default()
            },
        )
        .await
}

#[tokio::test]
pub async fn start_late_rotate_epoch_validator_set() {
    const HEIGHT: u64 = 20;

    let mut test = TestBuilder::<()>::new();

    test.add_node()
        .with_voting_power(10)
        .with_middleware(RotateEpochValidators {
            selection_size: 2,
            epochs_limit: 5,
        })
        .start()
        .wait_until(HEIGHT)
        .success();

    test.add_node()
        .with_voting_power(10)
        .with_middleware(RotateEpochValidators {
            selection_size: 2,
            epochs_limit: 5,
        })
        .start()
        .wait_until(HEIGHT)
        .success();

    test.add_node()
        .with_voting_power(10)
        .with_middleware(RotateEpochValidators {
            selection_size: 2,
            epochs_limit: 5,
        })
        .start()
        .wait_until(HEIGHT)
        .success();

    // Add 2 full nodes with one starting late
    test.add_node()
        .full_node()
        .with_middleware(RotateEpochValidators {
            selection_size: 2,
            epochs_limit: 5,
        })
        .start()
        .wait_until(HEIGHT)
        .success();
    test.add_node()
        .full_node()
        .with_middleware(RotateEpochValidators {
            selection_size: 2,
            epochs_limit: 5,
        })
        .start_after(1, Duration::from_secs(5))
        .wait_until(HEIGHT)
        .success();

    test.build()
        .run_with_params(
            Duration::from_secs(30),
            TestParams {
                enable_value_sync: true,
                ..Default::default()
            },
        )
        .await
}

#[tokio::test]
pub async fn sync_only_fullnode_without_consensus() {
    const HEIGHT: u64 = 8;

    let mut test = TestBuilder::<()>::new();

    // First two nodes are normal validators that will drive consensus
    test.add_node()
        .with_voting_power(10)
        .start()
        .wait_until(HEIGHT)
        .success();

    test.add_node()
        .with_voting_power(10)
        .start()
        .wait_until(HEIGHT)
        .success();

    // Third node is a sync-only full node (0 voting power, consensus disabled)
    // It should be able to sync values but not participate in consensus
    test.add_node()
        .full_node()
        .disable_consensus()
        .start_after(1, Duration::from_secs(5)) // Start late to force syncing
        .wait_until(HEIGHT)
        .success();

    test.build()
        .run_with_params(
            Duration::from_secs(45),
            // NOTE: consensus is enabled by default for other nodes
            TestParams {
                enable_value_sync: true,
                parallel_requests: 3,
                ..Default::default()
            },
        )
        .await
}

#[derive(Debug)]
struct ResetHeight {
    reset_height: u64,
    reset: AtomicBool,
}

impl ResetHeight {
    fn new(reset_height: u64) -> Self {
        Self {
            reset_height,
            reset: AtomicBool::new(false),
        }
    }
}

impl Middleware for ResetHeight {
    fn on_commit(
        &self,
        _ctx: &TestContext,
        certificate: &CommitCertificate<TestContext>,
        proposal: &ProposedValue<TestContext>,
    ) -> Result<(), eyre::Report> {
        assert_eq!(certificate.height, proposal.height);

        if certificate.height.as_u64() == self.reset_height
            && !self.reset.swap(true, Ordering::SeqCst)
        {
            bail!("Simulating commit failure");
        }

        Ok(())
    }
}

#[tokio::test]
pub async fn reset_height() {
    const HEIGHT: u64 = 10;
    const RESET_HEIGHT: u64 = 1;
    let mut test = TestBuilder::<()>::new();

    test.add_node()
        .with_voting_power(10)
        .start()
        .wait_until(HEIGHT * 2)
        .success();

    test.add_node()
        .with_voting_power(10)
        .start()
        .wait_until(HEIGHT * 2)
        .success();

    test.add_node()
        .with_voting_power(0)
        .with_middleware(ResetHeight::new(RESET_HEIGHT))
        .start_after(1, Duration::from_secs(10))
        .wait_until(RESET_HEIGHT) // First time reaching height
        .wait_until(RESET_HEIGHT)
        .wait_until(HEIGHT)
        .success();

    test.build()
        .run_with_params(
            Duration::from_secs(30),
            TestParams {
                enable_value_sync: true,
                parallel_requests: 3,
                batch_size: 2,
                ..Default::default()
            },
        )
        .await
}

#[tokio::test]
<<<<<<< HEAD
pub async fn validator_persistent_peer_reconnection_discovery_enabled() {
    const HEIGHT: u64 = 10;

    let mut test = TestBuilder::<()>::new();

    // Node 1: validator that stays up initially
    test.add_node()
        .with_voting_power(10)
        .start()
        .wait_until(HEIGHT)
        // Stop this node to simulate network partition
        .crash()
        // Wait before restarting to test reconnection
        .restart_after(Duration::from_secs(3))
        .wait_until(HEIGHT + 5) // Continue after restart
        .success();

    // Node 2: validator that stays up initially
    test.add_node()
        .with_voting_power(10)
        .start()
        .wait_until(HEIGHT)
        // Stop this node to simulate network partition
        .crash()
        // Wait before restarting to test reconnection
        .restart_after(Duration::from_secs(3))
        .wait_until(HEIGHT + 5) // Continue after restart
        .success();

    // Node 3: validator that stays up initially
    test.add_node()
        .with_voting_power(10)
        .start()
        .wait_until(HEIGHT)
        // Stop this node to simulate network partition
        .crash()
        // Wait before restarting to test reconnection
        .restart_after(Duration::from_secs(3))
        .wait_until(HEIGHT + 5) // Continue after restart
        .success();

    // Node 4: validator that that syncs and needs to reconnect after all validators have restarted
    test.add_node()
        .with_voting_power(5)
        .start_after(1, Duration::from_secs(12))
        // This node should reconnect to peers when they restart and continue syncing
        .wait_until(HEIGHT + 5)
        .success();

    test.build()
        .run_with_params(
            Duration::from_secs(30),
            TestParams {
                enable_value_sync: true,
                parallel_requests: 3,
                enable_discovery: true,
                exclude_from_persistent_peers: vec![4], // Node 4 is a new validator, others don't have it as persistent peer
                ..Default::default()
            },
        )
        .await
}

#[tokio::test]
pub async fn validator_persistent_peer_reconnection_discovery_disabled() {
    const HEIGHT: u64 = 10;

    let mut test = TestBuilder::<()>::new();

    // Node 1-3: validators that will restart
    test.add_node()
        .with_voting_power(10)
        .start()
        .wait_until(HEIGHT)
        .crash()
        .restart_after(Duration::from_secs(3))
        .wait_until(HEIGHT + 5)
        .success();

    test.add_node()
        .with_voting_power(10)
        .start()
        .wait_until(HEIGHT)
        .crash()
        .restart_after(Duration::from_secs(3))
        .wait_until(HEIGHT + 5)
        .success();

    test.add_node()
        .with_voting_power(10)
        .start()
        .wait_until(HEIGHT)
        .crash()
        .restart_after(Duration::from_secs(3))
        .wait_until(HEIGHT + 5)
        .success();

    // Node 4: validator that that syncs and needs to reconnect after all validators have restarted
    test.add_node()
        .with_voting_power(5)
        .start_after(1, Duration::from_secs(12))
        .wait_until(HEIGHT + 5)
        .success();

    test.build()
        .run_with_params(
            Duration::from_secs(30),
            TestParams {
                enable_value_sync: true,
                parallel_requests: 1,
                enable_discovery: false,
                exclude_from_persistent_peers: vec![4], // Node 4 is a new validator, others don't have it as persistent peer
                ..Default::default()
            },
        )
        .await
}

#[tokio::test]
pub async fn full_node_persistent_peer_reconnection_discovery_enabled() {
    const HEIGHT: u64 = 10;

    let mut test = TestBuilder::<()>::new();

    // Node 1-3: validators that will restart
    test.add_node()
        .with_voting_power(10)
        .start()
        .wait_until(HEIGHT)
        .crash()
        .restart_after(Duration::from_secs(3))
        .wait_until(HEIGHT + 5)
        .success();

    test.add_node()
        .with_voting_power(10)
        .start()
        .wait_until(HEIGHT)
        .crash()
        .restart_after(Duration::from_secs(3))
        .wait_until(HEIGHT + 5)
        .success();

    test.add_node()
        .with_voting_power(10)
        .start()
        .wait_until(HEIGHT)
        .crash()
        .restart_after(Duration::from_secs(3))
        .wait_until(HEIGHT + 5)
        .success();

    // Node 4: full node that that syncs and needs to reconnect after all validators have restarted
    test.add_node()
        .full_node()
        .start_after(1, Duration::from_secs(3))
        .wait_until(HEIGHT + 5)
        .success();

    test.build()
        .run_with_params(
            Duration::from_secs(30),
            TestParams {
                enable_value_sync: true,
                parallel_requests: 3,
                enable_discovery: true,
                // Node 4 is a full node, other validators don't have it as persistent peer
                exclude_from_persistent_peers: vec![4],
                ..Default::default()
            },
        )
        .await
}

#[tokio::test]
pub async fn full_node_persistent_peer_reconnection_discovery_disabled() {
=======
pub async fn full_node_sync_after_all_persistent_peer_restart() {
>>>>>>> 644dd07d
    const HEIGHT: u64 = 10;

    let mut test = TestBuilder::<()>::new();

    // Node 1-3: validators that will restart
    test.add_node()
        .with_voting_power(10)
        .start()
        .wait_until(HEIGHT)
        .crash()
<<<<<<< HEAD
        .restart_after(Duration::from_secs(3))
=======
        .restart_after(Duration::from_secs(4))
>>>>>>> 644dd07d
        .wait_until(HEIGHT + 5)
        .success();

    test.add_node()
        .with_voting_power(10)
        .start()
        .wait_until(HEIGHT)
        .crash()
<<<<<<< HEAD
        .restart_after(Duration::from_secs(3))
=======
        .restart_after(Duration::from_secs(4))
>>>>>>> 644dd07d
        .wait_until(HEIGHT + 5)
        .success();

    test.add_node()
        .with_voting_power(10)
        .start()
        .wait_until(HEIGHT)
        .crash()
<<<<<<< HEAD
        .restart_after(Duration::from_secs(3))
        .wait_until(HEIGHT + 5)
        .success();

    // Node 4: full node that syncs and needs to reconnect after all validators have restarted
=======
        .restart_after(Duration::from_secs(4))
        .wait_until(HEIGHT + 5)
        .success();

    // Node 4: full node that syncs and should resume syncing all validators have restarted
>>>>>>> 644dd07d
    test.add_node()
        .full_node()
        .start_after(1, Duration::from_secs(3))
        .wait_until(HEIGHT + 5)
        .success();

    test.build()
        .run_with_params(
            Duration::from_secs(30),
            TestParams {
                enable_value_sync: true,
                parallel_requests: 3,
<<<<<<< HEAD
                enable_discovery: false,
                // Node 4 is a full node, other validators don't have it as persistent peer
                exclude_from_persistent_peers: vec![4],
=======
>>>>>>> 644dd07d
                ..Default::default()
            },
        )
        .await
}<|MERGE_RESOLUTION|>--- conflicted
+++ resolved
@@ -459,7 +459,59 @@
 }
 
 #[tokio::test]
-<<<<<<< HEAD
+pub async fn full_node_sync_after_all_persistent_peer_restart() {
+    const HEIGHT: u64 = 10;
+
+    let mut test = TestBuilder::<()>::new();
+
+    // Node 1-3: validators that will restart
+    test.add_node()
+        .with_voting_power(10)
+        .start()
+        .wait_until(HEIGHT)
+        .crash()
+        .restart_after(Duration::from_secs(4))
+        .wait_until(HEIGHT + 5)
+        .success();
+
+    test.add_node()
+        .with_voting_power(10)
+        .start()
+        .wait_until(HEIGHT)
+        .crash()
+        .restart_after(Duration::from_secs(4))
+        .wait_until(HEIGHT + 5)
+        .success();
+
+    test.add_node()
+        .with_voting_power(10)
+        .start()
+        .wait_until(HEIGHT)
+        .crash()
+        .restart_after(Duration::from_secs(4))
+        .wait_until(HEIGHT + 5)
+        .success();
+
+    // Node 4: full node that syncs and should resume syncing all validators have restarted
+    test.add_node()
+        .full_node()
+        .start_after(1, Duration::from_secs(3))
+        .wait_until(HEIGHT + 5)
+        .success();
+
+    test.build()
+        .run_with_params(
+            Duration::from_secs(30),
+            TestParams {
+                enable_value_sync: true,
+                parallel_requests: 3,
+                ..Default::default()
+            },
+        )
+        .await
+}
+
+#[tokio::test]
 pub async fn validator_persistent_peer_reconnection_discovery_enabled() {
     const HEIGHT: u64 = 10;
 
@@ -636,9 +688,6 @@
 
 #[tokio::test]
 pub async fn full_node_persistent_peer_reconnection_discovery_disabled() {
-=======
-pub async fn full_node_sync_after_all_persistent_peer_restart() {
->>>>>>> 644dd07d
     const HEIGHT: u64 = 10;
 
     let mut test = TestBuilder::<()>::new();
@@ -649,45 +698,29 @@
         .start()
         .wait_until(HEIGHT)
         .crash()
-<<<<<<< HEAD
-        .restart_after(Duration::from_secs(3))
-=======
-        .restart_after(Duration::from_secs(4))
->>>>>>> 644dd07d
-        .wait_until(HEIGHT + 5)
-        .success();
-
-    test.add_node()
-        .with_voting_power(10)
-        .start()
-        .wait_until(HEIGHT)
-        .crash()
-<<<<<<< HEAD
-        .restart_after(Duration::from_secs(3))
-=======
-        .restart_after(Duration::from_secs(4))
->>>>>>> 644dd07d
-        .wait_until(HEIGHT + 5)
-        .success();
-
-    test.add_node()
-        .with_voting_power(10)
-        .start()
-        .wait_until(HEIGHT)
-        .crash()
-<<<<<<< HEAD
+        .restart_after(Duration::from_secs(3))
+        .wait_until(HEIGHT + 5)
+        .success();
+
+    test.add_node()
+        .with_voting_power(10)
+        .start()
+        .wait_until(HEIGHT)
+        .crash()
+        .restart_after(Duration::from_secs(3))
+        .wait_until(HEIGHT + 5)
+        .success();
+
+    test.add_node()
+        .with_voting_power(10)
+        .start()
+        .wait_until(HEIGHT)
+        .crash()
         .restart_after(Duration::from_secs(3))
         .wait_until(HEIGHT + 5)
         .success();
 
     // Node 4: full node that syncs and needs to reconnect after all validators have restarted
-=======
-        .restart_after(Duration::from_secs(4))
-        .wait_until(HEIGHT + 5)
-        .success();
-
-    // Node 4: full node that syncs and should resume syncing all validators have restarted
->>>>>>> 644dd07d
     test.add_node()
         .full_node()
         .start_after(1, Duration::from_secs(3))
@@ -700,12 +733,9 @@
             TestParams {
                 enable_value_sync: true,
                 parallel_requests: 3,
-<<<<<<< HEAD
                 enable_discovery: false,
                 // Node 4 is a full node, other validators don't have it as persistent peer
                 exclude_from_persistent_peers: vec![4],
-=======
->>>>>>> 644dd07d
                 ..Default::default()
             },
         )
