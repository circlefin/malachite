--- conflicted
+++ resolved
@@ -231,13 +231,7 @@
                             decisions.fetch_add(1, Ordering::SeqCst);
                         }
                         Event::Published(msg) if is_full_node => {
-<<<<<<< HEAD
-                            panic!(
-                                "Full nodes unexpectedly published a consensus message: {msg:?}"
-                            );
-=======
                             panic!("Full node unexpectedly published a consensus message: {msg:?}");
->>>>>>> c52fcbe9
                         }
                         _ => (),
                     }
