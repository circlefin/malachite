--- conflicted
+++ resolved
@@ -18,14 +18,11 @@
     pub value_payload: ValuePayload,
     pub max_retain_blocks: usize,
     pub stable_block_times: bool,
-<<<<<<< HEAD
     pub max_response_size: ByteSize,
-=======
     pub enable_discovery: bool,
     /// Node IDs that should not be added as persistent peers for other nodes
     /// (simulates nodes that joined after initial network setup)
     pub exclude_from_persistent_peers: Vec<u64>,
->>>>>>> a071c881
 }
 
 impl Default for TestParams {
@@ -44,12 +41,9 @@
             value_payload: ValuePayload::ProposalAndParts,
             max_retain_blocks: 50,
             stable_block_times: true,
-<<<<<<< HEAD
             max_response_size: ByteSize::mib(1),
-=======
             enable_discovery: false,
             exclude_from_persistent_peers: Vec::new(),
->>>>>>> a071c881
         }
     }
 }
@@ -59,11 +53,8 @@
         config.value_sync.enabled = self.enable_value_sync;
         config.value_sync.parallel_requests = self.parallel_requests;
         config.value_sync.batch_size = self.batch_size;
-<<<<<<< HEAD
         config.value_sync.max_response_size = self.max_response_size;
-=======
         config.consensus.enabled = self.consensus_enabled;
->>>>>>> a071c881
         config.consensus.p2p.protocol = self.protocol;
         config.consensus.p2p.rpc_max_size = self.rpc_max_size;
         config.consensus.value_payload = self.value_payload;
