--- conflicted
+++ resolved
@@ -11,17 +11,14 @@
 
 [dependencies]
 malachite-actors          = { workspace = true }
+malachite-app             = { workspace = true }
 malachite-codec           = { workspace = true }
 malachite-common          = { workspace = true }
 malachite-config          = { workspace = true }
 malachite-consensus       = { workspace = true }
 malachite-proto           = { workspace = true }
 malachite-signing-ed25519 = { workspace = true, features = ["rand", "serde"] }
-<<<<<<< HEAD
 malachite-sync            = { workspace = true }
-=======
-malachite-app             = { workspace = true }
->>>>>>> 2495ef54
 
 base64             = { workspace = true }
 bytes              = { workspace = true }
