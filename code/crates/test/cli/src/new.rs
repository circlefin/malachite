//! key and configuration generation

use std::time::Duration;

use itertools::Itertools;
use rand::prelude::StdRng;
use rand::rngs::OsRng;
use rand::{seq::IteratorRandom, Rng, SeedableRng};

use malachitebft_app::Node;
use malachitebft_config::*;
use malachitebft_core_types::{PrivateKey, PublicKey};

const MIN_VOTING_POWER: u64 = 1;
const MAX_VOTING_POWER: u64 = 1;

const CONSENSUS_BASE_PORT: usize = 27000;
const MEMPOOL_BASE_PORT: usize = 28000;
const METRICS_BASE_PORT: usize = 29000;

/// Generate private keys. Random or deterministic for different use-cases.
pub fn generate_private_keys<N>(
    node: &N,
    size: usize,
    deterministic: bool,
) -> Vec<PrivateKey<N::Context>>
where
    N: Node,
{
    if deterministic {
        let mut rng = StdRng::seed_from_u64(0x42);
        (0..size)
            .map(|_| node.generate_private_key(&mut rng))
            .collect()
    } else {
        (0..size)
            .map(|_| node.generate_private_key(OsRng))
            .collect()
    }
}

/// Generate a Genesis file from the public keys and voting power.
/// Voting power can be random or deterministically pseudo-random.
pub fn generate_genesis<N: Node>(
    node: &N,
    pks: Vec<PublicKey<N::Context>>,
    deterministic: bool,
) -> N::Genesis {
    let validators: Vec<_> = if deterministic {
        let mut rng = StdRng::seed_from_u64(0x42);
        pks.into_iter()
            .map(|pk| (pk, rng.gen_range(MIN_VOTING_POWER..=MAX_VOTING_POWER)))
            .collect()
    } else {
        pks.into_iter()
            .map(|pk| (pk, OsRng.gen_range(MIN_VOTING_POWER..=MAX_VOTING_POWER)))
            .collect()
    };

    node.make_genesis(validators)
}

/// Generate configuration for node "index" out of "total" number of nodes.
#[allow(clippy::too_many_arguments)]
pub fn generate_config(
    index: usize,
    total: usize,
    runtime: RuntimeConfig,
    enable_discovery: bool,
    bootstrap_protocol: BootstrapProtocol,
    selector: Selector,
    num_outbound_peers: usize,
    num_inbound_peers: usize,
    ephemeral_connection_timeout_ms: u64,
    transport: TransportProtocol,
    logging: LoggingConfig,
) -> Config {
    let consensus_port = CONSENSUS_BASE_PORT + index;
    let mempool_port = MEMPOOL_BASE_PORT + index;
    let metrics_port = METRICS_BASE_PORT + index;

    Config {
        moniker: format!("test-{}", index),
        consensus: ConsensusConfig {
<<<<<<< HEAD
            value_payload: ValuePayload::PartsOnly,
=======
>>>>>>> 4672ae54
            timeouts: TimeoutConfig::default(),
            p2p: P2pConfig {
                protocol: PubSubProtocol::default(),
                listen_addr: transport.multiaddr("127.0.0.1", consensus_port),
                persistent_peers: if enable_discovery {
                    let mut rng = rand::thread_rng();
                    let count = if total > 1 {
                        rng.gen_range(1..=(total / 2))
                    } else {
                        0
                    };
                    let peers = (0..total)
                        .filter(|j| *j != index)
                        .choose_multiple(&mut rng, count);

                    peers
                        .iter()
                        .unique()
                        .map(|index| transport.multiaddr("127.0.0.1", CONSENSUS_BASE_PORT + index))
                        .collect()
                } else {
                    (0..total)
                        .filter(|j| *j != index)
                        .map(|j| transport.multiaddr("127.0.0.1", CONSENSUS_BASE_PORT + j))
                        .collect()
                },
                discovery: DiscoveryConfig {
                    enabled: enable_discovery,
                    bootstrap_protocol,
                    selector,
                    num_outbound_peers,
                    num_inbound_peers,
                    ephemeral_connection_timeout: Duration::from_millis(
                        ephemeral_connection_timeout_ms,
                    ),
                },
                transport,
                ..Default::default()
            },
        },
        mempool: MempoolConfig {
            p2p: P2pConfig {
                protocol: PubSubProtocol::default(),
                listen_addr: transport.multiaddr("127.0.0.1", mempool_port),
                persistent_peers: (0..total)
                    .filter(|j| *j != index)
                    .map(|j| transport.multiaddr("127.0.0.1", MEMPOOL_BASE_PORT + j))
                    .collect(),
                discovery: DiscoveryConfig {
                    enabled: false,
                    bootstrap_protocol,
                    selector,
                    num_outbound_peers,
                    num_inbound_peers,
                    ephemeral_connection_timeout: Duration::from_millis(
                        ephemeral_connection_timeout_ms,
                    ),
                },
                transport,
                ..Default::default()
            },
            max_tx_count: 10000,
            gossip_batch_size: 0,
        },
        sync: Default::default(),
        metrics: MetricsConfig {
            enabled: true,
            listen_addr: format!("127.0.0.1:{metrics_port}").parse().unwrap(),
        },
        logging,
        runtime,
        test: TestConfig::default(),
    }
}<|MERGE_RESOLUTION|>--- conflicted
+++ resolved
@@ -82,10 +82,6 @@
     Config {
         moniker: format!("test-{}", index),
         consensus: ConsensusConfig {
-<<<<<<< HEAD
-            value_payload: ValuePayload::PartsOnly,
-=======
->>>>>>> 4672ae54
             timeouts: TimeoutConfig::default(),
             p2p: P2pConfig {
                 protocol: PubSubProtocol::default(),
