--- conflicted
+++ resolved
@@ -1,9 +1,5 @@
-<<<<<<< HEAD
-use std::sync::Arc;
+use bytes::Bytes;
 
-use bytes::Bytes;
-=======
->>>>>>> 2f27230a
 use malachitebft_core_types::{Context, NilOrVal, Round, ValidatorSet as _};
 
 use crate::address::*;
