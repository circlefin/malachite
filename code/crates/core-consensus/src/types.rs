--- conflicted
+++ resolved
@@ -67,40 +67,4 @@
     pub proposer: Ctx::Address,
     pub value: Ctx::Value,
     pub validity: Validity,
-<<<<<<< HEAD
-}
-
-/// The possible messages used to deliver proposals
-#[derive(Clone, Copy, Debug, PartialEq, Eq)]
-pub enum ValuePayload {
-    PartsOnly,
-    ProposalOnly,
-    ProposalAndParts,
-}
-
-impl ValuePayload {
-    pub fn include_proposal(self) -> bool {
-        matches!(
-            self,
-            ValuePayload::ProposalOnly | ValuePayload::ProposalAndParts
-        )
-    }
-
-    pub fn include_parts(self) -> bool {
-        matches!(
-            self,
-            ValuePayload::PartsOnly | ValuePayload::ProposalAndParts
-        )
-    }
-
-    pub fn parts_only(self) -> bool {
-        matches!(self, ValuePayload::PartsOnly)
-    }
-
-    pub fn proposal_only(&self) -> bool {
-        matches!(self, ValuePayload::ProposalOnly)
-    }
-=======
-    pub extension: Option<SignedExtension<Ctx>>,
->>>>>>> c91a6991
 }