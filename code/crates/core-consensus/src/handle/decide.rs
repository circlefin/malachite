use crate::{handle::signature::verify_certificate, prelude::*};

#[cfg_attr(not(feature = "metrics"), allow(unused_variables))]
pub async fn try_decide<Ctx>(
    co: &Co<Ctx>,
    state: &mut State<Ctx>,
    metrics: &Metrics,
) -> Result<(), Error<Ctx>>
where
    Ctx: Context,
{
    if !state.driver.step_is_commit() {
        return Ok(());
    }

    let height = state.driver.height();
    let consensus_round = state.driver.round();

    let Some((proposal_round, decided_value)) = state.decided_value() else {
        return Err(Error::DecisionNotFound(height, consensus_round));
    };
<<<<<<< HEAD

    let decided_id = decided_value.id();

    // Look for an existing certificate
    let (certificate, extensions) = state
        .driver
        .commit_certificate(proposal_round, decided_id.clone())
        .cloned()
        .map(|certificate| (certificate, VoteExtensions::default()))
        .unwrap_or_else(|| {
            // Restore the commits. Note that they will be removed from `state`
            let mut commits = state.restore_precommits(height, proposal_round, &decided_value);

            let extensions = extract_vote_extensions(&mut commits);

            // TODO: Should we verify we have 2/3rd commits?
=======

    let decided_id = decided_value.id();

    // Look for an existing certificate
    let (certificate, extensions) = state
        .driver
        .commit_certificate(proposal_round, decided_id.clone())
        .cloned()
        .map(|certificate| (certificate, VoteExtensions::default()))
        .unwrap_or_else(|| {
            // Restore the commits. Note that they will be removed from `state`
            let mut commits = state.restore_precommits(height, proposal_round, &decided_value);

            let extensions = extract_vote_extensions(&mut commits);

>>>>>>> 725dc098
            let certificate =
                CommitCertificate::new(height, proposal_round, decided_id.clone(), commits);

            (certificate, extensions)
        });

    let Some((proposal, _)) = state.driver.proposal_and_validity_for_round(proposal_round) else {
        return Err(Error::DriverProposalNotFound(height, proposal_round));
    };

    let Some(full_proposal) =
        state.full_proposal_at_round_and_value(&height, proposal_round, &decided_value)
    else {
        return Err(Error::FullProposalNotFound(height, proposal_round));
    };

    if proposal.value().id() != decided_id {
        info!(
            "Decide: driver proposal value id {} does not match the decided value id {}, this may happen if consensus and value sync run in parallel",
            proposal.value().id(),
            decided_id
        );
    }

    assert_eq!(full_proposal.builder_value.id(), decided_id);
    assert_eq!(full_proposal.proposal.value().id(), decided_id);
    assert_eq!(full_proposal.validity, Validity::Valid);
<<<<<<< HEAD
=======

    // The certificate must be valid if state is Commit
    assert!(verify_certificate(
        co,
        certificate.clone(),
        state.driver.validator_set().clone(),
        state.params.threshold_params,
    )
    .await
    .is_ok());
>>>>>>> 725dc098

    // Update metrics
    #[cfg(feature = "metrics")]
    {
        // We are only interested in consensus time for round 0, ie. in the happy path.
        if consensus_round == Round::new(0) {
            metrics.consensus_end();
        }

        metrics.block_end();
        metrics.finalized_blocks.inc();

        metrics
            .consensus_round
            .observe(consensus_round.as_i64() as f64);

        metrics
            .proposal_round
            .observe(proposal_round.as_i64() as f64);
    }

    #[cfg(feature = "debug")]
    {
        for trace in state.driver.get_traces() {
            debug!(%trace, "Consensus trace");
        }
    }

    perform!(
        co,
        Effect::CancelTimeout(Timeout::commit(state.driver.round()), Default::default())
    );

    if !state.decided_sent {
        state.decided_sent = true;

        perform!(
            co,
            Effect::Decide(certificate, extensions, Default::default())
        );
    }

    Ok(())
}

// Extract vote extensions from a list of votes,
// removing them from each vote in the process.
pub fn extract_vote_extensions<Ctx: Context>(votes: &mut [SignedVote<Ctx>]) -> VoteExtensions<Ctx> {
    let extensions = votes
        .iter_mut()
        .filter_map(|vote| {
            vote.message
                .take_extension()
                .map(|e| (vote.validator_address().clone(), e))
        })
        .collect();

    VoteExtensions::new(extensions)
}<|MERGE_RESOLUTION|>--- conflicted
+++ resolved
@@ -19,7 +19,6 @@
     let Some((proposal_round, decided_value)) = state.decided_value() else {
         return Err(Error::DecisionNotFound(height, consensus_round));
     };
-<<<<<<< HEAD
 
     let decided_id = decided_value.id();
 
@@ -35,24 +34,6 @@
 
             let extensions = extract_vote_extensions(&mut commits);
 
-            // TODO: Should we verify we have 2/3rd commits?
-=======
-
-    let decided_id = decided_value.id();
-
-    // Look for an existing certificate
-    let (certificate, extensions) = state
-        .driver
-        .commit_certificate(proposal_round, decided_id.clone())
-        .cloned()
-        .map(|certificate| (certificate, VoteExtensions::default()))
-        .unwrap_or_else(|| {
-            // Restore the commits. Note that they will be removed from `state`
-            let mut commits = state.restore_precommits(height, proposal_round, &decided_value);
-
-            let extensions = extract_vote_extensions(&mut commits);
-
->>>>>>> 725dc098
             let certificate =
                 CommitCertificate::new(height, proposal_round, decided_id.clone(), commits);
 
@@ -80,8 +61,6 @@
     assert_eq!(full_proposal.builder_value.id(), decided_id);
     assert_eq!(full_proposal.proposal.value().id(), decided_id);
     assert_eq!(full_proposal.validity, Validity::Valid);
-<<<<<<< HEAD
-=======
 
     // The certificate must be valid if state is Commit
     assert!(verify_certificate(
@@ -92,7 +71,6 @@
     )
     .await
     .is_ok());
->>>>>>> 725dc098
 
     // Update metrics
     #[cfg(feature = "metrics")]
