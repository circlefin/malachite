--- conflicted
+++ resolved
@@ -60,20 +60,18 @@
     assert_eq!(full_proposal.proposal.value().id(), decided_id);
     assert_eq!(full_proposal.validity, Validity::Valid);
 
-<<<<<<< HEAD
-    // The certificate must be valid if state is Commit
-    assert!(verify_commit_certificate(
-=======
     // The certificate must be valid in Commit step
-    assert!(verify_certificate(
->>>>>>> 0a0a622a
-        co,
-        certificate.clone(),
-        state.driver.validator_set().clone(),
-        state.params.threshold_params,
-    )
-    .await
-    .is_ok());
+    assert_eq!(
+        verify_commit_certificate(
+            co,
+            certificate.clone(),
+            state.driver.validator_set().clone(),
+            state.params.threshold_params,
+        )
+        .await?,
+        Ok(()),
+        "Commit certificate is not valid"
+    );
 
     // Update metrics
     #[cfg(feature = "metrics")]
