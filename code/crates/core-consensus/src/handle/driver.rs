--- conflicted
+++ resolved
@@ -303,42 +303,19 @@
             // Importantly, this mechanism does not need to be enabled from round 0,
             // as it is expensive; it can be activated from any round as a last-resort
             // backup to guarantee liveness.
-<<<<<<< HEAD
-            if vote.vote_type() == VoteType::Precommit
-                && vote.value().is_val()
-                && state.driver.round() >= HIDDEN_LOCK_ROUND
-            {
-                let value_id = match vote.value() {
-                    NilOrVal::Val(id) => id,
-                    NilOrVal::Nil => unreachable!("Expected Val, got Nil"),
-                };
-                if let Some((signed_proposal, Validity::Valid)) = state
-                    .driver
-                    .proposal_and_validity_for_round_and_value(vote.round(), value_id.clone())
-                {
-                    perform!(
-                        co,
-                        Effect::RestreamProposal(
-                            signed_proposal.height(),
-                            signed_proposal.round(),
-                            signed_proposal.pol_round(),
-                            signed_proposal.validator_address().clone(),
-                            signed_proposal.value().id(),
-                            Default::default()
-                        )
-                    );
-
-                    if state.params.value_payload.include_proposal() {
-=======
             if vote.vote_type() == VoteType::Precommit && vote.value().is_val() {
                 // Prune all votes and certificates for the previous rounds as we know we are not going to use them anymore.
                 state.driver.prune_votes_and_certificates(vote.round());
 
                 if state.driver.round() >= HIDDEN_LOCK_ROUND {
-                    if let Some((signed_proposal, Validity::Valid)) =
-                        state.driver.proposal_and_validity_for_round(vote.round())
+                    let value_id = match vote.value() {
+                        NilOrVal::Val(id) => id,
+                        NilOrVal::Nil => unreachable!("Expected Val, got Nil"),
+                    };
+                    if let Some((signed_proposal, Validity::Valid)) = state
+                        .driver
+                        .proposal_and_validity_for_round_and_value(vote.round(), value_id.clone())
                     {
->>>>>>> 3280cb0f
                         perform!(
                             co,
                             Effect::RestreamProposal(
