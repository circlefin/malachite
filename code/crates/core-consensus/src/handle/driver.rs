--- conflicted
+++ resolved
@@ -230,22 +230,6 @@
                     );
                 };
             }
-<<<<<<< HEAD
-            on_proposal(co, state, metrics, signed_proposal.clone()).await?;
-
-            // Proposal messages should not be broadcasted if they are implicit,
-            // instead they should be inferred from the block parts.
-            if state.params.value_payload.include_proposal() {
-                perform!(
-                    co,
-                    Effect::Publish(
-                        SignedConsensusMsg::Proposal(signed_proposal),
-                        Default::default()
-                    )
-                );
-            };
-=======
->>>>>>> 190f4a02
 
             Ok(())
         }
