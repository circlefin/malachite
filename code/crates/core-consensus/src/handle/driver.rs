--- conflicted
+++ resolved
@@ -203,22 +203,6 @@
                 "Proposing value"
             );
 
-<<<<<<< HEAD
-            let signed_proposal = sign_proposal(co, proposal).await?;
-
-            if signed_proposal.pol_round().is_defined() {
-                perform!(
-                    co,
-                    Effect::RestreamProposal(
-                        signed_proposal.height(),
-                        signed_proposal.round(),
-                        signed_proposal.pol_round(),
-                        signed_proposal.validator_address().clone(),
-                        signed_proposal.value().id(),
-                        Default::default()
-                    )
-                );
-=======
             // Only sign and publish if we're in the validator set
             if state.is_validator() {
                 let signed_proposal = sign_proposal(co, proposal).await?;
@@ -226,7 +210,7 @@
                 if signed_proposal.pol_round().is_defined() {
                     perform!(
                         co,
-                        Effect::RestreamValue(
+                        Effect::RestreamProposal(
                             signed_proposal.height(),
                             signed_proposal.round(),
                             signed_proposal.pol_round(),
@@ -250,7 +234,6 @@
                         )
                     );
                 };
->>>>>>> 43ba4a71
             }
 
             Ok(())
