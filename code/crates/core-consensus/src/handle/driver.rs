--- conflicted
+++ resolved
@@ -291,14 +291,6 @@
         }
 
         DriverOutput::Vote(vote) => {
-<<<<<<< HEAD
-            info!(
-                vote_type = ?vote.vote_type(),
-                value = %PrettyVal(vote.value().as_ref()),
-                round = %vote.round(),
-                "Voting",
-            );
-
             if vote.vote_type() == VoteType::Precommit
                 && vote.value().is_val()
                 && state.driver.round() > HIDDEN_LOCK_ROUND
@@ -330,8 +322,6 @@
                 }
             }
 
-=======
->>>>>>> 904c4298
             if state.is_validator() {
                 info!(
                     vote_type = ?vote.vote_type(),
