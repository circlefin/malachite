--- conflicted
+++ resolved
@@ -250,19 +250,12 @@
                 "Voting",
             );
 
-            let extended_vote = extend_vote(co, vote).await?;
-            let signed_vote = sign_vote(co, extended_vote).await?;
-            let vote_type = signed_vote.vote_type();
-
             // Only sign and publish if we're in the validator set
             if state.is_validator() {
-<<<<<<< HEAD
-=======
                 let vote_type = vote.vote_type();
                 let extended_vote = extend_vote(co, vote).await?;
                 let signed_vote = sign_vote(co, extended_vote).await?;
 
->>>>>>> 96b39f6d
                 on_vote(co, state, metrics, signed_vote.clone()).await?;
 
                 perform!(
@@ -273,7 +266,8 @@
                     )
                 );
 
-<<<<<<< HEAD
+                state.set_last_vote(signed_vote);
+
                 if state.params.vote_sync_mode == VoteSyncMode::Rebroadcast {
                     let timeout = match vote_type {
                         VoteType::Prevote => Timeout::prevote_rebroadcast(state.driver.round()),
@@ -282,16 +276,6 @@
 
                     perform!(co, Effect::ScheduleTimeout(timeout, Default::default()));
                 }
-=======
-                state.set_last_vote(signed_vote);
-
-                let timeout = match vote_type {
-                    VoteType::Prevote => Timeout::prevote_rebroadcast(state.driver.round()),
-                    VoteType::Precommit => Timeout::precommit_rebroadcast(state.driver.round()),
-                };
-
-                perform!(co, Effect::ScheduleTimeout(timeout, Default::default()));
->>>>>>> 96b39f6d
             }
 
             Ok(())
