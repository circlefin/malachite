--- conflicted
+++ resolved
@@ -77,12 +77,7 @@
 
     debug_assert_eq!(consensus_height, vote_height);
 
-<<<<<<< HEAD
-    // Only append to WAL and store precommits if we're in the validator set,
-    // and we have not yet seen this vote.
-=======
     // Only append to WAL and store the non-nil precommit if we have not yet seen this vote.
->>>>>>> 9755d156
     if !state.driver.votes().has_vote(&signed_vote) {
         // Append the vote to the Write-ahead Log
         perform!(
