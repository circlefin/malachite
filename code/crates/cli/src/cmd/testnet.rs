//! Testnet command

use std::path::Path;
use std::str::FromStr;

use clap::Parser;
use color_eyre::eyre::{eyre, Result};
use tracing::info;

use malachite_config::*;
use malachite_node::Node;

use crate::args::Args;
<<<<<<< HEAD
use crate::error::Error;
use crate::file::{save_config, save_genesis, save_priv_validator_key};
=======
use crate::cmd::init::{save_config, save_genesis, save_priv_validator_key};

const MIN_VOTING_POWER: u64 = 1;
const MAX_VOTING_POWER: u64 = 1;
>>>>>>> aa8cd02b

#[derive(Copy, Clone, Debug, PartialEq, Eq)]
pub enum RuntimeFlavour {
    SingleThreaded,
    MultiThreaded(usize),
}

impl FromStr for RuntimeFlavour {
    type Err = String;

    fn from_str(s: &str) -> Result<Self, Self::Err> {
        if s.contains(':') {
            match s.split_once(':') {
                Some(("multi-threaded", n)) => Ok(RuntimeFlavour::MultiThreaded(
                    n.parse()
                        .map_err(|_| "Invalid number of threads".to_string())?,
                )),
                _ => Err(format!("Invalid runtime flavour: {s}")),
            }
        } else {
            match s {
                "single-threaded" => Ok(RuntimeFlavour::SingleThreaded),
                "multi-threaded" => Ok(RuntimeFlavour::MultiThreaded(0)),
                _ => Err(format!("Invalid runtime flavour: {s}")),
            }
        }
    }
}

#[derive(Parser, Debug, Clone, PartialEq)]
pub struct TestnetCmd {
    /// Number of validator nodes in the testnet
    #[clap(short, long)]
    pub nodes: usize,

    /// Generate deterministic private keys for reproducibility
    #[clap(short, long)]
    pub deterministic: bool,

    /// The flavor of Tokio runtime to use.
    /// Possible values:
    /// - "single-threaded": A single threaded runtime (default)
    /// - "multi-threaded:N":  A multi-threaded runtime with as N worker threads
    ///   Use a value of 0 for N to use the number of cores available on the system.
    #[clap(short, long, default_value = "single-threaded", verbatim_doc_comment)]
    pub runtime: RuntimeFlavour,

    /// Enable peer discovery.
    /// If enabled, the node will attempt to discover other nodes in the network
    #[clap(long, default_value = "false")]
    pub enable_discovery: bool,

    /// The transport protocol to use for P2P communication
    /// Possible values:
    /// - "quic": QUIC (default)
    /// - "tcp": TCP + Noise
    #[clap(short, long, default_value = "quic", verbatim_doc_comment)]
    pub transport: TransportProtocol,
}

impl TestnetCmd {
    /// Execute the testnet command
    pub fn run<N>(&self, node: &N, home_dir: &Path, logging: LoggingConfig) -> Result<()>
    where
        N: Node,
    {
        let runtime = match self.runtime {
            RuntimeFlavour::SingleThreaded => RuntimeConfig::SingleThreaded,
            RuntimeFlavour::MultiThreaded(n) => RuntimeConfig::MultiThreaded { worker_threads: n },
        };

        testnet(
            node,
            self.nodes,
            home_dir,
            runtime,
            self.enable_discovery,
            self.transport,
            logging,
            self.deterministic,
        )
        .map_err(|e| eyre!("Failed to generate testnet configuration: {:?}", e))
    }
}

#[allow(clippy::too_many_arguments)]
pub fn testnet<N>(
    node: &N,
    nodes: usize,
    home_dir: &Path,
    runtime: RuntimeConfig,
    enable_discovery: bool,
    transport: TransportProtocol,
    logging: LoggingConfig,
    deterministic: bool,
) -> std::result::Result<(), Error>
where
    N: Node,
{
    let private_keys = crate::new::generate_private_keys(node, nodes, deterministic);
    let public_keys = private_keys
        .iter()
        .map(|pk| node.generate_public_key(pk.clone()))
        .collect();
    let genesis = crate::new::generate_genesis(node, public_keys, deterministic);

    for (i, private_key) in private_keys.iter().enumerate().take(nodes) {
        // Use home directory `home_dir/<index>`
        let node_home_dir = home_dir.join(i.to_string());

        info!(
            id = %i,
            home = %node_home_dir.display(),
            "Generating configuration for node..."
        );

        // Set the destination folder
        let args = Args {
            home: Some(node_home_dir),
            ..Args::default()
        };

<<<<<<< HEAD
        // Save config
        save_config(
            &args.get_config_file_path()?,
            &crate::new::generate_config(i, nodes, runtime, enable_discovery, transport, logging),
        )?;

        // Save private key
        let priv_validator_key = node.make_private_key_file((*private_key).clone());
        save_priv_validator_key(
            node,
            &args.get_priv_validator_key_file_path()?,
            &priv_validator_key,
        )?;

        // Save genesis
        save_genesis(node, &args.get_genesis_file_path()?, &genesis)?;
=======
                    peers
                        .iter()
                        .unique()
                        .map(|index| transport.multiaddr("127.0.0.1", CONSENSUS_BASE_PORT + index))
                        .collect()
                } else {
                    (0..total)
                        .filter(|j| *j != index)
                        .map(|j| transport.multiaddr("127.0.0.1", CONSENSUS_BASE_PORT + j))
                        .collect()
                },
                discovery: DiscoveryConfig {
                    enabled: enable_discovery,
                },
                transport,
            },
        },
        mempool: MempoolConfig {
            p2p: P2pConfig {
                protocol: PubSubProtocol::default(),
                listen_addr: transport.multiaddr("127.0.0.1", mempool_port),
                persistent_peers: (0..total)
                    .filter(|j| *j != index)
                    .map(|j| transport.multiaddr("127.0.0.1", MEMPOOL_BASE_PORT + j))
                    .collect(),
                discovery: DiscoveryConfig { enabled: false },
                transport,
            },
            max_tx_count: 10000,
            gossip_batch_size: 0,
        },
        blocksync: Default::default(),
        metrics: MetricsConfig {
            enabled: true,
            listen_addr: format!("127.0.0.1:{metrics_port}").parse().unwrap(),
        },
        logging: LoggingConfig {
            log_level,
            log_format,
        },
        runtime: match runtime {
            RuntimeFlavour::SingleThreaded => RuntimeConfig::single_threaded(),
            RuntimeFlavour::MultiThreaded(n) => RuntimeConfig::multi_threaded(n),
        },
        test: TestConfig::default(),
>>>>>>> aa8cd02b
    }
    Ok(())
}<|MERGE_RESOLUTION|>--- conflicted
+++ resolved
@@ -11,15 +11,8 @@
 use malachite_node::Node;
 
 use crate::args::Args;
-<<<<<<< HEAD
 use crate::error::Error;
 use crate::file::{save_config, save_genesis, save_priv_validator_key};
-=======
-use crate::cmd::init::{save_config, save_genesis, save_priv_validator_key};
-
-const MIN_VOTING_POWER: u64 = 1;
-const MAX_VOTING_POWER: u64 = 1;
->>>>>>> aa8cd02b
 
 #[derive(Copy, Clone, Debug, PartialEq, Eq)]
 pub enum RuntimeFlavour {
@@ -142,11 +135,11 @@
             ..Args::default()
         };
 
-<<<<<<< HEAD
         // Save config
         save_config(
             &args.get_config_file_path()?,
-            &crate::new::generate_config(i, nodes, runtime, enable_discovery, transport, logging),
+            &crate::new::generate_config(i, nodes, runtime, enable_
+              ry, transport, logging),
         )?;
 
         // Save private key
@@ -159,53 +152,6 @@
 
         // Save genesis
         save_genesis(node, &args.get_genesis_file_path()?, &genesis)?;
-=======
-                    peers
-                        .iter()
-                        .unique()
-                        .map(|index| transport.multiaddr("127.0.0.1", CONSENSUS_BASE_PORT + index))
-                        .collect()
-                } else {
-                    (0..total)
-                        .filter(|j| *j != index)
-                        .map(|j| transport.multiaddr("127.0.0.1", CONSENSUS_BASE_PORT + j))
-                        .collect()
-                },
-                discovery: DiscoveryConfig {
-                    enabled: enable_discovery,
-                },
-                transport,
-            },
-        },
-        mempool: MempoolConfig {
-            p2p: P2pConfig {
-                protocol: PubSubProtocol::default(),
-                listen_addr: transport.multiaddr("127.0.0.1", mempool_port),
-                persistent_peers: (0..total)
-                    .filter(|j| *j != index)
-                    .map(|j| transport.multiaddr("127.0.0.1", MEMPOOL_BASE_PORT + j))
-                    .collect(),
-                discovery: DiscoveryConfig { enabled: false },
-                transport,
-            },
-            max_tx_count: 10000,
-            gossip_batch_size: 0,
-        },
-        blocksync: Default::default(),
-        metrics: MetricsConfig {
-            enabled: true,
-            listen_addr: format!("127.0.0.1:{metrics_port}").parse().unwrap(),
-        },
-        logging: LoggingConfig {
-            log_level,
-            log_format,
-        },
-        runtime: match runtime {
-            RuntimeFlavour::SingleThreaded => RuntimeConfig::single_threaded(),
-            RuntimeFlavour::MultiThreaded(n) => RuntimeConfig::multi_threaded(n),
-        },
-        test: TestConfig::default(),
->>>>>>> aa8cd02b
     }
     Ok(())
 }