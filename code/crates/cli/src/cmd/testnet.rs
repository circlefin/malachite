//! Testnet command

use std::path::Path;
use std::str::FromStr;

use bytesize::ByteSize;
use clap::Parser;
use color_eyre::eyre::Result;
use rand::prelude::StdRng;
use rand::rngs::OsRng;
use rand::{seq::IteratorRandom, Rng, SeedableRng};
use tracing::info;

use malachite_common::{PrivateKey, PublicKey};
use malachite_node::config::*;
use malachite_node::Node;
use malachite_starknet_app::node::StarknetNode;

use crate::args::Args;
use crate::cmd::init::{save_config, save_genesis, save_priv_validator_key};

const MIN_VOTING_POWER: u64 = 8;
const MAX_VOTING_POWER: u64 = 15;

#[derive(Copy, Clone, Debug, PartialEq, Eq)]
pub enum RuntimeFlavour {
    SingleThreaded,
    MultiThreaded(usize),
}

impl FromStr for RuntimeFlavour {
    type Err = String;

    fn from_str(s: &str) -> Result<Self, Self::Err> {
        if s.contains(':') {
            match s.split_once(':') {
                Some(("multi-threaded", n)) => Ok(RuntimeFlavour::MultiThreaded(
                    n.parse()
                        .map_err(|_| "Invalid number of threads".to_string())?,
                )),
                _ => Err(format!("Invalid runtime flavour: {s}")),
            }
        } else {
            match s {
                "single-threaded" => Ok(RuntimeFlavour::SingleThreaded),
                "multi-threaded" => Ok(RuntimeFlavour::MultiThreaded(0)),
                _ => Err(format!("Invalid runtime flavour: {s}")),
            }
        }
    }
}

#[derive(Parser, Debug, Clone, PartialEq)]
pub struct TestnetCmd {
    /// The name of the application to run
    #[clap(short, long, default_value_t = App::default())]
    pub app: App,

    /// Number of validator nodes in the testnet
    #[clap(short, long)]
    pub nodes: usize,

    /// Generate deterministic private keys for reproducibility
    #[clap(short, long)]
    pub deterministic: bool,

    /// The flavor of Tokio runtime to use.
    /// Possible values:
    /// - "single-threaded": A single threaded runtime (default)
    /// - "multi-threaded:N":  A multi-threaded runtime with as N worker threads
    ///   Use a value of 0 for N to use the number of cores available on the system.
    #[clap(short, long, default_value = "single-threaded", verbatim_doc_comment)]
    pub runtime: RuntimeFlavour,

<<<<<<< HEAD
    /// Enable peer discovery.
    /// If enabled, the node will attempt to discover other nodes in the network
    #[clap(long, default_value = "false")]
    pub enable_discovery: bool,
=======
    /// The transport protocol to use for P2P communication
    /// Possible values:
    /// - "quic": QUIC (default)
    /// - "tcp": TCP + Noise
    #[clap(short, long, default_value = "quic", verbatim_doc_comment)]
    pub transport: TransportProtocol,
>>>>>>> 221c787e
}

impl TestnetCmd {
    /// Execute the testnet command
    pub fn run(&self, home_dir: &Path, log_level: LogLevel, log_format: LogFormat) -> Result<()> {
        let node = match self.app {
            App::Starknet => StarknetNode,
        };

        let private_keys = generate_private_keys(&node, self.nodes, self.deterministic);
        let public_keys = private_keys.iter().map(|pk| pk.public_key()).collect();
        let genesis = generate_genesis(&node, public_keys, self.deterministic);

        for (i, private_key) in private_keys.iter().enumerate().take(self.nodes) {
            // Use home directory `home_dir/<index>`
            let node_home_dir = home_dir.join(i.to_string());

            info!(
                "Generating configuration for node {i} at `{}`...",
                node_home_dir.display()
            );

            // Set the destination folder
            let args = Args {
                home: Some(node_home_dir),
                ..Args::default()
            };

            // Save private key
            let priv_validator_key = node.make_private_key_file(*private_key);
            save_priv_validator_key(
                &node,
                &args.get_priv_validator_key_file_path()?,
                &priv_validator_key,
            )?;

            // Save genesis
            save_genesis(&node, &args.get_genesis_file_path()?, &genesis)?;

            // Save config
            save_config(
                &args.get_config_file_path()?,
                &generate_config(
                    self.app,
                    i,
                    self.nodes,
                    self.runtime,
<<<<<<< HEAD
                    log_level,
                    log_format,
                    self.enable_discovery,
=======
                    self.transport,
                    log_level,
                    log_format,
>>>>>>> 221c787e
                ),
            )?;
        }
        Ok(())
    }
}

/// Generate private keys. Random or deterministic for different use-cases.
pub fn generate_private_keys<N>(
    node: &N,
    size: usize,
    deterministic: bool,
) -> Vec<PrivateKey<N::Context>>
where
    N: Node,
{
    if deterministic {
        let mut rng = StdRng::seed_from_u64(0x42);
        (0..size)
            .map(|_| node.generate_private_key(&mut rng))
            .collect()
    } else {
        (0..size)
            .map(|_| node.generate_private_key(OsRng))
            .collect()
    }
}

/// Generate a Genesis file from the public keys and voting power.
/// Voting power can be random or deterministically pseudo-random.
pub fn generate_genesis<N: Node>(
    node: &N,
    pks: Vec<PublicKey<N::Context>>,
    deterministic: bool,
) -> N::Genesis {
    let validators: Vec<_> = if deterministic {
        let mut rng = StdRng::seed_from_u64(0x42);
        pks.into_iter()
            .map(|pk| (pk, rng.gen_range(MIN_VOTING_POWER..=MAX_VOTING_POWER)))
            .collect()
    } else {
        pks.into_iter()
            .map(|pk| (pk, OsRng.gen_range(MIN_VOTING_POWER..=MAX_VOTING_POWER)))
            .collect()
    };

    node.make_genesis(validators)
}

const CONSENSUS_BASE_PORT: usize = 27000;
const MEMPOOL_BASE_PORT: usize = 28000;
const METRICS_BASE_PORT: usize = 29000;

/// Generate configuration for node "index" out of "total" number of nodes.
pub fn generate_config(
    app: App,
    index: usize,
    total: usize,
    runtime: RuntimeFlavour,
    transport: TransportProtocol,
    log_level: LogLevel,
    log_format: LogFormat,
    enable_discovery: bool,
) -> Config {
    let consensus_port = CONSENSUS_BASE_PORT + index;
    let mempool_port = MEMPOOL_BASE_PORT + index;
    let metrics_port = METRICS_BASE_PORT + index;

    Config {
        app,
        moniker: format!("test-{}", index),
        consensus: ConsensusConfig {
            max_block_size: ByteSize::mib(1),
            timeouts: TimeoutConfig::default(),
            p2p: P2pConfig {
                protocol: PubSubProtocol::GossipSub,
<<<<<<< HEAD
                listen_addr: format!("/ip4/127.0.0.1/udp/{consensus_port}/quic-v1")
                    .parse()
                    .unwrap(),
                persistent_peers: if enable_discovery {
                    vec![format!(
                        "/ip4/127.0.0.1/udp/{}/quic-v1",
                        CONSENSUS_BASE_PORT + {
                            let mut rng = rand::thread_rng();
                            (0..total).filter(|j| *j != index).choose(&mut rng).unwrap()
                        }
                    )
                    .parse()
                    .unwrap()]
                } else {
                    (0..total)
                        .filter(|j| *j != index)
                        .map(|j| {
                            format!("/ip4/127.0.0.1/udp/{}/quic-v1", CONSENSUS_BASE_PORT + j)
                                .parse()
                                .unwrap()
                        })
                        .collect()
                },
                enable_discovery,
=======
                listen_addr: transport.multiaddr("127.0.0.1", consensus_port),
                persistent_peers: (0..total)
                    .filter(|j| *j != index)
                    .map(|j| transport.multiaddr("127.0.0.1", CONSENSUS_BASE_PORT + j))
                    .collect(),
                transport,
>>>>>>> 221c787e
            },
        },
        mempool: MempoolConfig {
            p2p: P2pConfig {
                protocol: PubSubProtocol::GossipSub,
                listen_addr: transport.multiaddr("127.0.0.1", mempool_port),
                persistent_peers: (0..total)
                    .filter(|j| *j != index)
                    .map(|j| transport.multiaddr("127.0.0.1", MEMPOOL_BASE_PORT + j))
                    .collect(),
<<<<<<< HEAD
                // TODO: Enable discovery for mempool
                enable_discovery: false,
=======
                transport,
>>>>>>> 221c787e
            },
            max_tx_count: 10000,
            gossip_batch_size: 0,
        },
        metrics: MetricsConfig {
            enabled: true,
            listen_addr: format!("127.0.0.1:{metrics_port}").parse().unwrap(),
        },
        logging: LoggingConfig {
            log_level,
            log_format,
        },
        runtime: match runtime {
            RuntimeFlavour::SingleThreaded => RuntimeConfig::single_threaded(),
            RuntimeFlavour::MultiThreaded(n) => RuntimeConfig::multi_threaded(n),
        },
        test: TestConfig::default(),
    }
}<|MERGE_RESOLUTION|>--- conflicted
+++ resolved
@@ -72,19 +72,17 @@
     #[clap(short, long, default_value = "single-threaded", verbatim_doc_comment)]
     pub runtime: RuntimeFlavour,
 
-<<<<<<< HEAD
     /// Enable peer discovery.
     /// If enabled, the node will attempt to discover other nodes in the network
     #[clap(long, default_value = "false")]
     pub enable_discovery: bool,
-=======
+
     /// The transport protocol to use for P2P communication
     /// Possible values:
     /// - "quic": QUIC (default)
     /// - "tcp": TCP + Noise
     #[clap(short, long, default_value = "quic", verbatim_doc_comment)]
     pub transport: TransportProtocol,
->>>>>>> 221c787e
 }
 
 impl TestnetCmd {
@@ -132,15 +130,10 @@
                     i,
                     self.nodes,
                     self.runtime,
-<<<<<<< HEAD
-                    log_level,
-                    log_format,
                     self.enable_discovery,
-=======
                     self.transport,
                     log_level,
                     log_format,
->>>>>>> 221c787e
                 ),
             )?;
         }
@@ -200,10 +193,10 @@
     index: usize,
     total: usize,
     runtime: RuntimeFlavour,
+    enable_discovery: bool,
     transport: TransportProtocol,
     log_level: LogLevel,
     log_format: LogFormat,
-    enable_discovery: bool,
 ) -> Config {
     let consensus_port = CONSENSUS_BASE_PORT + index;
     let mempool_port = MEMPOOL_BASE_PORT + index;
@@ -217,39 +210,25 @@
             timeouts: TimeoutConfig::default(),
             p2p: P2pConfig {
                 protocol: PubSubProtocol::GossipSub,
-<<<<<<< HEAD
                 listen_addr: format!("/ip4/127.0.0.1/udp/{consensus_port}/quic-v1")
                     .parse()
                     .unwrap(),
                 persistent_peers: if enable_discovery {
-                    vec![format!(
-                        "/ip4/127.0.0.1/udp/{}/quic-v1",
+                    vec![transport.multiaddr(
+                        "127.0.0.1",
                         CONSENSUS_BASE_PORT + {
                             let mut rng = rand::thread_rng();
                             (0..total).filter(|j| *j != index).choose(&mut rng).unwrap()
-                        }
-                    )
-                    .parse()
-                    .unwrap()]
+                        },
+                    )]
                 } else {
                     (0..total)
                         .filter(|j| *j != index)
-                        .map(|j| {
-                            format!("/ip4/127.0.0.1/udp/{}/quic-v1", CONSENSUS_BASE_PORT + j)
-                                .parse()
-                                .unwrap()
-                        })
+                        .map(|j| transport.multiaddr("127.0.0.1", CONSENSUS_BASE_PORT + j))
                         .collect()
                 },
                 enable_discovery,
-=======
-                listen_addr: transport.multiaddr("127.0.0.1", consensus_port),
-                persistent_peers: (0..total)
-                    .filter(|j| *j != index)
-                    .map(|j| transport.multiaddr("127.0.0.1", CONSENSUS_BASE_PORT + j))
-                    .collect(),
                 transport,
->>>>>>> 221c787e
             },
         },
         mempool: MempoolConfig {
@@ -260,12 +239,9 @@
                     .filter(|j| *j != index)
                     .map(|j| transport.multiaddr("127.0.0.1", MEMPOOL_BASE_PORT + j))
                     .collect(),
-<<<<<<< HEAD
                 // TODO: Enable discovery for mempool
                 enable_discovery: false,
-=======
                 transport,
->>>>>>> 221c787e
             },
             max_tx_count: 10000,
             gossip_batch_size: 0,
