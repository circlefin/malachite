--- conflicted
+++ resolved
@@ -436,15 +436,12 @@
             return Ok(None);
         };
 
-<<<<<<< HEAD
         if let VKOutput::PolkaValue(val) = &output {
             self.store_polka_certificate(vote_round, val);
         }
-=======
+
         let (input_round, round_input) = self.multiplex_vote_threshold(output, vote_round);
->>>>>>> db2ea5fd
-
-        let round_input = self.multiplex_vote_threshold(output, vote_round);
+
         if round_input == RoundInput::NoInput {
             return Ok(None);
         }
