--- conflicted
+++ resolved
@@ -14,30 +14,20 @@
 pub mod types;
 
 mod spawn;
-<<<<<<< HEAD
-pub use spawn::{
-    spawn_consensus_actor, spawn_gossip_consensus_actor, spawn_sync_actor, spawn_wal_actor,
-};
+pub use spawn::{spawn_consensus_actor, spawn_network_actor, spawn_sync_actor, spawn_wal_actor};
 
 pub mod streaming {
-    pub use malachite_actors::util::streaming::*;
+    pub use malachite_engine::util::streaming::*;
 }
 
 pub mod host {
-    pub use malachite_actors::host::LocallyProposedValue;
+    pub use malachite_engine::host::LocallyProposedValue;
 }
 
 pub mod consensus {
     pub use malachite_consensus::*;
 }
 
-pub mod common {
-    pub use malachite_common::*;
-}
-
 pub mod metrics {
     pub use malachite_metrics::*;
-}
-=======
-pub use spawn::{spawn_consensus_actor, spawn_network_actor, spawn_sync_actor, spawn_wal_actor};
->>>>>>> 8d71152d
+}