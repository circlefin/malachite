//! Utility functions for spawning the actor system and connecting it to the application.

use std::path::Path;
use std::time::Duration;

use eyre::Result;
use malachitebft_config::ConsensusConfig;
use tokio::task::JoinHandle;
use tracing::Span;

use malachitebft_engine::consensus::{Consensus, ConsensusCodec, ConsensusParams, ConsensusRef};
use malachitebft_engine::host::HostRef;
use malachitebft_engine::network::{Network, NetworkRef};
use malachitebft_engine::node::{Node, NodeRef};
use malachitebft_engine::sync::{Params as SyncParams, Sync, SyncCodec, SyncRef};
use malachitebft_engine::util::events::TxEvent;
use malachitebft_engine::wal::{Wal, WalCodec, WalRef};
use malachitebft_network::{Config as NetworkConfig, DiscoveryConfig, GossipSubConfig, Keypair};

<<<<<<< HEAD
use crate::config::{PubSubProtocol, SyncConfig, TransportProtocol};
use crate::metrics::{Metrics, SharedRegistry};
=======
use crate::types::config::{
    self as config, Config as NodeConfig, PubSubProtocol, TransportProtocol, ValueSyncConfig,
    VoteSyncConfig,
};
>>>>>>> ad7350e8
use crate::types::core::{Context, SigningProvider};
use crate::types::sync;
use crate::types::{ValuePayload, VoteSyncMode};

pub async fn spawn_node_actor<Ctx>(
    ctx: Ctx,
    network: NetworkRef<Ctx>,
    consensus: ConsensusRef<Ctx>,
    wal: WalRef<Ctx>,
    sync: Option<SyncRef<Ctx>>,
    host: HostRef<Ctx>,
) -> Result<(NodeRef, JoinHandle<()>)>
where
    Ctx: Context,
{
    // Spawn the node actor
    let node = Node::new(
        ctx,
        network,
        consensus,
        wal,
        sync,
        host,
        tracing::Span::current(),
    );

    let (actor_ref, handle) = node.spawn().await?;
    Ok((actor_ref, handle))
}

pub async fn spawn_network_actor<Ctx, Codec>(
    cfg: &ConsensusConfig,
    keypair: Keypair,
    registry: &SharedRegistry,
    codec: Codec,
) -> Result<NetworkRef<Ctx>>
where
    Ctx: Context,
    Codec: ConsensusCodec<Ctx>,
    Codec: SyncCodec<Ctx>,
{
    let config = make_gossip_config(cfg);

    Network::spawn(keypair, config, registry.clone(), codec, Span::current())
        .await
        .map_err(Into::into)
}

#[allow(clippy::too_many_arguments)]
pub async fn spawn_consensus_actor<Ctx>(
    initial_height: Ctx::Height,
    initial_validator_set: Ctx::ValidatorSet,
    address: Ctx::Address,
    ctx: Ctx,
    cfg: &ConsensusConfig,
    signing_provider: Box<dyn SigningProvider<Ctx>>,
    network: NetworkRef<Ctx>,
    host: HostRef<Ctx>,
    wal: WalRef<Ctx>,
    sync: Option<SyncRef<Ctx>>,
    metrics: Metrics,
    tx_event: TxEvent<Ctx>,
) -> Result<ConsensusRef<Ctx>>
where
    Ctx: Context,
{
    use crate::config;

    let value_payload = match cfg.value_payload {
        config::ValuePayload::PartsOnly => ValuePayload::PartsOnly,
        config::ValuePayload::ProposalOnly => ValuePayload::ProposalOnly,
        config::ValuePayload::ProposalAndParts => ValuePayload::ProposalAndParts,
    };

    let vote_sync_mode = match cfg.consensus.vote_sync.mode {
        config::VoteSyncMode::RequestResponse => VoteSyncMode::RequestResponse,
        config::VoteSyncMode::Rebroadcast => VoteSyncMode::Rebroadcast,
    };

    let consensus_params = ConsensusParams {
        initial_height,
        initial_validator_set,
        address,
        threshold_params: Default::default(),
        value_payload,
        vote_sync_mode,
    };

    Consensus::spawn(
        ctx,
        consensus_params,
        cfg.timeouts,
        signing_provider,
        network,
        host,
        wal,
        sync,
        metrics,
        tx_event,
        Span::current(),
    )
    .await
    .map_err(Into::into)
}

pub async fn spawn_wal_actor<Ctx, Codec>(
    ctx: &Ctx,
    codec: Codec,
    home_dir: &Path,
    registry: &SharedRegistry,
) -> Result<WalRef<Ctx>>
where
    Ctx: Context,
    Codec: WalCodec<Ctx>,
{
    let wal_dir = home_dir.join("wal");
    std::fs::create_dir_all(&wal_dir).unwrap();

    let wal_file = wal_dir.join("consensus.wal");

    Wal::spawn(ctx, codec, wal_file, registry.clone(), Span::current())
        .await
        .map_err(Into::into)
}

pub async fn spawn_sync_actor<Ctx>(
    ctx: Ctx,
    network: NetworkRef<Ctx>,
    host: HostRef<Ctx>,
    config: &ValueSyncConfig,
    vote_sync: &VoteSyncConfig,
    registry: &SharedRegistry,
) -> Result<Option<SyncRef<Ctx>>>
where
    Ctx: Context,
{
    if !config.enabled && vote_sync.mode != config::VoteSyncMode::RequestResponse {
        return Ok(None);
    }

    let params = SyncParams {
        status_update_interval: config.status_update_interval,
        request_timeout: config.request_timeout,
    };

    let metrics = sync::Metrics::register(registry);

    let actor_ref = Sync::spawn(ctx, network, host, params, metrics, Span::current()).await?;

    Ok(Some(actor_ref))
}

fn make_gossip_config(cfg: &ConsensusConfig) -> NetworkConfig {
    NetworkConfig {
        listen_addr: cfg.p2p.listen_addr.clone(),
        persistent_peers: cfg.p2p.persistent_peers.clone(),
        discovery: DiscoveryConfig {
            enabled: cfg.p2p.discovery.enabled,
            ..Default::default()
        },
        idle_connection_timeout: Duration::from_secs(15 * 60),
        transport: match cfg.p2p.transport {
            TransportProtocol::Tcp => malachitebft_network::TransportProtocol::Tcp,
            TransportProtocol::Quic => malachitebft_network::TransportProtocol::Quic,
        },
        pubsub_protocol: match cfg.p2p.protocol {
            PubSubProtocol::GossipSub(_) => malachitebft_network::PubSubProtocol::GossipSub,
            PubSubProtocol::Broadcast => malachitebft_network::PubSubProtocol::Broadcast,
        },
        gossipsub: match cfg.p2p.protocol {
            PubSubProtocol::GossipSub(config) => GossipSubConfig {
                mesh_n: config.mesh_n(),
                mesh_n_high: config.mesh_n_high(),
                mesh_n_low: config.mesh_n_low(),
                mesh_outbound_min: config.mesh_outbound_min(),
            },
            PubSubProtocol::Broadcast => GossipSubConfig::default(),
        },
        rpc_max_size: cfg.p2p.rpc_max_size.as_u64() as usize,
        pubsub_max_size: cfg.p2p.pubsub_max_size.as_u64() as usize,
    }
}<|MERGE_RESOLUTION|>--- conflicted
+++ resolved
@@ -17,15 +17,8 @@
 use malachitebft_engine::wal::{Wal, WalCodec, WalRef};
 use malachitebft_network::{Config as NetworkConfig, DiscoveryConfig, GossipSubConfig, Keypair};
 
-<<<<<<< HEAD
-use crate::config::{PubSubProtocol, SyncConfig, TransportProtocol};
+use crate::config::{self, PubSubProtocol, TransportProtocol, ValueSyncConfig, VoteSyncConfig};
 use crate::metrics::{Metrics, SharedRegistry};
-=======
-use crate::types::config::{
-    self as config, Config as NodeConfig, PubSubProtocol, TransportProtocol, ValueSyncConfig,
-    VoteSyncConfig,
-};
->>>>>>> ad7350e8
 use crate::types::core::{Context, SigningProvider};
 use crate::types::sync;
 use crate::types::{ValuePayload, VoteSyncMode};
@@ -100,7 +93,7 @@
         config::ValuePayload::ProposalAndParts => ValuePayload::ProposalAndParts,
     };
 
-    let vote_sync_mode = match cfg.consensus.vote_sync.mode {
+    let vote_sync_mode = match cfg.vote_sync.mode {
         config::VoteSyncMode::RequestResponse => VoteSyncMode::RequestResponse,
         config::VoteSyncMode::Rebroadcast => VoteSyncMode::Rebroadcast,
     };
