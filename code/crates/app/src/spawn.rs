--- conflicted
+++ resolved
@@ -71,12 +71,7 @@
 
 #[allow(clippy::too_many_arguments)]
 pub async fn spawn_consensus_actor<Ctx>(
-<<<<<<< HEAD
-    initial_height: Ctx::Height,
-    initial_validator_set: Ctx::ValidatorSet,
     initial_timeouts: Ctx::Timeouts,
-=======
->>>>>>> 95e04304
     address: Ctx::Address,
     ctx: Ctx,
     mut cfg: ConsensusConfig,
@@ -101,12 +96,7 @@
     };
 
     let consensus_params = ConsensusParams {
-<<<<<<< HEAD
-        initial_height,
-        initial_validator_set,
         initial_timeouts,
-=======
->>>>>>> 95e04304
         address,
         threshold_params: Default::default(),
         value_payload,
