use core::fmt;
use std::net::{IpAddr, SocketAddr};
use std::str::FromStr;
use std::time::Duration;

use bytesize::ByteSize;
use malachitebft_core_types::TimeoutKind;
use multiaddr::Multiaddr;
use serde::{Deserialize, Serialize};

<<<<<<< HEAD
=======
/// Malachite configuration options
#[derive(Clone, Debug, Default, PartialEq, Serialize, Deserialize)]
pub struct Config {
    /// A custom human-readable name for this node
    pub moniker: String,

    /// Log configuration options
    pub logging: LoggingConfig,

    /// Consensus configuration options
    pub consensus: ConsensusConfig,

    /// Mempool configuration options
    pub mempool: MempoolConfig,

    /// ValueSync configuration options
    pub value_sync: ValueSyncConfig,

    /// Metrics configuration options
    pub metrics: MetricsConfig,

    /// Runtime configuration options
    pub runtime: RuntimeConfig,

    /// Test configuration
    #[serde(default)]
    pub test: TestConfig,
}

/// load_config parses the environment variables and loads the provided config file path
/// to create a Config struct.
pub fn load_config(config_file_path: &Path, prefix: Option<&str>) -> Result<Config, String> {
    config_rs::Config::builder()
        .add_source(config::File::from(config_file_path))
        .add_source(config::Environment::with_prefix(prefix.unwrap_or("MALACHITE")).separator("__"))
        .build()
        .map_err(|error| error.to_string())?
        .try_deserialize()
        .map_err(|error| error.to_string())
}

>>>>>>> ad7350e8
/// P2P configuration options
#[derive(Clone, Debug, PartialEq, Serialize, Deserialize)]
pub struct P2pConfig {
    /// Address to listen for incoming connections
    pub listen_addr: Multiaddr,

    /// List of nodes to keep persistent connections to
    pub persistent_peers: Vec<Multiaddr>,

    /// Peer discovery
    #[serde(default)]
    pub discovery: DiscoveryConfig,

    /// Transport protocol to use
    pub transport: TransportProtocol,

    /// The type of pub-sub protocol to use for consensus
    pub protocol: PubSubProtocol,

    /// The maximum size of messages to send over pub-sub
    pub pubsub_max_size: ByteSize,

    /// The maximum size of messages to send over RPC
    pub rpc_max_size: ByteSize,
}

impl Default for P2pConfig {
    fn default() -> Self {
        P2pConfig {
            listen_addr: Multiaddr::empty(),
            persistent_peers: vec![],
            discovery: Default::default(),
            transport: Default::default(),
            protocol: Default::default(),
            rpc_max_size: ByteSize::mib(10),
            pubsub_max_size: ByteSize::mib(4),
        }
    }
}
/// Peer Discovery configuration options
#[derive(Clone, Debug, PartialEq, Serialize, Deserialize, Default)]
pub struct DiscoveryConfig {
    /// Enable peer discovery
    #[serde(default)]
    pub enabled: bool,

    /// Bootstrap protocol
    #[serde(default)]
    pub bootstrap_protocol: BootstrapProtocol,

    /// Selector
    #[serde(default)]
    pub selector: Selector,

    /// Number of outbound peers
    #[serde(default)]
    pub num_outbound_peers: usize,

    /// Number of inbound peers
    #[serde(default)]
    pub num_inbound_peers: usize,

    /// Ephemeral connection timeout
    #[serde(default)]
    #[serde(with = "humantime_serde")]
    pub ephemeral_connection_timeout: Duration,
}

#[derive(Copy, Clone, Debug, PartialEq, Eq, Default, Serialize, Deserialize)]
#[serde(rename_all = "lowercase")]
pub enum BootstrapProtocol {
    #[default]
    Kademlia,
    Full,
}

impl BootstrapProtocol {
    pub fn name(&self) -> &'static str {
        match self {
            Self::Kademlia => "kademlia",
            Self::Full => "full",
        }
    }
}

impl FromStr for BootstrapProtocol {
    type Err = String;

    fn from_str(s: &str) -> Result<Self, Self::Err> {
        match s {
            "kademlia" => Ok(Self::Kademlia),
            "full" => Ok(Self::Full),
            e => Err(format!(
                "unknown bootstrap protocol: {e}, available: kademlia, full"
            )),
        }
    }
}

#[derive(Copy, Clone, Debug, PartialEq, Eq, Default, Serialize, Deserialize)]
#[serde(rename_all = "lowercase")]
pub enum Selector {
    #[default]
    Kademlia,
    Random,
}

impl Selector {
    pub fn name(&self) -> &'static str {
        match self {
            Self::Kademlia => "kademlia",
            Self::Random => "random",
        }
    }
}

impl FromStr for Selector {
    type Err = String;

    fn from_str(s: &str) -> Result<Self, Self::Err> {
        match s {
            "kademlia" => Ok(Self::Kademlia),
            "random" => Ok(Self::Random),
            e => Err(format!(
                "unknown selector: {e}, available: kademlia, random"
            )),
        }
    }
}

#[derive(Copy, Clone, Debug, PartialEq, Eq, Default, Serialize, Deserialize)]
#[serde(rename_all = "lowercase")]
pub enum TransportProtocol {
    #[default]
    Tcp,
    Quic,
}

impl TransportProtocol {
    pub fn multiaddr(&self, host: &str, port: usize) -> Multiaddr {
        match self {
            Self::Tcp => format!("/ip4/{host}/tcp/{port}").parse().unwrap(),
            Self::Quic => format!("/ip4/{host}/udp/{port}/quic-v1").parse().unwrap(),
        }
    }
}

impl FromStr for TransportProtocol {
    type Err = String;

    fn from_str(s: &str) -> Result<Self, Self::Err> {
        match s {
            "tcp" => Ok(Self::Tcp),
            "quic" => Ok(Self::Quic),
            e => Err(format!(
                "unknown transport protocol: {e}, available: tcp, quic"
            )),
        }
    }
}

/// The type of pub-sub protocol.
/// If multiple protocols are configured in the configuration file, the first one from this list
/// will be used.
#[derive(Copy, Clone, Debug, PartialEq, Serialize, Deserialize)]
#[serde(tag = "type", rename_all = "lowercase")]
pub enum PubSubProtocol {
    GossipSub(GossipSubConfig),
    Broadcast,
}

impl Default for PubSubProtocol {
    fn default() -> Self {
        Self::GossipSub(GossipSubConfig::default())
    }
}

/// GossipSub configuration
#[derive(Copy, Clone, Debug, PartialEq, Serialize, Deserialize)]
#[serde(from = "gossipsub::RawConfig", default)]
pub struct GossipSubConfig {
    /// Target number of peers for the mesh network (D in the GossipSub spec)
    mesh_n: usize,

    /// Maximum number of peers in mesh network before removing some (D_high in the GossipSub spec)
    mesh_n_high: usize,

    /// Minimum number of peers in mesh network before adding more (D_low in the spec)
    mesh_n_low: usize,

    /// Minimum number of outbound peers in the mesh network before adding more (D_out in the spec).
    /// This value must be smaller or equal than `mesh_n / 2` and smaller than `mesh_n_low`.
    /// When this value is set to 0 or does not meet the above constraints,
    /// it will be calculated as `max(1, min(mesh_n / 2, mesh_n_low - 1))`
    mesh_outbound_min: usize,
}

impl Default for GossipSubConfig {
    fn default() -> Self {
        Self::new(6, 12, 4, 2)
    }
}

impl GossipSubConfig {
    /// Create a new, valid GossipSub configuration.
    pub fn new(
        mesh_n: usize,
        mesh_n_high: usize,
        mesh_n_low: usize,
        mesh_outbound_min: usize,
    ) -> Self {
        let mut result = Self {
            mesh_n,
            mesh_n_high,
            mesh_n_low,
            mesh_outbound_min,
        };

        result.adjust();
        result
    }

    /// Adjust the configuration values.
    pub fn adjust(&mut self) {
        use std::cmp::{max, min};

        if self.mesh_n == 0 {
            self.mesh_n = 6;
        }

        if self.mesh_n_high == 0 || self.mesh_n_high < self.mesh_n {
            self.mesh_n_high = self.mesh_n * 2;
        }

        if self.mesh_n_low == 0 || self.mesh_n_low > self.mesh_n {
            self.mesh_n_low = self.mesh_n * 2 / 3;
        }

        if self.mesh_outbound_min == 0
            || self.mesh_outbound_min > self.mesh_n / 2
            || self.mesh_outbound_min >= self.mesh_n_low
        {
            self.mesh_outbound_min = max(1, min(self.mesh_n / 2, self.mesh_n_low - 1));
        }
    }

    pub fn mesh_n(&self) -> usize {
        self.mesh_n
    }

    pub fn mesh_n_high(&self) -> usize {
        self.mesh_n_high
    }

    pub fn mesh_n_low(&self) -> usize {
        self.mesh_n_low
    }

    pub fn mesh_outbound_min(&self) -> usize {
        self.mesh_outbound_min
    }
}

mod gossipsub {
    #[derive(serde::Deserialize)]
    pub struct RawConfig {
        #[serde(default)]
        mesh_n: usize,
        #[serde(default)]
        mesh_n_high: usize,
        #[serde(default)]
        mesh_n_low: usize,
        #[serde(default)]
        mesh_outbound_min: usize,
    }

    impl From<RawConfig> for super::GossipSubConfig {
        fn from(raw: RawConfig) -> Self {
            super::GossipSubConfig::new(
                raw.mesh_n,
                raw.mesh_n_high,
                raw.mesh_n_low,
                raw.mesh_outbound_min,
            )
        }
    }
}

/// Mempool configuration options
#[derive(Clone, Debug, Default, PartialEq, Serialize, Deserialize)]
pub struct MempoolConfig {
    /// P2P configuration options
    pub p2p: P2pConfig,

    /// Maximum number of transactions
    pub max_tx_count: usize,

    /// Maximum number of transactions to gossip at once in a batch
    pub gossip_batch_size: usize,
}

/// ValueSync configuration options
#[derive(Copy, Clone, Debug, PartialEq, Serialize, Deserialize)]
pub struct ValueSyncConfig {
    /// Enable ValueSync
    pub enabled: bool,

    /// Interval at which to update other peers of our status
    #[serde(with = "humantime_serde")]
    pub status_update_interval: Duration,

    /// Timeout duration for sync requests
    #[serde(with = "humantime_serde")]
    pub request_timeout: Duration,
}

impl Default for ValueSyncConfig {
    fn default() -> Self {
        Self {
            enabled: true,
            status_update_interval: Duration::from_secs(10),
            request_timeout: Duration::from_secs(10),
        }
    }
}

/// Consensus configuration options
#[derive(Clone, Debug, Default, PartialEq, Serialize, Deserialize)]
pub struct ConsensusConfig {
    /// Timeouts
    #[serde(flatten)]
    pub timeouts: TimeoutConfig,

    /// P2P configuration options
    pub p2p: P2pConfig,

<<<<<<< HEAD
    /// Message types that can carry values
    pub value_payload: ValuePayload,
=======
    /// VoteSync configuration options
    pub vote_sync: VoteSyncConfig,
}

#[derive(Clone, Copy, Debug, Default, PartialEq, Eq, Serialize, Deserialize)]
pub struct VoteSyncConfig {
    /// The mode of vote synchronization
    /// - RequestResponse: The lagging node sends a request to a peer for the missing votes
    /// - Rebroadcast: Nodes rebroadcast their last vote to all peers
    pub mode: VoteSyncMode,
}

/// The mode of vote synchronization
#[derive(Clone, Copy, Debug, Default, PartialEq, Eq, Serialize, Deserialize)]
#[serde(rename_all = "kebab-case")]
pub enum VoteSyncMode {
    /// The lagging node sends a request to a peer for the missing votes
    #[default]
    RequestResponse,
    /// Nodes rebroadcast their last vote to all peers
    Rebroadcast,
>>>>>>> ad7350e8
}

/// Message types required by consensus to deliver the value being proposed
#[derive(Clone, Copy, Debug, Default, PartialEq, Eq, Serialize, Deserialize)]
#[serde(rename_all = "kebab-case")]
pub enum ValuePayload {
    #[default]
    PartsOnly,
    ProposalOnly, // TODO - add small block app to test this option
    ProposalAndParts,
}

impl ValuePayload {
    pub fn include_parts(&self) -> bool {
        match self {
            Self::ProposalOnly => false,
            Self::PartsOnly | Self::ProposalAndParts => true,
        }
    }

    pub fn include_proposal(&self) -> bool {
        match self {
            Self::PartsOnly => false,
            Self::ProposalOnly | Self::ProposalAndParts => true,
        }
    }
}

/// Timeouts
#[derive(Copy, Clone, Debug, PartialEq, Serialize, Deserialize)]
pub struct TimeoutConfig {
    /// How long we wait for a proposal block before prevoting nil
    #[serde(with = "humantime_serde")]
    pub timeout_propose: Duration,

    /// How much timeout_propose increases with each round
    #[serde(with = "humantime_serde")]
    pub timeout_propose_delta: Duration,

    /// How long we wait after receiving +2/3 prevotes for “anything” (ie. not a single block or nil)
    #[serde(with = "humantime_serde")]
    pub timeout_prevote: Duration,

    /// How much the timeout_prevote increases with each round
    #[serde(with = "humantime_serde")]
    pub timeout_prevote_delta: Duration,

    /// How long we wait after receiving +2/3 precommits for “anything” (ie. not a single block or nil)
    #[serde(with = "humantime_serde")]
    pub timeout_precommit: Duration,

    /// How much the timeout_precommit increases with each round
    #[serde(with = "humantime_serde")]
    pub timeout_precommit_delta: Duration,

    /// How long we wait after committing a block, before starting on the new
    /// height (this gives us a chance to receive some more precommits, even
    /// though we already have +2/3).
    #[serde(with = "humantime_serde")]
    pub timeout_commit: Duration,

    /// How long we stay in preovte or precommit steps before starting
    /// the vote synchronization protocol.
    #[serde(with = "humantime_serde")]
    pub timeout_step: Duration,
}

impl TimeoutConfig {
    pub fn timeout_duration(&self, step: TimeoutKind) -> Duration {
        match step {
            TimeoutKind::Propose => self.timeout_propose,
            TimeoutKind::Prevote => self.timeout_prevote,
            TimeoutKind::Precommit => self.timeout_precommit,
            TimeoutKind::Commit => self.timeout_commit,
            TimeoutKind::PrevoteTimeLimit => self.timeout_step,
            TimeoutKind::PrecommitTimeLimit => self.timeout_step,
            TimeoutKind::PrevoteRebroadcast => self.timeout_prevote,
            TimeoutKind::PrecommitRebroadcast => self.timeout_precommit,
        }
    }

    pub fn delta_duration(&self, step: TimeoutKind) -> Option<Duration> {
        match step {
            TimeoutKind::Propose => Some(self.timeout_propose_delta),
            TimeoutKind::Prevote => Some(self.timeout_prevote_delta),
            TimeoutKind::Precommit => Some(self.timeout_precommit_delta),
            TimeoutKind::Commit => None,
            TimeoutKind::PrevoteTimeLimit => None,
            TimeoutKind::PrecommitTimeLimit => None,
            TimeoutKind::PrevoteRebroadcast => None,
            TimeoutKind::PrecommitRebroadcast => None,
        }
    }
}

impl Default for TimeoutConfig {
    fn default() -> Self {
        Self {
            timeout_propose: Duration::from_secs(3),
            timeout_propose_delta: Duration::from_millis(500),
            timeout_prevote: Duration::from_secs(1),
            timeout_prevote_delta: Duration::from_millis(500),
            timeout_precommit: Duration::from_secs(1),
            timeout_precommit_delta: Duration::from_millis(500),
            timeout_commit: Duration::from_secs(0),
            timeout_step: Duration::from_secs(30),
        }
    }
}

#[derive(Clone, Debug, PartialEq, Serialize, Deserialize)]
pub struct MetricsConfig {
    /// Enable the metrics server
    pub enabled: bool,

    /// Address at which to serve the metrics at
    pub listen_addr: SocketAddr,
}

impl Default for MetricsConfig {
    fn default() -> Self {
        MetricsConfig {
            enabled: false,
            listen_addr: SocketAddr::new(IpAddr::from([127, 0, 0, 1]), 9000),
        }
    }
}

#[derive(Copy, Clone, Debug, Default, PartialEq, Eq, Serialize, Deserialize)]
#[serde(tag = "flavor", rename_all = "snake_case")]
pub enum RuntimeConfig {
    /// Single-threaded runtime
    #[default]
    SingleThreaded,

    /// Multi-threaded runtime
    MultiThreaded {
        /// Number of worker threads
        worker_threads: usize,
    },
}

impl RuntimeConfig {
    pub fn single_threaded() -> Self {
        Self::SingleThreaded
    }

    pub fn multi_threaded(worker_threads: usize) -> Self {
        Self::MultiThreaded { worker_threads }
    }
}

#[derive(Copy, Clone, Debug, Default, PartialEq, Serialize, Deserialize)]
pub struct VoteExtensionsConfig {
    pub enabled: bool,
    pub size: ByteSize,
}

#[derive(Copy, Clone, Debug, PartialEq, Serialize, Deserialize)]
pub struct TestConfig {
    pub max_block_size: ByteSize,
    pub tx_size: ByteSize,
    pub txs_per_part: usize,
    pub time_allowance_factor: f32,
    #[serde(with = "humantime_serde")]
    pub exec_time_per_tx: Duration,
    pub max_retain_blocks: usize,
    #[serde(default)]
    pub vote_extensions: VoteExtensionsConfig,
}

impl Default for TestConfig {
    fn default() -> Self {
        Self {
            max_block_size: ByteSize::mib(1),
            tx_size: ByteSize::kib(1),
            txs_per_part: 256,
            time_allowance_factor: 0.5,
            exec_time_per_tx: Duration::from_millis(1),
            max_retain_blocks: 1000,
            vote_extensions: VoteExtensionsConfig::default(),
        }
    }
}

#[derive(Copy, Clone, Debug, Default, PartialEq, Serialize, Deserialize)]
pub struct LoggingConfig {
    pub log_level: LogLevel,
    pub log_format: LogFormat,
}

#[derive(Copy, Clone, Debug, Default, PartialEq, Eq, Serialize, Deserialize)]
#[serde(rename_all = "lowercase")]
pub enum LogLevel {
    Trace,
    #[default]
    Debug,
    Warn,
    Info,
    Error,
}

impl FromStr for LogLevel {
    type Err = String;

    fn from_str(s: &str) -> Result<Self, Self::Err> {
        match s {
            "trace" => Ok(LogLevel::Trace),
            "debug" => Ok(LogLevel::Debug),
            "warn" => Ok(LogLevel::Warn),
            "info" => Ok(LogLevel::Info),
            "error" => Ok(LogLevel::Error),
            e => Err(format!("Invalid log level: {e}")),
        }
    }
}

impl fmt::Display for LogLevel {
    fn fmt(&self, f: &mut std::fmt::Formatter<'_>) -> std::fmt::Result {
        match self {
            LogLevel::Trace => write!(f, "trace"),
            LogLevel::Debug => write!(f, "debug"),
            LogLevel::Warn => write!(f, "warn"),
            LogLevel::Info => write!(f, "info"),
            LogLevel::Error => write!(f, "error"),
        }
    }
}

#[derive(Copy, Clone, Debug, Default, PartialEq, Eq, Serialize, Deserialize)]
#[serde(rename_all = "lowercase")]
pub enum LogFormat {
    #[default]
    Plaintext,
    Json,
}

impl FromStr for LogFormat {
    type Err = String;

    fn from_str(s: &str) -> Result<Self, Self::Err> {
        match s {
            "plaintext" => Ok(LogFormat::Plaintext),
            "json" => Ok(LogFormat::Json),
            e => Err(format!("Invalid log format: {e}")),
        }
    }
}

impl fmt::Display for LogFormat {
    fn fmt(&self, f: &mut std::fmt::Formatter<'_>) -> std::fmt::Result {
        match self {
            LogFormat::Plaintext => write!(f, "plaintext"),
            LogFormat::Json => write!(f, "json"),
        }
    }
}

#[cfg(test)]
mod tests {
    use super::*;

    #[test]
    fn log_format() {
        assert_eq!(
            LogFormat::from_str("yaml"),
            Err("Invalid log format: yaml".to_string())
        )
    }

    #[test]
    fn timeout_durations() {
        let t = TimeoutConfig::default();
        assert_eq!(t.timeout_duration(TimeoutKind::Propose), t.timeout_propose);
        assert_eq!(t.timeout_duration(TimeoutKind::Prevote), t.timeout_prevote);
        assert_eq!(
            t.timeout_duration(TimeoutKind::Precommit),
            t.timeout_precommit
        );
        assert_eq!(t.timeout_duration(TimeoutKind::Commit), t.timeout_commit);
    }

    #[test]
    fn runtime_multi_threaded() {
        assert_eq!(
            RuntimeConfig::multi_threaded(5),
            RuntimeConfig::MultiThreaded { worker_threads: 5 }
        );
    }

    #[test]
    fn log_formatting() {
        assert_eq!(
            format!(
                "{} {} {} {} {}",
                LogLevel::Trace,
                LogLevel::Debug,
                LogLevel::Warn,
                LogLevel::Info,
                LogLevel::Error
            ),
            "trace debug warn info error"
        );

        assert_eq!(
            format!("{} {}", LogFormat::Plaintext, LogFormat::Json),
            "plaintext json"
        );
    }
}<|MERGE_RESOLUTION|>--- conflicted
+++ resolved
@@ -8,50 +8,6 @@
 use multiaddr::Multiaddr;
 use serde::{Deserialize, Serialize};
 
-<<<<<<< HEAD
-=======
-/// Malachite configuration options
-#[derive(Clone, Debug, Default, PartialEq, Serialize, Deserialize)]
-pub struct Config {
-    /// A custom human-readable name for this node
-    pub moniker: String,
-
-    /// Log configuration options
-    pub logging: LoggingConfig,
-
-    /// Consensus configuration options
-    pub consensus: ConsensusConfig,
-
-    /// Mempool configuration options
-    pub mempool: MempoolConfig,
-
-    /// ValueSync configuration options
-    pub value_sync: ValueSyncConfig,
-
-    /// Metrics configuration options
-    pub metrics: MetricsConfig,
-
-    /// Runtime configuration options
-    pub runtime: RuntimeConfig,
-
-    /// Test configuration
-    #[serde(default)]
-    pub test: TestConfig,
-}
-
-/// load_config parses the environment variables and loads the provided config file path
-/// to create a Config struct.
-pub fn load_config(config_file_path: &Path, prefix: Option<&str>) -> Result<Config, String> {
-    config_rs::Config::builder()
-        .add_source(config::File::from(config_file_path))
-        .add_source(config::Environment::with_prefix(prefix.unwrap_or("MALACHITE")).separator("__"))
-        .build()
-        .map_err(|error| error.to_string())?
-        .try_deserialize()
-        .map_err(|error| error.to_string())
-}
-
->>>>>>> ad7350e8
 /// P2P configuration options
 #[derive(Clone, Debug, PartialEq, Serialize, Deserialize)]
 pub struct P2pConfig {
@@ -388,10 +344,9 @@
     /// P2P configuration options
     pub p2p: P2pConfig,
 
-<<<<<<< HEAD
     /// Message types that can carry values
     pub value_payload: ValuePayload,
-=======
+
     /// VoteSync configuration options
     pub vote_sync: VoteSyncConfig,
 }
@@ -413,7 +368,6 @@
     RequestResponse,
     /// Nodes rebroadcast their last vote to all peers
     Rebroadcast,
->>>>>>> ad7350e8
 }
 
 /// Message types required by consensus to deliver the value being proposed
