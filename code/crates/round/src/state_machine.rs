//! The consensus state machine.

use malachite_common::{Context, NilOrVal, Proposal, Round, TimeoutStep, Value};

use crate::debug_trace;
use crate::input::Input;
use crate::output::Output;
use crate::state::{State, Step};
use crate::transition::Transition;

/// Immutable information about the input and our node:
/// - Address of our node
/// - Proposer for the round we are at
/// - Round for which the input is for, can be different than the round we are at
pub struct Info<'a, Ctx>
where
    Ctx: Context,
{
    /// The round for which the input is for, can be different than the round we are at
    pub input_round: Round,
    /// Address of our node
    pub address: &'a Ctx::Address,
    /// Proposer for the round we are at
    pub proposer: &'a Ctx::Address,
}

impl<'a, Ctx> Info<'a, Ctx>
where
    Ctx: Context,
{
    /// Create a new `Info` instance.
    pub fn new(input_round: Round, address: &'a Ctx::Address, proposer: &'a Ctx::Address) -> Self {
        Self {
            input_round,
            address,
            proposer,
        }
    }

    /// Create a new `Info` instance where we are the proposer.
    pub fn new_proposer(input_round: Round, address: &'a Ctx::Address) -> Self {
        Self {
            input_round,
            address,
            proposer: address,
        }
    }

    /// Check if we are the proposer for the round we are at.
    pub fn is_proposer(&self) -> bool {
        self.address == self.proposer
    }
}

/// Check that a proposal has a valid Proof-Of-Lock round
fn is_valid_pol_round<Ctx>(state: &State<Ctx>, pol_round: Round) -> bool
where
    Ctx: Context,
{
    pol_round.is_defined() && pol_round < state.round
}

/// Apply an input to the current state at the current round.
///
/// This function takes the current state and round, and an input,
/// and returns the next state and an optional message for the driver to act on.
///
/// Valid transitions result in at least a change to the state and/or an output.
///
/// Commented numbers refer to line numbers in the spec paper.
pub fn apply<Ctx>(mut state: State<Ctx>, info: &Info<Ctx>, input: Input<Ctx>) -> Transition<Ctx>
where
    Ctx: Context,
{
    let this_round = state.round == info.input_round;

    match (state.step, input) {
        //
        // From NewRound.
        //

        // L11/L14
        (Step::Unstarted, Input::NewRound(round)) if info.is_proposer() => {
            // Update the round
            state.round = round;

            debug_trace!(state, Line::L11Proposer);

            // We are the proposer
            propose_valid_or_get_value(state, info.address)
        }

        // L11/L20
        (Step::Unstarted, Input::NewRound(round)) => {
            // Update the round
            state.round = round;

            debug_trace!(state, Line::L11NonProposer);

            // We are not the proposer
            schedule_timeout_propose(state)
        }

        //
        // From Propose. Input must be for current round.
        //

        // L18
        (Step::Propose, Input::ProposeValue(value)) if this_round => {
            debug_assert!(info.is_proposer());

            propose(state, value, info.address)
        }

        // L22 with valid proposal
        (Step::Propose, Input::Proposal(proposal))
            if this_round && proposal.pol_round().is_nil() =>
        {
            debug_trace!(state, Line::L22);

            prevote(state, info.address, &proposal)
        }

        // L22 with invalid proposal
        (Step::Propose, Input::InvalidProposal) if this_round => prevote_nil(state, info.address),

        // L28 with valid proposal
        (Step::Propose, Input::ProposalAndPolkaPrevious(proposal))
            if this_round && is_valid_pol_round(&state, proposal.pol_round()) =>
        {
            debug_trace!(state, Line::L28ValidProposal);
            prevote_previous(state, info.address, &proposal)
        }

        // L28 with invalid proposal
        (Step::Propose, Input::InvalidProposalAndPolkaPrevious(proposal))
            if this_round && is_valid_pol_round(&state, proposal.pol_round()) =>
        {
            debug_trace!(state, Line::L28InvalidProposal);
            debug_trace!(state, Line::L32InvalidValue); // "L32 - invalid v and polka prev: prevote nil");

            prevote_nil(state, info.address)
        }

        // L57
        // We are the proposer.
        (Step::Propose, Input::TimeoutPropose) if this_round && info.is_proposer() => {
            debug_trace!(
                state,
                Line::L59Proposer // "L59 - proposeTimeout expired while waiting for v: prevote nil"
            );

            prevote_nil(state, info.address)
        }

        // L57
        // We are not the proposer.
        (Step::Propose, Input::TimeoutPropose) if this_round => {
            debug_trace!(
                state,
                Line::L59NonProposer // "L59 - proposeTimeout expired while waiting for proposal: prevote nil"
            );

            prevote_nil(state, info.address)
        }

        //
        // From Prevote. Input must be for current round.
        //

        // L34
        (Step::Prevote, Input::PolkaAny) if this_round => {
            debug_trace!(state, Line::L34);
            debug_trace!(state, Line::L35); // - prevoteTimeout scheduled");
                                            //
            schedule_timeout_prevote(state)
        }

        // L45
        (Step::Prevote, Input::PolkaNil) if this_round => {
            debug_trace!(state, Line::L45); // "L45 - polka nil: precommit nil");

            precommit_nil(state, info.address)
        }

        // L36/L37
        // NOTE: Only executed the first time, as the votekeeper will only emit this threshold once.
        (Step::Prevote, Input::ProposalAndPolkaCurrent(proposal)) if this_round => {
            debug_trace!(state, Line::L36ValidProposal);

            precommit(state, info.address, proposal)
        }

        // L61
        (Step::Prevote, Input::TimeoutPrevote) if this_round => {
            debug_trace!(state, Line::L61);

            precommit_nil(state, info.address)
        }

        //
        // From Precommit
        //

        // L36/L42
        // NOTE: Only executed the first time, as the votekeeper will only emit this threshold once.
        (Step::Precommit, Input::ProposalAndPolkaCurrent(proposal)) if this_round => {
            debug_trace!(state, Line::L36ValidProposal);
            set_valid_value(state, &proposal)
        }

        //
        // From Commit. No more state transitions.
        //
        (Step::Commit, _) => Transition::invalid(state),

        //
        // From all (except Commit). Various round guards.
        //

        // L47
        (_, Input::PrecommitAny) if this_round => {
            debug_trace!(state, Line::L48); // "L48 - precommit any: schedule precommitTimeout");
            schedule_timeout_precommit(state)
        }

        // L65
        (_, Input::TimeoutPrecommit) if this_round => {
            debug_trace!(state, Line::L67); // "L67 - precommitTimeout expired: move to next round");
            round_skip(state, info.input_round.increment())
        }

        // L55
        (_, Input::SkipRound(round)) if state.round < round => {
            debug_trace!(state, Line::L55); // "L55 - f+1 for higher round: move to that round");
            round_skip(state, round)
        }

        // L49
        (_, Input::ProposalAndPrecommitValue(proposal)) => {
<<<<<<< HEAD
            debug_trace!(state, Line::L49); // "L49 - valid v and precommit quorum: commit");
            commit(state, info.input_round, proposal)
=======
            let round = state.round;
            commit(state, round, proposal)
>>>>>>> 9aa9d303
        }

        // Invalid transition.
        _ => Transition::invalid(state),
    }
}

//---------------------------------------------------------------------
// Propose
//---------------------------------------------------------------------

/// We are the proposer. Propose the valid value if present, otherwise schedule timeout propose
/// and ask for a value.
///
/// Ref: L13-L16, L19
pub fn propose_valid_or_get_value<Ctx>(
    mut state: State<Ctx>,
    address: &Ctx::Address,
) -> Transition<Ctx>
where
    Ctx: Context,
{
    debug_trace!(state, Line::L14);

    match &state.valid {
        Some(round_value) => {
            // L16
            let pol_round = round_value.round;
            let proposal = Output::proposal(
                state.height,
                state.round,
                round_value.value.clone(),
                pol_round,
                address.clone(),
            );
            debug_trace!(state, Line::L16); //  "L16 - validValue".to_string());
            debug_trace!(state, Line::L19); // "L19 - proposal".to_string());

            Transition::to(state.with_step(Step::Propose)).with_output(proposal)
        }
        None => {
            // L18
            let output = Output::get_value_and_schedule_timeout(
                state.height,
                state.round,
                TimeoutStep::Propose,
            );
            debug_trace!(state, Line::L18); // "L18 - getValue()".to_string());

            Transition::to(state.with_step(Step::Propose)).with_output(output)
        }
    }
}

/// We are the proposer; propose the valid value if it exists,
/// otherwise propose the given value.
///
/// Ref: L13, L17-18
pub fn propose<Ctx>(
    mut state: State<Ctx>,
    value: Ctx::Value,
    address: &Ctx::Address,
) -> Transition<Ctx>
where
    Ctx: Context,
{
    let proposal = Output::proposal(
        state.height,
        state.round,
        value,
        Round::Nil,
        address.clone(),
    );

    debug_trace!(state, Line::L19); // "L19 - proposal".to_string());
    Transition::to(state.with_step(Step::Propose)).with_output(proposal)
}

//---------------------------------------------------------------------
// Prevote
//---------------------------------------------------------------------

/// Received a complete proposal; prevote the value,
/// unless we are locked on something else.
///
/// Ref: L22 with valid proposal
pub fn prevote<Ctx>(
    mut state: State<Ctx>,
    address: &Ctx::Address,
    proposal: &Ctx::Proposal,
) -> Transition<Ctx>
where
    Ctx: Context,
{
    let vr = proposal.pol_round();
    assert_eq!(vr, Round::Nil);
    let proposed = proposal.value().id();
    let value = match &state.locked {
        Some(locked) if locked.value.id() == proposed => {
            // already locked on value
            debug_trace!(state, Line::L24ValidAndLockedValue);
            NilOrVal::Val(proposed)
        }
        Some(_) => {
            // locked on a different value
            debug_trace!(state, Line::L26ValidAndLockedValue);
            NilOrVal::Nil
        }
        None => {
            // not locked, prevote the value
            debug_trace!(state, Line::L24ValidNoLockedRound);
            NilOrVal::Val(proposed)
        }
    };

    let output = Output::prevote(state.height, state.round, value, address.clone());
    Transition::to(state.with_step(Step::Prevote)).with_output(output)
}

/// Received a proposal for a previously seen value and a polka from a previous round; prevote the value,
/// unless we are locked on a different value at a higher round.
///
/// Ref: L28
pub fn prevote_previous<Ctx>(
    mut state: State<Ctx>,
    address: &Ctx::Address,
    proposal: &Ctx::Proposal,
) -> Transition<Ctx>
where
    Ctx: Context,
{
    let vr = proposal.pol_round();
    assert!(vr >= Round::Some(0));
    assert!(vr < proposal.round());

    let proposed = proposal.value().id();
    let value = match &state.locked {
        Some(locked) if locked.round <= vr => {
            // locked on lower or equal round, maybe on different value
            debug_trace!(state, Line::L30ValidLockedRound);
            NilOrVal::Val(proposed)
        }
        Some(locked) if locked.value.id() == proposed => {
            // already locked same value
            debug_trace!(state, Line::L30ValidLockedValue);
            NilOrVal::Val(proposed)
        }
        Some(_) => {
            // we're locked on a different value in a higher round, prevote nil
            debug_trace!(state, Line::L32InvalidValue);
            NilOrVal::Nil
        }
        None => {
            // not locked, prevote the value
            debug_trace!(state, Line::L30ValidNoLockedRound);
            NilOrVal::Val(proposed)
        }
    };

    let output = Output::prevote(state.height, state.round, value, address.clone());
    Transition::to(state.with_step(Step::Prevote)).with_output(output)
}

/// Received a complete proposal for an empty or invalid value, or timed out; prevote nil.
///
/// Ref: L22/L25, L28/L31, L57
pub fn prevote_nil<Ctx>(state: State<Ctx>, address: &Ctx::Address) -> Transition<Ctx>
where
    Ctx: Context,
{
    let output = Output::prevote(state.height, state.round, NilOrVal::Nil, address.clone());

    Transition::to(state.with_step(Step::Prevote)).with_output(output)
}

// ---------------------------------------------------------------------
// Precommit
// ---------------------------------------------------------------------

/// Received a polka for a value; precommit the value.
///
/// Ref: L36
///
/// NOTE: Only one of this and set_valid_value should be called once in a round
///       How do we enforce this?
pub fn precommit<Ctx>(
    state: State<Ctx>,
    address: &Ctx::Address,
    proposal: Ctx::Proposal,
) -> Transition<Ctx>
where
    Ctx: Context,
{
    if state.step != Step::Prevote {
        return Transition::to(state);
    }

    let value = proposal.value();
    let output = Output::precommit(
        state.height,
        state.round,
        NilOrVal::Val(value.id()),
        address.clone(),
    );

    let next = state
        .set_locked(value.clone())
        .set_valid(value.clone())
        .with_step(Step::Precommit);

    Transition::to(next).with_output(output)
}

/// Received a polka for nil or timed out of prevote; precommit nil.
///
/// Ref: L44, L61
pub fn precommit_nil<Ctx>(state: State<Ctx>, address: &Ctx::Address) -> Transition<Ctx>
where
    Ctx: Context,
{
    let output = Output::precommit(state.height, state.round, NilOrVal::Nil, address.clone());
    Transition::to(state.with_step(Step::Precommit)).with_output(output)
}

// ---------------------------------------------------------------------
// Schedule timeouts
// ---------------------------------------------------------------------

/// We're not the proposer; schedule timeout propose.
///
/// Ref: L11, L20
pub fn schedule_timeout_propose<Ctx>(mut state: State<Ctx>) -> Transition<Ctx>
where
    Ctx: Context,
{
    debug_trace!(state, Line::L21ProposeTimeoutScheduled);

    let timeout = Output::schedule_timeout(state.round, TimeoutStep::Propose);
    Transition::to(state.with_step(Step::Propose)).with_output(timeout)
}

/// We received a polka for any; schedule timeout prevote.
///
/// Ref: L34
///
/// NOTE: This should only be called once in a round, per the spec,
///       but it's harmless to schedule more timeouts
pub fn schedule_timeout_prevote<Ctx>(state: State<Ctx>) -> Transition<Ctx>
where
    Ctx: Context,
{
    let output = Output::schedule_timeout(state.round, TimeoutStep::Prevote);
    Transition::to(state).with_output(output)
}

/// We received +2/3 precommits for any; schedule timeout precommit.
///
/// Ref: L47
pub fn schedule_timeout_precommit<Ctx>(state: State<Ctx>) -> Transition<Ctx>
where
    Ctx: Context,
{
    let output = Output::schedule_timeout(state.round, TimeoutStep::Precommit);
    Transition::to(state).with_output(output)
}

//---------------------------------------------------------------------
// Set the valid value.
//---------------------------------------------------------------------

/// We received a polka for a value after we already precommitted.
/// Set the valid value and current round.
///
/// Ref: L36/L42
///
/// NOTE: only one of this and precommit should be called once in a round
pub fn set_valid_value<Ctx>(state: State<Ctx>, proposal: &Ctx::Proposal) -> Transition<Ctx>
where
    Ctx: Context,
{
    Transition::to(state.set_valid(proposal.value().clone()))
}

//---------------------------------------------------------------------
// New round or height
//---------------------------------------------------------------------

/// We finished a round (timeout precommit) or received +1/3 votes
/// from a higher round. Move to the higher round.
///
/// Ref: L65
pub fn round_skip<Ctx>(state: State<Ctx>, round: Round) -> Transition<Ctx>
where
    Ctx: Context,
{
    let new_state = state.with_round(round).with_step(Step::Unstarted);
    Transition::to(new_state).with_output(Output::NewRound(round))
}

/// We received +2/3 precommits for a value - commit and decide that value!
///
/// Ref: L49
pub fn commit<Ctx>(state: State<Ctx>, round: Round, proposal: Ctx::Proposal) -> Transition<Ctx>
where
    Ctx: Context,
{
    let new_state = state
        .set_decision(proposal.value().clone())
        .with_step(Step::Commit);
    let output = Output::decision(round, proposal.clone());
    Transition::to(new_state).with_output(output)
}<|MERGE_RESOLUTION|>--- conflicted
+++ resolved
@@ -238,13 +238,9 @@
 
         // L49
         (_, Input::ProposalAndPrecommitValue(proposal)) => {
-<<<<<<< HEAD
+            let round = state.round;
             debug_trace!(state, Line::L49); // "L49 - valid v and precommit quorum: commit");
-            commit(state, info.input_round, proposal)
-=======
-            let round = state.round;
             commit(state, round, proposal)
->>>>>>> 9aa9d303
         }
 
         // Invalid transition.
