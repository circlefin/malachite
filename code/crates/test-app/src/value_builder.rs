use std::time::Duration;

use async_trait::async_trait;
<<<<<<< HEAD
=======
use bytesize::ByteSize;
use tracing::{error, info, trace};
>>>>>>> e7f5db71

use malachite_common::{Context, Round, SignedVote};

use malachite_actors::consensus::ConsensusRef;
use malachite_actors::host::{LocallyProposedValue, ReceivedProposedValue};

#[async_trait]
pub trait ValueBuilder<Ctx: Context>: Send + Sync + 'static {
    async fn build_value_locally(
        &mut self,
        height: Ctx::Height,
        round: Round,
        timeout_duration: Duration,
<<<<<<< HEAD
        address: Ctx::Address,
        consensus: ConsensusRef<Ctx>,
    ) -> Option<LocallyProposedValue<Ctx>>;
=======
        validator_address: Address,
        consensus: ConsensusRef<TestContext>,
    ) -> Option<LocallyProposedValue<TestContext>> {
        let start = Instant::now();
        let deadline = start + timeout_duration.mul_f32(self.params.time_allowance_factor);
        let expiration_time = start + timeout_duration;

        let mut tx_batch = vec![];
        let mut sequence = 1;
        let mut block_size = 0;

        loop {
            trace!(
                "Build local value for h:{}, r:{}, s:{}",
                height,
                round,
                sequence
            );

            let txes = self
                .tx_streamer
                .call(
                    |reply| MempoolMsg::TxStream {
                        height: height.as_u64(),
                        num_txes: self.params.txs_per_part,
                        reply,
                    },
                    None,
                ) // TODO timeout
                .await
                .ok()?
                .unwrap();

            if txes.is_empty() {
                return None;
            }

            // Create, store and gossip the batch in a BlockPart
            let block_part = BlockPart::new(
                height,
                round,
                sequence,
                validator_address,
                Content::TxBatch(TransactionBatch::new(txes.clone())),
            );

            self.part_store.store(block_part.clone());

            consensus
                .cast(ConsensusMsg::BuilderBlockPart(block_part))
                .unwrap();

            let mut tx_count = 0;

            'inner: for tx in txes {
                if block_size + tx.size_bytes() > self.params.max_block_size.as_u64() as usize {
                    break 'inner;
                }

                block_size += tx.size_bytes();
                tx_batch.push(tx);
                tx_count += 1;
            }

            // Simulate execution of reaped txes
            let exec_time = self.params.exec_time_per_tx * tx_count;
            trace!("Simulating tx execution for {tx_count} tx-es, sleeping for {exec_time:?}");
            tokio::time::sleep(exec_time).await;

            if Instant::now() > expiration_time {
                error!(
                    "Value Builder failed to complete in given interval ({timeout_duration:?}), took {:?}",
                    Instant::now() - start,
                );

                return None;
            }

            sequence += 1;

            if Instant::now() > deadline
                || block_size >= self.params.max_block_size.as_u64() as usize
            {
                // Create, store and gossip the BlockMetadata in a BlockPart
                let value = Value::new_from_transactions(&tx_batch);
>>>>>>> e7f5db71

    async fn build_value_from_block_parts(
        &mut self,
        block_part: Ctx::BlockPart,
    ) -> Option<ReceivedProposedValue<Ctx>>;

    async fn maybe_received_value(
        &mut self,
        height: Ctx::Height,
        round: Round,
    ) -> Option<ReceivedProposedValue<Ctx>>;

    async fn decided_on_value(
        &mut self,
        height: Ctx::Height,
        round: Round,
        value: Ctx::Value,
        commits: Vec<SignedVote<Ctx>>,
    );
}<|MERGE_RESOLUTION|>--- conflicted
+++ resolved
@@ -1,16 +1,10 @@
 use std::time::Duration;
 
 use async_trait::async_trait;
-<<<<<<< HEAD
-=======
-use bytesize::ByteSize;
-use tracing::{error, info, trace};
->>>>>>> e7f5db71
-
-use malachite_common::{Context, Round, SignedVote};
 
 use malachite_actors::consensus::ConsensusRef;
 use malachite_actors::host::{LocallyProposedValue, ReceivedProposedValue};
+use malachite_common::{Context, Round, SignedVote};
 
 #[async_trait]
 pub trait ValueBuilder<Ctx: Context>: Send + Sync + 'static {
@@ -19,97 +13,9 @@
         height: Ctx::Height,
         round: Round,
         timeout_duration: Duration,
-<<<<<<< HEAD
         address: Ctx::Address,
         consensus: ConsensusRef<Ctx>,
     ) -> Option<LocallyProposedValue<Ctx>>;
-=======
-        validator_address: Address,
-        consensus: ConsensusRef<TestContext>,
-    ) -> Option<LocallyProposedValue<TestContext>> {
-        let start = Instant::now();
-        let deadline = start + timeout_duration.mul_f32(self.params.time_allowance_factor);
-        let expiration_time = start + timeout_duration;
-
-        let mut tx_batch = vec![];
-        let mut sequence = 1;
-        let mut block_size = 0;
-
-        loop {
-            trace!(
-                "Build local value for h:{}, r:{}, s:{}",
-                height,
-                round,
-                sequence
-            );
-
-            let txes = self
-                .tx_streamer
-                .call(
-                    |reply| MempoolMsg::TxStream {
-                        height: height.as_u64(),
-                        num_txes: self.params.txs_per_part,
-                        reply,
-                    },
-                    None,
-                ) // TODO timeout
-                .await
-                .ok()?
-                .unwrap();
-
-            if txes.is_empty() {
-                return None;
-            }
-
-            // Create, store and gossip the batch in a BlockPart
-            let block_part = BlockPart::new(
-                height,
-                round,
-                sequence,
-                validator_address,
-                Content::TxBatch(TransactionBatch::new(txes.clone())),
-            );
-
-            self.part_store.store(block_part.clone());
-
-            consensus
-                .cast(ConsensusMsg::BuilderBlockPart(block_part))
-                .unwrap();
-
-            let mut tx_count = 0;
-
-            'inner: for tx in txes {
-                if block_size + tx.size_bytes() > self.params.max_block_size.as_u64() as usize {
-                    break 'inner;
-                }
-
-                block_size += tx.size_bytes();
-                tx_batch.push(tx);
-                tx_count += 1;
-            }
-
-            // Simulate execution of reaped txes
-            let exec_time = self.params.exec_time_per_tx * tx_count;
-            trace!("Simulating tx execution for {tx_count} tx-es, sleeping for {exec_time:?}");
-            tokio::time::sleep(exec_time).await;
-
-            if Instant::now() > expiration_time {
-                error!(
-                    "Value Builder failed to complete in given interval ({timeout_duration:?}), took {:?}",
-                    Instant::now() - start,
-                );
-
-                return None;
-            }
-
-            sequence += 1;
-
-            if Instant::now() > deadline
-                || block_size >= self.params.max_block_size.as_u64() as usize
-            {
-                // Create, store and gossip the BlockMetadata in a BlockPart
-                let value = Value::new_from_transactions(&tx_batch);
->>>>>>> e7f5db71
 
     async fn build_value_from_block_parts(
         &mut self,
