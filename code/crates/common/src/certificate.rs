use alloc::vec::Vec;
use derive_where::derive_where;
use thiserror::Error;

use crate::{
    Context, NilOrVal, Round, Signature, SignedExtension, SignedVote, ThresholdParams, Validator,
    ValidatorSet, ValueId, Vote, VoteType, VotingPower,
};

/// Represents a signature for a certificate, including the address and the signature itself.
#[derive_where(Clone, Debug, PartialEq, Eq)]
pub struct CommitSignature<Ctx: Context> {
    /// The address associated with the signature.
    pub address: Ctx::Address,
    /// The signature itself.
    pub signature: Signature<Ctx>,
    /// Vote extension
    pub extension: Option<SignedExtension<Ctx>>,
}

impl<Ctx: Context> CommitSignature<Ctx> {
    /// Create a new `CommitSignature` from an address and a signature, with an optional extension.
    pub fn new(
        address: Ctx::Address,
        signature: Signature<Ctx>,
        extension: Option<SignedExtension<Ctx>>,
    ) -> Self {
        Self {
            address,
            signature,
            extension,
        }
    }
}

/// Aggregated signature.
#[derive_where(Clone, Debug, PartialEq, Eq)]
pub struct AggregatedSignature<Ctx: Context> {
    /// A collection of commit signatures.
    pub signatures: Vec<CommitSignature<Ctx>>,
}

impl<Ctx: Context> AggregatedSignature<Ctx> {
    /// Create a new `AggregatedSignature` from a vector of commit signatures.
    pub fn new(signatures: Vec<CommitSignature<Ctx>>) -> Self {
        Self { signatures }
    }
}

/// Represents a certificate containing the message (height, round, value_id) and an aggregated signature.
#[derive_where(Clone, Debug, PartialEq, Eq)]
pub struct CommitCertificate<Ctx: Context> {
    /// The height of the certificate.
    pub height: Ctx::Height,
    /// The round number associated with the certificate.
    pub round: Round,
    /// The identifier for the value being certified.
    pub value_id: ValueId<Ctx>,
    /// A vector of signatures that make up the certificate.
    pub aggregated_signature: AggregatedSignature<Ctx>, // TODO - type in context
}

impl<Ctx: Context> CommitCertificate<Ctx> {
    /// Creates a new `CommitCertificate` from a vector of signed votes.
    pub fn new(
        height: Ctx::Height,
        round: Round,
        value_id: ValueId<Ctx>,
        commits: Vec<SignedVote<Ctx>>,
    ) -> Self {
        // Collect all commit signatures from the signed votes
        let signatures = commits
            .into_iter()
            .filter(|vote| {
                matches!(vote.value(), NilOrVal::Val(id) if id == &value_id)
                    && vote.vote_type() == VoteType::Precommit
                    && vote.round() == round
                    && vote.height() == height
            })
            .map(|signed_vote| CommitSignature {
                address: signed_vote.validator_address().clone(),
                signature: signed_vote.signature,
                extension: signed_vote.message.extension().cloned(),
            })
            .collect();

        // Create the aggregated signature
        let aggregated_signature = AggregatedSignature::new(signatures);

        Self {
            height,
            round,
            value_id,
            aggregated_signature,
        }
    }

    /// Verify the certificate against the given validator set.
    ///
    /// - For each commit signature in the certificate:
    ///   - Reconstruct the signed precommit and verify its signature
    /// - Check that we have 2/3+ of voting power has signed the certificate
    ///
    /// If any of those steps fail, return a [`CertificateError`].
    ///
    /// TODO: Move to Context
    pub fn verify(
        &self,
        ctx: &Ctx,
        validator_set: &Ctx::ValidatorSet,
        thresholds: ThresholdParams,
    ) -> Result<(), CertificateError<Ctx>> {
        let total_voting_power = validator_set.total_voting_power();
        let mut signed_voting_power = 0;

        // For each commit signature, reconstruct the signed precommit and verify the signature
        for commit_sig in &self.aggregated_signature.signatures {
            // Abort if validator not in validator set
            let Some(validator) = validator_set.get_by_address(&commit_sig.address) else {
                return Err(CertificateError::UnknownValidator(commit_sig.clone()));
            };

            let voting_power = self.verify_commit_signature(ctx, commit_sig, validator)?;
            signed_voting_power += voting_power;
        }

        // Check if we have 2/3+ voting power
        if thresholds
            .quorum
            .is_met(signed_voting_power, total_voting_power)
        {
            Ok(())
        } else {
            Err(CertificateError::NotEnoughVotingPower {
                signed: signed_voting_power,
                total: total_voting_power,
                expected: thresholds.quorum.min_expected(total_voting_power),
            })
        }
    }

    /// Verify a commit signature against the public key of its validator.
    ///
    /// ## Return
    /// Return the voting power of that validator if the signature is valid.
    fn verify_commit_signature(
        &self,
        ctx: &Ctx,
        commit_sig: &CommitSignature<Ctx>,
        validator: &Ctx::Validator,
    ) -> Result<VotingPower, CertificateError<Ctx>> {
        // Reconstruct the vote that was signed
        let vote = Ctx::new_precommit(
            self.height,
            self.round,
            NilOrVal::Val(self.value_id.clone()),
            validator.address().clone(),
        );

        // Verify signature
        if !ctx.verify_signed_vote(&vote, &commit_sig.signature, validator.public_key()) {
            return Err(CertificateError::InvalidSignature(commit_sig.clone()));
        }

        Ok(validator.voting_power())
    }
}

/// Represents an error that can occur when verifying a certificate.
#[derive_where(Clone, Debug)]
#[derive(Error)]
pub enum CertificateError<Ctx: Context> {
    /// One of the commit signature is invalid.
<<<<<<< HEAD
    #[error("Invalid commit signature: {0:?}")]
    InvalidCommitSignature(CommitSignature<Ctx>),
=======
    InvalidSignature(CommitSignature<Ctx>),

    /// A validator in the certificate is not in the validator set.
    UnknownValidator(CommitSignature<Ctx>),
>>>>>>> 584ed7ae

    /// Not enough voting power has signed the certificate.
    #[error(
        "Not enough voting power has signed the certificate: \
         signed={signed}, total={total}, expected={expected}"
    )]
    NotEnoughVotingPower {
        /// Signed voting power
        signed: VotingPower,
        /// Total voting power
        total: VotingPower,
        /// Expected voting power
        expected: VotingPower,
    },
<<<<<<< HEAD
}
=======
}

impl<Ctx: Context> fmt::Display for CertificateError<Ctx> {
    fn fmt(&self, f: &mut fmt::Formatter<'_>) -> fmt::Result {
        match self {
            CertificateError::InvalidSignature(commit_sig) => {
                write!(f, "Invalid commit signature: {commit_sig:?}")
            }

            CertificateError::UnknownValidator(commit_sig) => {
                write!(
                    f,
                    "A validator in the certificate is not in the validator set: {commit_sig:?}"
                )
            }

            CertificateError::NotEnoughVotingPower {
                signed,
                total,
                expected,
            } => {
                write!(
                    f,
                    "Not enough voting power has signed the certificate: \
                     signed={signed}, total={total}, expected={expected}",
                )
            }
        }
    }
}

impl<Ctx: Context> core::error::Error for CertificateError<Ctx> {}
>>>>>>> 584ed7ae
<|MERGE_RESOLUTION|>--- conflicted
+++ resolved
@@ -171,15 +171,12 @@
 #[derive(Error)]
 pub enum CertificateError<Ctx: Context> {
     /// One of the commit signature is invalid.
-<<<<<<< HEAD
     #[error("Invalid commit signature: {0:?}")]
-    InvalidCommitSignature(CommitSignature<Ctx>),
-=======
     InvalidSignature(CommitSignature<Ctx>),
 
     /// A validator in the certificate is not in the validator set.
+    #[error("A validator in the certificate is not in the validator set: {0:?}")]
     UnknownValidator(CommitSignature<Ctx>),
->>>>>>> 584ed7ae
 
     /// Not enough voting power has signed the certificate.
     #[error(
@@ -194,39 +191,4 @@
         /// Expected voting power
         expected: VotingPower,
     },
-<<<<<<< HEAD
-}
-=======
-}
-
-impl<Ctx: Context> fmt::Display for CertificateError<Ctx> {
-    fn fmt(&self, f: &mut fmt::Formatter<'_>) -> fmt::Result {
-        match self {
-            CertificateError::InvalidSignature(commit_sig) => {
-                write!(f, "Invalid commit signature: {commit_sig:?}")
-            }
-
-            CertificateError::UnknownValidator(commit_sig) => {
-                write!(
-                    f,
-                    "A validator in the certificate is not in the validator set: {commit_sig:?}"
-                )
-            }
-
-            CertificateError::NotEnoughVotingPower {
-                signed,
-                total,
-                expected,
-            } => {
-                write!(
-                    f,
-                    "Not enough voting power has signed the certificate: \
-                     signed={signed}, total={total}, expected={expected}",
-                )
-            }
-        }
-    }
-}
-
-impl<Ctx: Context> core::error::Error for CertificateError<Ctx> {}
->>>>>>> 584ed7ae
+}