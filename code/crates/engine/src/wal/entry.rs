--- conflicted
+++ resolved
@@ -130,16 +130,12 @@
         TimeoutKind::Precommit => 3,
         TimeoutKind::Commit => 4,
 
-<<<<<<< HEAD
-        // We do not store the other timeouts in the WAL
-        TimeoutKind::PrevoteTimeLimit | TimeoutKind::PrecommitTimeLimit => 0,
-        TimeoutKind::PrevoteRebroadcast | TimeoutKind::PrecommitRebroadcast => 0,
-=======
         // Consensus will typically not want to store these two timeouts in the WAL,
         // but we still need to handle them here.
         TimeoutKind::PrevoteTimeLimit => 5,
         TimeoutKind::PrecommitTimeLimit => 6,
->>>>>>> b49951ae
+        TimeoutKind::PrevoteRebroadcast => 7,
+        TimeoutKind::PrecommitRebroadcast => 8,
     };
 
     buf.write_u8(tag)?;
