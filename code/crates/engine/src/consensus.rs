--- conflicted
+++ resolved
@@ -333,26 +333,18 @@
                 // Replay the rest of the WAL after starting the new height
                 self.replay_wal(&myself, state, height, wal_after).await;
 
+                // Set the phase to `Running` after starting the new height
+                state.set_phase(Phase::Running);
+
+                // Process any buffered messages, now that we are in the `Running` phase
+                self.process_buffered_msgs(&myself, state).await;
+
                 // Notify the sync actor that we have started a new height
                 if let Some(sync) = &self.sync {
                     if let Err(e) = sync.cast(SyncMsg::StartedHeight(height)) {
                         error!(%height, "Error when notifying sync of started height: {e}")
                     }
                 }
-
-<<<<<<< HEAD
-                self.process_buffered_msgs(&myself, state).await;
-=======
-                self.tx_event.send(|| Event::StartedHeight(height));
-
-                if let Err(e) = self.check_and_replay_wal(&myself, state, height).await {
-                    error!(%height, "Error when checking and replaying WAL: {e}");
-                }
-
-                state.set_phase(Phase::Running);
->>>>>>> f7963ffa
-
-                self.process_buffered_msgs(&myself, state).await;
 
                 Ok(())
             }
@@ -644,13 +636,9 @@
             Ok(Some(entries)) => {
                 info!("Found {} WAL entries to replay", entries.len());
 
-<<<<<<< HEAD
                 let (proposed_values, other_entries): (Vec<_>, Vec<_>) = entries
                     .into_iter()
                     .partition(|entry| matches!(entry, WalEntry::LocallyProposedValue(_)));
-=======
-                state.set_phase(Phase::Recovering);
->>>>>>> f7963ffa
 
                 info!(
                     "Found {} proposed values in WAL and {} other entries",
