use core::fmt;
use std::collections::BTreeSet;
use std::sync::Arc;
use std::time::Duration;

use async_recursion::async_recursion;
use async_trait::async_trait;
use derive_where::derive_where;
use eyre::eyre;
use ractor::{Actor, ActorProcessingErr, ActorRef};
use tokio::time::Instant;
use tracing::{debug, error, error_span, info, warn};

use malachitebft_codec as codec;
use malachitebft_config::{ConsensusConfig, TimeoutConfig};
use malachitebft_core_consensus::{
    Effect, LivenessMsg, PeerId, Resumable, Resume, SignedConsensusMsg, VoteExtensionError,
};
use malachitebft_core_types::{
<<<<<<< HEAD
    Context, Height, Proposal, Round, SigningProvider, SigningProviderExt, Timeout, TimeoutKind,
=======
    Context, Proposal, Round, SigningProvider, SigningProviderExt, Timeout, TimeoutKind,
>>>>>>> 0c5a67ff
    ValidatorSet, Validity, Value, ValueId, ValueOrigin, ValueResponse as CoreValueResponse, Vote,
};
use malachitebft_metrics::Metrics;
use malachitebft_sync::{self as sync, ValueResponse};

use crate::host::{HostMsg, HostRef, LocallyProposedValue, Next, ProposedValue};
use crate::network::{NetworkEvent, NetworkMsg, NetworkRef};
use crate::sync::Msg as SyncMsg;
use crate::sync::SyncRef;
use crate::util::events::{Event, TxEvent};
use crate::util::msg_buffer::MessageBuffer;
use crate::util::streaming::StreamMessage;
use crate::util::timers::{TimeoutElapsed, TimerScheduler};
use crate::wal::{Msg as WalMsg, WalEntry, WalRef};

pub use malachitebft_core_consensus::Error as ConsensusError;
pub use malachitebft_core_consensus::Params as ConsensusParams;
pub use malachitebft_core_consensus::State as ConsensusState;

/// Codec for consensus messages.
///
/// This trait is automatically implemented for any type that implements:
/// - [`codec::Codec<Ctx::ProposalPart>`]
/// - [`codec::Codec<SignedConsensusMsg<Ctx>>`]
/// - [`codec::Codec<PolkaCertificate<Ctx>>`]
/// - [`codec::Codec<StreamMessage<Ctx::ProposalPart>>`]
pub trait ConsensusCodec<Ctx>
where
    Ctx: Context,
    Self: codec::Codec<Ctx::ProposalPart>,
    Self: codec::Codec<SignedConsensusMsg<Ctx>>,
    Self: codec::Codec<LivenessMsg<Ctx>>,
    Self: codec::Codec<StreamMessage<Ctx::ProposalPart>>,
{
}

impl<Ctx, Codec> ConsensusCodec<Ctx> for Codec
where
    Ctx: Context,
    Self: codec::Codec<Ctx::ProposalPart>,
    Self: codec::Codec<SignedConsensusMsg<Ctx>>,
    Self: codec::Codec<LivenessMsg<Ctx>>,
    Self: codec::Codec<StreamMessage<Ctx::ProposalPart>>,
{
}

pub type ConsensusRef<Ctx> = ActorRef<Msg<Ctx>>;

pub struct Consensus<Ctx>
where
    Ctx: Context,
{
    ctx: Ctx,
    params: ConsensusParams<Ctx>,
    consensus_config: ConsensusConfig,
    signing_provider: Box<dyn SigningProvider<Ctx>>,
    network: NetworkRef<Ctx>,
    host: HostRef<Ctx>,
    wal: WalRef<Ctx>,
    sync: Option<SyncRef<Ctx>>,
    metrics: Metrics,
    tx_event: TxEvent<Ctx>,
    span: tracing::Span,
}

pub type ConsensusMsg<Ctx> = Msg<Ctx>;

#[derive_where(Debug)]
pub enum Msg<Ctx: Context> {
    /// Start consensus for the given height with the given validator set
    StartHeight(Ctx::Height, Ctx::ValidatorSet),

    /// Received an event from the gossip layer
    NetworkEvent(NetworkEvent<Ctx>),

    /// A timeout has elapsed
    TimeoutElapsed(TimeoutElapsed<Timeout>),

    /// The proposal builder has built a value and can be used in a new proposal consensus message
    ProposeValue(LocallyProposedValue<Ctx>),

    /// Received and assembled the full value proposed by a validator
    ReceivedProposedValue(ProposedValue<Ctx>, ValueOrigin),

    /// Instructs consensus to restart at a given height with the given validator set.
    ///
    /// On this input consensus resets the Write-Ahead Log.
    ///
    /// # Warning
    /// This operation should be used with extreme caution as it can lead to safety violations:
    /// 1. The application must clean all state associated with the height for which commit has failed
    /// 2. Since consensus resets its write-ahead log, the node may equivocate on proposals and votes
    ///    for the restarted height, potentially violating protocol safety
    RestartHeight(Ctx::Height, Ctx::ValidatorSet),
}

impl<Ctx: Context> fmt::Display for Msg<Ctx> {
    fn fmt(&self, f: &mut fmt::Formatter<'_>) -> fmt::Result {
        match self {
            Msg::StartHeight(height, _) => write!(f, "StartHeight(height={height})"),
            Msg::NetworkEvent(event) => match event {
                NetworkEvent::Proposal(_, proposal) => write!(
                    f,
                    "NetworkEvent(Proposal height={} round={})",
                    proposal.height(),
                    proposal.round()
                ),
                NetworkEvent::ProposalPart(_, part) => {
                    write!(f, "NetworkEvent(ProposalPart sequence={})", part.sequence)
                }
                NetworkEvent::Vote(_, vote) => write!(
                    f,
                    "NetworkEvent(Vote height={} round={})",
                    vote.height(),
                    vote.round()
                ),
                _ => write!(f, "NetworkEvent"),
            },
            Msg::TimeoutElapsed(timeout) => write!(f, "TimeoutElapsed({})", timeout.display_key()),
            Msg::ProposeValue(value) => write!(
                f,
                "ProposeValue(height={} round={})",
                value.height, value.round
            ),
            Msg::ReceivedProposedValue(value, origin) => write!(
                f,
                "ReceivedProposedValue(height={} round={} origin={origin:?})",
                value.height, value.round
            ),
            Msg::RestartHeight(height, _) => write!(f, "RestartHeight(height={height})"),
        }
    }
}

impl<Ctx: Context> From<NetworkEvent<Ctx>> for Msg<Ctx> {
    fn from(event: NetworkEvent<Ctx>) -> Self {
        Self::NetworkEvent(event)
    }
}

type ConsensusInput<Ctx> = malachitebft_core_consensus::Input<Ctx>;

impl<Ctx: Context> From<TimeoutElapsed<Timeout>> for Msg<Ctx> {
    fn from(msg: TimeoutElapsed<Timeout>) -> Self {
        Msg::TimeoutElapsed(msg)
    }
}

type Timers = TimerScheduler<Timeout>;

struct Timeouts {
    config: TimeoutConfig,
}

impl Timeouts {
    pub fn new(config: TimeoutConfig) -> Self {
        Self { config }
    }

    fn reset(&mut self, config: TimeoutConfig) {
        self.config = config;
    }

    fn duration_for(&self, step: TimeoutKind) -> Duration {
        match step {
            TimeoutKind::Propose => self.config.timeout_propose,
            TimeoutKind::Prevote => self.config.timeout_prevote,
            TimeoutKind::Precommit => self.config.timeout_precommit,
            TimeoutKind::Rebroadcast => {
                self.config.timeout_propose
                    + self.config.timeout_prevote
                    + self.config.timeout_precommit
            }
        }
    }

    fn increase_timeout(&mut self, step: TimeoutKind) {
        let c = &mut self.config;
        match step {
            TimeoutKind::Propose => c.timeout_propose += c.timeout_propose_delta,
            TimeoutKind::Prevote => c.timeout_prevote += c.timeout_prevote_delta,
            TimeoutKind::Precommit => c.timeout_precommit += c.timeout_precommit_delta,
            TimeoutKind::Rebroadcast => {
                c.timeout_rebroadcast +=
                    c.timeout_propose_delta + c.timeout_prevote_delta + c.timeout_precommit_delta
            }
        };
    }
}

#[derive(Copy, Clone, Debug, PartialEq, Eq)]
enum Phase {
    Unstarted,
    Ready,
    Running,
    Recovering,
}

/// Maximum number of messages to buffer while consensus is
/// in the `Unstarted` or `Recovering` phase
const MAX_BUFFER_SIZE: usize = 1024;

pub struct State<Ctx: Context> {
    /// Scheduler for timers
    timers: Timers,

    /// Timeouts configuration
    timeouts: Timeouts,

    /// The state of the consensus state machine
    consensus: ConsensusState<Ctx>,

    /// The set of peers we are connected to.
    connected_peers: BTreeSet<PeerId>,

    /// The current phase
    phase: Phase,

    /// A buffer of messages that were received while
    /// consensus was `Unstarted` or in the `Recovering` phase
    msg_buffer: MessageBuffer<Ctx>,
}

impl<Ctx> State<Ctx>
where
    Ctx: Context,
{
    pub fn height(&self) -> Ctx::Height {
        self.consensus.height()
    }

    fn set_phase(&mut self, phase: Phase) {
        if self.phase != phase {
            info!(prev = ?self.phase, new = ?phase, "Phase transition");
            self.phase = phase;
        }
    }
}

struct HandlerState<'a, Ctx: Context> {
    phase: Phase,
    height: Ctx::Height,
    timers: &'a mut Timers,
    timeouts: &'a mut Timeouts,
}

impl<Ctx> Consensus<Ctx>
where
    Ctx: Context,
{
    #[allow(clippy::too_many_arguments)]
    pub async fn spawn(
        ctx: Ctx,
        params: ConsensusParams<Ctx>,
        consensus_config: ConsensusConfig,
        signing_provider: Box<dyn SigningProvider<Ctx>>,
        network: NetworkRef<Ctx>,
        host: HostRef<Ctx>,
        wal: WalRef<Ctx>,
        sync: Option<SyncRef<Ctx>>,
        metrics: Metrics,
        tx_event: TxEvent<Ctx>,
        span: tracing::Span,
    ) -> Result<ActorRef<Msg<Ctx>>, ractor::SpawnErr> {
        let node = Self {
            ctx,
            params,
            consensus_config,
            signing_provider,
            network,
            host,
            wal,
            sync,
            metrics,
            tx_event,
            span,
        };

        let (actor_ref, _) = Actor::spawn(None, node, ()).await?;
        Ok(actor_ref)
    }

    async fn process_input(
        &self,
        myself: &ActorRef<Msg<Ctx>>,
        state: &mut State<Ctx>,
        input: ConsensusInput<Ctx>,
    ) -> Result<(), ConsensusError<Ctx>> {
        let height = state.height();

        malachitebft_core_consensus::process!(
            input: input,
            state: &mut state.consensus,
            metrics: &self.metrics,
            with: effect => {
                let handler_state = HandlerState {
                    phase: state.phase,
                    height,
                    timers: &mut state.timers,
                    timeouts: &mut state.timeouts,
                };

                self.handle_effect(myself, handler_state, effect).await
            }
        )
    }

    #[async_recursion]
    async fn process_buffered_msgs(&self, myself: &ActorRef<Msg<Ctx>>, state: &mut State<Ctx>) {
        if state.msg_buffer.is_empty() {
            return;
        }

        info!(count = %state.msg_buffer.len(), "Replaying buffered messages");

        while let Some(msg) = state.msg_buffer.pop() {
            debug!("Replaying buffered message: {msg}");

            if let Err(e) = self.handle_msg(myself.clone(), state, msg).await {
                error!("Error when handling buffered message: {e:?}");
            }
        }
    }

    async fn handle_msg(
        &self,
        myself: ActorRef<Msg<Ctx>>,
        state: &mut State<Ctx>,
        msg: Msg<Ctx>,
    ) -> Result<(), ActorProcessingErr> {
        let is_restart = matches!(msg, Msg::RestartHeight(_, _));

        match msg {
            Msg::StartHeight(height, validator_set) | Msg::RestartHeight(height, validator_set) => {
                // Check that the validator set is not empty
                if validator_set.count() == 0 {
                    return Err(eyre!("Validator set for height {height} is empty").into());
                }

                self.tx_event
                    .send(|| Event::StartedHeight(height, is_restart));

                // Fetch entries from the WAL or reset the WAL if this is a restart
                let wal_entries = if is_restart {
                    self.wal_reset(height).await?;
                    vec![]
                } else {
                    self.wal_fetch(height).await?
                };

                if !wal_entries.is_empty() {
                    // Set the phase to `Recovering` while we replay the WAL
                    state.set_phase(Phase::Recovering);
                }

                // Notify the sync actor that we have started a new height
                if let Some(sync) = &self.sync {
                    if let Err(e) = sync.cast(SyncMsg::StartedHeight(height, is_restart)) {
                        error!(%height, "Error when notifying sync of started height: {e}")
                    }
                }

                // Start consensus for the given height
                let result = self
                    .process_input(
                        &myself,
                        state,
                        ConsensusInput::StartHeight(height, validator_set),
                    )
                    .await;

                if let Err(e) = result {
                    error!(%height, "Error when starting height: {e}");
                }

                if !wal_entries.is_empty() {
                    self.wal_replay(&myself, state, height, wal_entries).await;
                }

                // Set the phase to `Running` now that we have replayed the WAL
                state.set_phase(Phase::Running);

                // Process any buffered messages, now that we are in the `Running` phase
                self.process_buffered_msgs(&myself, state).await;

                Ok(())
            }

            Msg::ProposeValue(value) => {
                let result = self
                    .process_input(&myself, state, ConsensusInput::Propose(value.clone()))
                    .await;

                if let Err(e) = result {
                    error!(
                        height = %value.height, round = %value.round,
                        "Error when processing ProposeValue message: {e}"
                    );
                }

                self.tx_event.send(|| Event::ProposedValue(value));

                Ok(())
            }

            Msg::NetworkEvent(event) => {
                match event {
                    NetworkEvent::Listening(address) => {
                        info!(%address, "Listening");

                        if state.phase == Phase::Unstarted {
                            state.set_phase(Phase::Ready);

                            self.host.call_and_forward(
                                |reply_to| HostMsg::ConsensusReady { reply_to },
                                &myself,
                                |(height, validator_set)| {
                                    ConsensusMsg::StartHeight(height, validator_set)
                                },
                                None,
                            )?;
                        }
                    }

                    NetworkEvent::PeerConnected(peer_id) => {
                        if !state.connected_peers.insert(peer_id) {
                            // We already saw that peer, ignoring...
                            return Ok(());
                        }

                        info!(%peer_id, "Connected to peer");

                        let validator_set = state.consensus.validator_set();
                        let connected_peers = state.connected_peers.len();
                        let total_peers = validator_set.count().saturating_sub(1);

                        debug!(connected = %connected_peers, total = %total_peers, "Connected to another peer");

                        self.metrics.connected_peers.inc();
                    }

                    NetworkEvent::PeerDisconnected(peer_id) => {
                        info!(%peer_id, "Disconnected from peer");

                        if state.connected_peers.remove(&peer_id) {
                            self.metrics.connected_peers.dec();
                        }
                    }

                    NetworkEvent::SyncResponse(
                        request_id,
                        peer,
                        Some(sync::Response::ValueResponse(ValueResponse {
                            start_height,
                            values,
                        })),
                    ) => {
                        debug!(%start_height, %request_id, "Received sync response with {} values", values.len());

                        if values.is_empty() {
                            error!(%start_height, %request_id, "Received empty value sync response");
                            return Ok(());
                        };

<<<<<<< HEAD
                        // Process values sequentially starting from the lowest height
                        let mut height = start_height;
                        for value in values.iter() {
                            self.process_sync_response(&myself, state, peer, height, value)
                                .await?;

                            height = height.increment();
=======
                        let Some(value) = value else {
                            error!(%height, %request_id, "Received empty value sync response");
                            return Ok(());
                        };

                        // Fetch the proposer for the round and height of the synced value
                        // Given that proposer selection is required be fully deterministic,
                        // we are guaranteed to get the proposer for that value.
                        let proposer = state
                            .consensus
                            .get_proposer(value.certificate.height, value.certificate.round)
                            .clone();

                        if let Err(e) = self
                            .process_input(
                                &myself,
                                state,
                                ConsensusInput::SyncValueResponse(CoreValueResponse::new(
                                    peer,
                                    proposer,
                                    value.value_bytes,
                                    value.certificate,
                                )),
                            )
                            .await
                        {
                            error!(%height, %request_id, "Error when processing received synced block: {e}");

                            if let ConsensusError::InvalidCommitCertificate(certificate, e) = e {
                                error!(
                                    %peer,
                                    %certificate.height,
                                    %certificate.round,
                                    "Invalid certificate received: {e}"
                                );

                                sync.cast(SyncMsg::InvalidValue(peer, certificate.height))
                                    .map_err(|e| {
                                        eyre!(
                                            "Error when notifying sync of invalid certificate: {e}"
                                        )
                                    })?;
                            } else {
                                sync.cast(SyncMsg::ValueProcessingError(peer, height))
                                    .map_err(|e| {
                                        eyre!(
                                        "Error when notifying sync of value processing error: {e}"
                                    )
                                    })?;
                            }
>>>>>>> 0c5a67ff
                        }
                    }

                    NetworkEvent::Vote(from, vote) => {
                        if let Err(e) = self
                            .process_input(&myself, state, ConsensusInput::Vote(vote))
                            .await
                        {
                            error!(%from, "Error when processing vote: {e}");
                        }
                    }

                    NetworkEvent::Proposal(from, proposal) => {
                        if state.consensus.params.value_payload.parts_only() {
                            error!(%from, "Properly configured peer should never send proposal messages in BlockPart mode");
                            return Ok(());
                        }

                        if let Err(e) = self
                            .process_input(&myself, state, ConsensusInput::Proposal(proposal))
                            .await
                        {
                            error!(%from, "Error when processing proposal: {e}");
                        }
                    }

                    NetworkEvent::PolkaCertificate(from, certificate) => {
                        if let Err(e) = self
                            .process_input(
                                &myself,
                                state,
                                ConsensusInput::PolkaCertificate(certificate),
                            )
                            .await
                        {
                            error!(%from, "Error when processing polka certificate: {e}");
                        }
                    }

                    NetworkEvent::RoundCertificate(from, certificate) => {
                        info!(
                            %from,
                            %certificate.height,
                            %certificate.round,
                            number_of_votes = certificate.round_signatures.len(),
                            "Received round certificate"
                        );
                        if let Err(e) = self
                            .process_input(
                                &myself,
                                state,
                                ConsensusInput::RoundCertificate(certificate),
                            )
                            .await
                        {
                            error!(%from, "Error when processing round certificate: {e}");
                        }
                    }

                    NetworkEvent::ProposalPart(from, part) => {
                        if state.consensus.params.value_payload.proposal_only() {
                            error!(%from, "Properly configured peer should never send proposal part messages in Proposal mode");
                            return Ok(());
                        }

                        self.host
                            .call_and_forward(
                                |reply_to| HostMsg::ReceivedProposalPart {
                                    from,
                                    part,
                                    reply_to,
                                },
                                &myself,
                                move |value| {
                                    Msg::ReceivedProposedValue(value, ValueOrigin::Consensus)
                                },
                                None,
                            )
                            .map_err(|e| {
                                eyre!("Error when forwarding proposal parts to host: {e}")
                            })?;
                    }

                    _ => {}
                }

                Ok(())
            }

            Msg::TimeoutElapsed(elapsed) => {
                let Some(timeout) = state.timers.intercept_timer_msg(elapsed) else {
                    // Timer was cancelled or already processed, ignore
                    return Ok(());
                };

                if let Err(e) = self.timeout_elapsed(&myself, state, timeout).await {
                    error!("Error when processing TimeoutElapsed message: {e:?}");
                }

                Ok(())
            }

            Msg::ReceivedProposedValue(value, origin) => {
                self.tx_event
                    .send(|| Event::ReceivedProposedValue(value.clone(), origin));

                let result = self
                    .process_input(&myself, state, ConsensusInput::ProposedValue(value, origin))
                    .await;

                if let Err(e) = result {
                    error!("Error when processing ReceivedProposedValue message: {e}");
                }

                Ok(())
            }
        }
    }

    async fn process_sync_response(
        &self,
        myself: &ActorRef<Msg<Ctx>>,
        state: &mut State<Ctx>,
        peer: PeerId,
        height: <Ctx as Context>::Height,
        value: &malachitebft_sync::RawDecidedValue<Ctx>,
    ) -> Result<(), ActorProcessingErr>
    where
        Ctx: Context,
    {
        let Some(sync) = self.sync.clone() else {
            warn!("Received sync response but sync actor is not available");
            return Ok(());
        };

        // Fetch the proposer for the round and height of the synced value
        // Given that proposer selection is required be fully deterministic,
        // we are guaranteed to get the proposer for that value.
        let proposer = state
            .consensus
            .get_proposer(value.certificate.height, value.certificate.round)
            .clone();

        if let Err(e) = self
            .process_input(
                myself,
                state,
                ConsensusInput::SyncValueResponse(CoreValueResponse::new(
                    peer,
                    proposer,
                    value.value_bytes.clone(),
                    value.certificate.clone(),
                )),
            )
            .await
        {
            error!(%height, "Error when processing received synced block: {e}");

            if let ConsensusError::InvalidCommitCertificate(certificate, e) = e {
                error!(
                    %peer,
                    %certificate.height,
                    %certificate.round,
                    "Invalid certificate received: {e}"
                );

                sync.cast(SyncMsg::InvalidValue(peer, certificate.height))
                    .map_err(|e| eyre!("Error when notifying sync of invalid certificate: {e}"))?;
            } else {
                sync.cast(SyncMsg::ValueProcessingError(peer, height))
                    .map_err(|e| {
                        eyre!("Error when notifying sync of value processing error: {e}")
                    })?;
            }
        }

        Ok(())
    }

    async fn timeout_elapsed(
        &self,
        myself: &ActorRef<Msg<Ctx>>,
        state: &mut State<Ctx>,
        timeout: Timeout,
    ) -> Result<(), ActorProcessingErr> {
        // Make sure the associated timer is cancelled
        state.timers.cancel(&timeout);

        // Increase the timeout for the next round
        state.timeouts.increase_timeout(timeout.kind);

        // Print debug information if the timeout is for a prevote or precommit
        if matches!(
            timeout.kind,
            TimeoutKind::Prevote | TimeoutKind::Precommit | TimeoutKind::Rebroadcast
        ) {
            warn!(step = ?timeout.kind, "Timeout elapsed");
            state.consensus.print_state();
        }

        // Process the timeout event
        self.process_input(myself, state, ConsensusInput::TimeoutElapsed(timeout))
            .await?;

        Ok(())
    }

    async fn wal_reset(&self, height: Ctx::Height) -> Result<(), ActorProcessingErr> {
        let result = ractor::call!(self.wal, WalMsg::Reset, height);

        match result {
            Ok(Ok(())) => {
                // Success
            }
            Ok(Err(e)) => {
                error!("Resetting the WAL failed: {e}");
            }
            Err(e) => {
                error!("Failed to send Reset command to WAL actor: {e}");
            }
        }

        Ok(())
    }

    async fn wal_fetch(
        &self,
        height: Ctx::Height,
    ) -> Result<Vec<WalEntry<Ctx>>, ActorProcessingErr> {
        let result = ractor::call!(self.wal, WalMsg::StartedHeight, height)?;

        match result {
            Ok(None) => {
                // Nothing to replay
                debug!(%height, "No WAL entries to replay");
                Ok(Default::default())
            }

            Ok(Some(entries)) => {
                info!("Found {} WAL entries", entries.len());

                Ok(entries)
            }

            Err(e) => {
                error!(%height, "Error when notifying WAL of started height: {e}");
                self.tx_event
                    .send(|| Event::WalReplayError(Arc::new(e.into())));
                Ok(Default::default())
            }
        }
    }

    async fn wal_replay(
        &self,
        myself: &ActorRef<Msg<Ctx>>,
        state: &mut State<Ctx>,
        height: Ctx::Height,
        entries: Vec<WalEntry<Ctx>>,
    ) {
        use SignedConsensusMsg::*;

        assert_eq!(state.phase, Phase::Recovering);

        info!("Replaying {} WAL entries", entries.len());

        if entries.is_empty() {
            return;
        }

        self.tx_event
            .send(|| Event::WalReplayBegin(height, entries.len()));

        for entry in entries {
            self.tx_event.send(|| Event::WalReplayEntry(entry.clone()));

            match entry {
                WalEntry::ConsensusMsg(Vote(vote)) => {
                    info!("Replaying vote: {vote:?}");

                    if let Err(e) = self
                        .process_input(myself, state, ConsensusInput::Vote(vote))
                        .await
                    {
                        error!("Error when replaying vote: {e}");

                        self.tx_event
                            .send(|| Event::WalReplayError(Arc::new(e.into())));
                    }
                }

                WalEntry::ConsensusMsg(Proposal(proposal)) => {
                    info!("Replaying proposal: {proposal:?}");

                    if let Err(e) = self
                        .process_input(myself, state, ConsensusInput::Proposal(proposal))
                        .await
                    {
                        error!("Error when replaying Proposal: {e}");

                        self.tx_event
                            .send(|| Event::WalReplayError(Arc::new(e.into())));
                    }
                }

                WalEntry::Timeout(timeout) => {
                    info!("Replaying timeout: {timeout:?}");

                    if let Err(e) = self.timeout_elapsed(myself, state, timeout).await {
                        error!("Error when replaying TimeoutElapsed: {e}");

                        self.tx_event.send(|| Event::WalReplayError(Arc::new(e)));
                    }
                }

                WalEntry::ProposedValue(value) => {
                    info!("Replaying proposed value: {value:?}");

                    if let Err(e) = self
                        .process_input(
                            myself,
                            state,
                            ConsensusInput::ProposedValue(value, ValueOrigin::Consensus),
                        )
                        .await
                    {
                        error!("Error when replaying LocallyProposedValue: {e}");

                        self.tx_event
                            .send(|| Event::WalReplayError(Arc::new(e.into())));
                    }
                }
            }
        }

        self.tx_event.send(|| Event::WalReplayDone(state.height()));
    }

    fn get_value(
        &self,
        myself: &ActorRef<Msg<Ctx>>,
        height: Ctx::Height,
        round: Round,
        timeout: Duration,
    ) -> Result<(), ActorProcessingErr> {
        // Call `GetValue` on the Host actor, and forward the reply
        // to the current actor, wrapping it in `Msg::ProposeValue`.
        self.host.call_and_forward(
            |reply_to| HostMsg::GetValue {
                height,
                round,
                timeout,
                reply_to,
            },
            myself,
            Msg::<Ctx>::ProposeValue,
            None,
        )?;

        Ok(())
    }

    async fn get_validator_set(
        &self,
        height: Ctx::Height,
    ) -> Result<Option<Ctx::ValidatorSet>, ActorProcessingErr> {
        let validator_set = ractor::call!(self.host, |reply_to| HostMsg::GetValidatorSet {
            height,
            reply_to
        })
        .map_err(|e| eyre!("Failed to get validator set at height {height}: {e:?}"))?;

        Ok(validator_set)
    }

    async fn extend_vote(
        &self,
        height: Ctx::Height,
        round: Round,
        value_id: ValueId<Ctx>,
    ) -> Result<Option<Ctx::Extension>, ActorProcessingErr> {
        ractor::call!(self.host, |reply_to| HostMsg::ExtendVote {
            height,
            round,
            value_id,
            reply_to
        })
        .map_err(|e| eyre!("Failed to get earliest block height: {e:?}").into())
    }

    async fn verify_vote_extension(
        &self,
        height: Ctx::Height,
        round: Round,
        value_id: ValueId<Ctx>,
        extension: Ctx::Extension,
    ) -> Result<Result<(), VoteExtensionError>, ActorProcessingErr> {
        ractor::call!(self.host, |reply_to| HostMsg::VerifyVoteExtension {
            height,
            round,
            value_id,
            extension,
            reply_to
        })
        .map_err(|e| eyre!("Failed to verify vote extension: {e:?}").into())
    }

    async fn wal_append(
        &self,
        height: Ctx::Height,
        entry: WalEntry<Ctx>,
        phase: Phase,
    ) -> Result<(), ActorProcessingErr> {
        if phase == Phase::Recovering {
            return Ok(());
        }

        let result = ractor::call!(self.wal, WalMsg::Append, height, entry);

        match result {
            Ok(Ok(())) => {
                // Success
            }
            Ok(Err(e)) => {
                error!("Failed to append entry to WAL: {e}");
            }
            Err(e) => {
                error!("Failed to send Append command to WAL actor: {e}");
            }
        }

        Ok(())
    }

    async fn wal_flush(&self, phase: Phase) -> Result<(), ActorProcessingErr> {
        if phase == Phase::Recovering {
            return Ok(());
        }

        let result = ractor::call!(self.wal, WalMsg::Flush);

        match result {
            Ok(Ok(())) => {
                // Success
            }
            Ok(Err(e)) => {
                error!("Failed to flush WAL to disk: {e}");
            }
            Err(e) => {
                error!("Failed to send Flush command to WAL: {e}");
            }
        }

        Ok(())
    }

    async fn handle_effect(
        &self,
        myself: &ActorRef<Msg<Ctx>>,
        state: HandlerState<'_, Ctx>,
        effect: Effect<Ctx>,
    ) -> Result<Resume<Ctx>, ActorProcessingErr> {
        match effect {
            Effect::ResetTimeouts(r) => {
                state.timeouts.reset(self.consensus_config.timeouts);
                Ok(r.resume_with(()))
            }

            Effect::CancelAllTimeouts(r) => {
                state.timers.cancel_all();
                Ok(r.resume_with(()))
            }

            Effect::CancelTimeout(timeout, r) => {
                state.timers.cancel(&timeout);
                Ok(r.resume_with(()))
            }

            Effect::ScheduleTimeout(timeout, r) => {
                let duration = state.timeouts.duration_for(timeout.kind);
                state.timers.start_timer(timeout, duration);

                Ok(r.resume_with(()))
            }

            Effect::StartRound(height, round, proposer, role, r) => {
                self.wal_flush(state.phase).await?;

                let undecided_values =
                    ractor::call!(self.host, |reply_to| HostMsg::StartedRound {
                        height,
                        round,
                        proposer: proposer.clone(),
                        role,
                        reply_to,
                    })?;

                for value in undecided_values {
                    let _ = myself.cast(Msg::ReceivedProposedValue(value, ValueOrigin::Consensus));
                }

                self.tx_event
                    .send(|| Event::StartedRound(height, round, proposer, role));

                Ok(r.resume_with(()))
            }

            Effect::SignProposal(proposal, r) => {
                let start = Instant::now();

                let signed_proposal = self.signing_provider.sign_proposal(proposal);

                self.metrics
                    .signature_signing_time
                    .observe(start.elapsed().as_secs_f64());

                Ok(r.resume_with(signed_proposal))
            }

            Effect::SignVote(vote, r) => {
                let start = Instant::now();

                let signed_vote = self.signing_provider.sign_vote(vote);

                self.metrics
                    .signature_signing_time
                    .observe(start.elapsed().as_secs_f64());

                Ok(r.resume_with(signed_vote))
            }

            Effect::VerifySignature(msg, pk, r) => {
                use malachitebft_core_consensus::ConsensusMsg as Msg;

                let start = Instant::now();

                let valid = match msg.message {
                    Msg::Vote(v) => {
                        self.signing_provider
                            .verify_signed_vote(&v, &msg.signature, &pk)
                    }
                    Msg::Proposal(p) => {
                        self.signing_provider
                            .verify_signed_proposal(&p, &msg.signature, &pk)
                    }
                };

                self.metrics
                    .signature_verification_time
                    .observe(start.elapsed().as_secs_f64());

                Ok(r.resume_with(valid))
            }

            Effect::VerifyCommitCertificate(certificate, validator_set, thresholds, r) => {
                let result = self.signing_provider.verify_commit_certificate(
                    &self.ctx,
                    &certificate,
                    &validator_set,
                    thresholds,
                );

                Ok(r.resume_with(result))
            }

            Effect::VerifyPolkaCertificate(certificate, validator_set, thresholds, r) => {
                let result = self.signing_provider.verify_polka_certificate(
                    &self.ctx,
                    &certificate,
                    &validator_set,
                    thresholds,
                );

                Ok(r.resume_with(result))
            }

            Effect::VerifyRoundCertificate(certificate, validator_set, thresholds, r) => {
                let result = self.signing_provider.verify_round_certificate(
                    &self.ctx,
                    &certificate,
                    &validator_set,
                    thresholds,
                );

                Ok(r.resume_with(result))
            }

            Effect::ExtendVote(height, round, value_id, r) => {
                if let Some(extension) = self.extend_vote(height, round, value_id).await? {
                    let signed_extension = self.signing_provider.sign_vote_extension(extension);
                    Ok(r.resume_with(Some(signed_extension)))
                } else {
                    Ok(r.resume_with(None))
                }
            }

            Effect::VerifyVoteExtension(height, round, value_id, signed_extension, pk, r) => {
                let valid = self.signing_provider.verify_signed_vote_extension(
                    &signed_extension.message,
                    &signed_extension.signature,
                    &pk,
                );

                if !valid {
                    return Ok(r.resume_with(Err(VoteExtensionError::InvalidSignature)));
                }

                let result = self
                    .verify_vote_extension(height, round, value_id, signed_extension.message)
                    .await?;

                Ok(r.resume_with(result))
            }

            Effect::PublishConsensusMsg(msg, r) => {
                // Sync the WAL to disk before we broadcast the message
                // NOTE: The message has already been append to the WAL by the `WalAppend` effect.
                self.wal_flush(state.phase).await?;

                // Notify any subscribers that we are about to publish a message
                self.tx_event.send(|| Event::Published(msg.clone()));

                self.network
                    .cast(NetworkMsg::PublishConsensusMsg(msg))
                    .map_err(|e| eyre!("Error when broadcasting consensus message: {e:?}"))?;

                Ok(r.resume_with(()))
            }

            Effect::PublishLivenessMsg(msg, r) => {
                match msg {
                    LivenessMsg::Vote(ref msg) => {
                        self.tx_event.send(|| Event::RepublishVote(msg.clone()));
                    }
                    LivenessMsg::PolkaCertificate(ref certificate) => {
                        self.tx_event
                            .send(|| Event::PolkaCertificate(certificate.clone()));
                    }
                    LivenessMsg::SkipRoundCertificate(ref certificate) => {
                        self.tx_event
                            .send(|| Event::SkipRoundCertificate(certificate.clone()));
                    }
                }

                self.network
                    .cast(NetworkMsg::PublishLivenessMsg(msg))
                    .map_err(|e| eyre!("Error when broadcasting liveness message: {e:?}"))?;

                Ok(r.resume_with(()))
            }

            Effect::RepublishVote(msg, r) => {
                // Notify any subscribers that we are about to rebroadcast a vote
                self.tx_event.send(|| Event::RepublishVote(msg.clone()));

                self.network
                    .cast(NetworkMsg::PublishLivenessMsg(LivenessMsg::Vote(msg)))
                    .map_err(|e| eyre!("Error when rebroadcasting vote message: {e:?}"))?;

                Ok(r.resume_with(()))
            }

            Effect::RepublishRoundCertificate(certificate, r) => {
                // Notify any subscribers that we are about to rebroadcast a round certificate
                self.tx_event
                    .send(|| Event::RebroadcastRoundCertificate(certificate.clone()));

                self.network
                    .cast(NetworkMsg::PublishLivenessMsg(
                        LivenessMsg::SkipRoundCertificate(certificate),
                    ))
                    .map_err(|e| {
                        eyre!("Error when rebroadcasting round certificate message: {e:?}")
                    })?;

                Ok(r.resume_with(()))
            }

            Effect::GetValue(height, round, timeout, r) => {
                let timeout_duration = state.timeouts.duration_for(timeout.kind);

                self.get_value(myself, height, round, timeout_duration)
                    .map_err(|e| {
                        eyre!("Error when asking application for value to propose: {e:?}")
                    })?;

                Ok(r.resume_with(()))
            }

            Effect::GetValidatorSet(height, r) => {
                let validator_set = self
                    .get_validator_set(height)
                    .await
                    .map_err(|e| {
                        warn!("Error while asking application for the validator set at height {height}: {e:?}")
                    })
                    .ok(); // If call fails, send back `None` to consensus

                Ok(r.resume_with(validator_set.unwrap_or_default()))
            }

            Effect::RestreamProposal(height, round, valid_round, address, value_id, r) => {
                self.host
                    .cast(HostMsg::RestreamValue {
                        height,
                        round,
                        valid_round,
                        address,
                        value_id,
                    })
                    .map_err(|e| eyre!("Error when sending decided value to host: {e:?}"))?;

                Ok(r.resume_with(()))
            }

            Effect::Decide(certificate, extensions, r) => {
                assert!(!certificate.commit_signatures.is_empty());

                self.wal_flush(state.phase).await?;

                self.tx_event.send(|| Event::Decided(certificate.clone()));

                let height = certificate.height;

                self.host
                    .call_and_forward(
                        |reply_to| HostMsg::Decided {
                            certificate,
                            extensions,
                            reply_to,
                        },
                        myself,
                        |next| match next {
                            Next::Start(h, vs) => Msg::StartHeight(h, vs),
                            Next::Restart(h, vs) => Msg::RestartHeight(h, vs),
                        },
                        None,
                    )
                    .map_err(|e| eyre!("Error when sending decided value to host: {e:?}"))?;

                if let Some(sync) = &self.sync {
                    sync.cast(SyncMsg::Decided(height))
                        .map_err(|e| eyre!("Error when sending decided height to sync: {e:?}"))?;
                }

                Ok(r.resume_with(()))
            }

            Effect::SyncValue(value, r) => {
                let certificate_height = value.certificate.height;
                let certificate_round = value.certificate.round;

                let Some(sync) = self.sync.clone() else {
                    warn!("Received sync response but sync actor is not available");
                    return Ok(r.resume_with(()));
                };

                self.host.call_and_forward(
                    |reply_to| HostMsg::ProcessSyncedValue {
                        height: certificate_height,
                        round: certificate_round,
                        proposer: value.proposer,
                        value_bytes: value.value_bytes,
                        reply_to,
                    },
                    myself,
                    move |proposed| {
                        if proposed.validity == Validity::Invalid
                            || proposed.value.id() != value.certificate.value_id
                        {
                            if let Err(e) =
                                sync.cast(SyncMsg::InvalidValue(value.peer, certificate_height))
                            {
                                error!("Error when notifying sync of received proposed value: {e}");
                            }
                        }

<<<<<<< HEAD
                        Msg::<Ctx>::ReceivedProposedValue(proposed, ValueOrigin::Sync(value.peer))
=======
                        Msg::<Ctx>::ReceivedProposedValue(proposed, ValueOrigin::Sync)
>>>>>>> 0c5a67ff
                    },
                    None,
                )?;
                Ok(r.resume_with(()))
            }

            Effect::WalAppend(entry, r) => {
                self.wal_append(state.height, entry, state.phase).await?;
                Ok(r.resume_with(()))
            }
        }
    }
}

#[async_trait]
impl<Ctx> Actor for Consensus<Ctx>
where
    Ctx: Context,
{
    type Msg = Msg<Ctx>;
    type State = State<Ctx>;
    type Arguments = ();

    #[tracing::instrument(
        name = "consensus",
        parent = &self.span,
        skip_all,
    )]
    async fn pre_start(
        &self,
        myself: ActorRef<Msg<Ctx>>,
        _args: (),
    ) -> Result<State<Ctx>, ActorProcessingErr> {
        info!("Consensus is starting");

        self.network
            .cast(NetworkMsg::Subscribe(Box::new(myself.clone())))?;

        Ok(State {
            timers: Timers::new(Box::new(myself)),
            timeouts: Timeouts::new(self.consensus_config.timeouts),
            consensus: ConsensusState::new(
                self.ctx.clone(),
                self.params.clone(),
                self.consensus_config.queue_capacity,
            ),
            connected_peers: BTreeSet::new(),
            phase: Phase::Unstarted,
            msg_buffer: MessageBuffer::new(MAX_BUFFER_SIZE),
        })
    }

    #[tracing::instrument(
        name = "consensus",
        parent = &self.span,
        skip_all,
        fields(
            height = %state.consensus.height(),
            round = %state.consensus.round()
        )
    )]
    async fn post_start(
        &self,
        _myself: ActorRef<Msg<Ctx>>,
        state: &mut State<Ctx>,
    ) -> Result<(), ActorProcessingErr> {
        info!("Consensus has started");

        state.timers.cancel_all();
        Ok(())
    }

    #[tracing::instrument(
        name = "consensus",
        parent = &self.span,
        skip_all,
        fields(
            height = %span_height(state.consensus.height(), &msg),
            round = %span_round(state.consensus.round(), &msg)
        )
    )]
    async fn handle(
        &self,
        myself: ActorRef<Msg<Ctx>>,
        msg: Msg<Ctx>,
        state: &mut State<Ctx>,
    ) -> Result<(), ActorProcessingErr> {
        if state.phase != Phase::Running && should_buffer(&msg) {
            let _span = error_span!("buffer", phase = ?state.phase).entered();
            state.msg_buffer.buffer(msg);
            return Ok(());
        }

        if let Err(e) = self.handle_msg(myself.clone(), state, msg).await {
            error!("Error when handling message: {e:?}");
        }

        Ok(())
    }

    #[tracing::instrument(
        name = "consensus",
        parent = &self.span,
        skip_all,
        fields(
            height = %state.consensus.height(),
            round = %state.consensus.round()
        )
    )]
    async fn post_stop(
        &self,
        _myself: ActorRef<Self::Msg>,
        state: &mut State<Ctx>,
    ) -> Result<(), ActorProcessingErr> {
        info!("Consensus has stopped");
        state.timers.cancel_all();
        Ok(())
    }
}

fn should_buffer<Ctx: Context>(msg: &Msg<Ctx>) -> bool {
    !matches!(
        msg,
        Msg::StartHeight(..)
            | Msg::NetworkEvent(NetworkEvent::Listening(..))
            | Msg::NetworkEvent(NetworkEvent::PeerConnected(..))
            | Msg::NetworkEvent(NetworkEvent::PeerDisconnected(..))
    )
}

/// Use the height we are about to start instead of the consensus state height
/// for the tracing span of the Consensus actor when starting a new height.
fn span_height<Ctx: Context>(height: Ctx::Height, msg: &Msg<Ctx>) -> Ctx::Height {
    if let Msg::StartHeight(h, _) = msg {
        *h
    } else {
        height
    }
}

/// Use round 0 instead of the consensus state round for the tracing span of
/// the Consensus actor when starting a new height.
fn span_round<Ctx: Context>(round: Round, msg: &Msg<Ctx>) -> Round {
    if let Msg::StartHeight(_, _) = msg {
        Round::new(0)
    } else {
        round
    }
}<|MERGE_RESOLUTION|>--- conflicted
+++ resolved
@@ -17,11 +17,7 @@
     Effect, LivenessMsg, PeerId, Resumable, Resume, SignedConsensusMsg, VoteExtensionError,
 };
 use malachitebft_core_types::{
-<<<<<<< HEAD
     Context, Height, Proposal, Round, SigningProvider, SigningProviderExt, Timeout, TimeoutKind,
-=======
-    Context, Proposal, Round, SigningProvider, SigningProviderExt, Timeout, TimeoutKind,
->>>>>>> 0c5a67ff
     ValidatorSet, Validity, Value, ValueId, ValueOrigin, ValueResponse as CoreValueResponse, Vote,
 };
 use malachitebft_metrics::Metrics;
@@ -486,7 +482,6 @@
                             return Ok(());
                         };
 
-<<<<<<< HEAD
                         // Process values sequentially starting from the lowest height
                         let mut height = start_height;
                         for value in values.iter() {
@@ -494,58 +489,6 @@
                                 .await?;
 
                             height = height.increment();
-=======
-                        let Some(value) = value else {
-                            error!(%height, %request_id, "Received empty value sync response");
-                            return Ok(());
-                        };
-
-                        // Fetch the proposer for the round and height of the synced value
-                        // Given that proposer selection is required be fully deterministic,
-                        // we are guaranteed to get the proposer for that value.
-                        let proposer = state
-                            .consensus
-                            .get_proposer(value.certificate.height, value.certificate.round)
-                            .clone();
-
-                        if let Err(e) = self
-                            .process_input(
-                                &myself,
-                                state,
-                                ConsensusInput::SyncValueResponse(CoreValueResponse::new(
-                                    peer,
-                                    proposer,
-                                    value.value_bytes,
-                                    value.certificate,
-                                )),
-                            )
-                            .await
-                        {
-                            error!(%height, %request_id, "Error when processing received synced block: {e}");
-
-                            if let ConsensusError::InvalidCommitCertificate(certificate, e) = e {
-                                error!(
-                                    %peer,
-                                    %certificate.height,
-                                    %certificate.round,
-                                    "Invalid certificate received: {e}"
-                                );
-
-                                sync.cast(SyncMsg::InvalidValue(peer, certificate.height))
-                                    .map_err(|e| {
-                                        eyre!(
-                                            "Error when notifying sync of invalid certificate: {e}"
-                                        )
-                                    })?;
-                            } else {
-                                sync.cast(SyncMsg::ValueProcessingError(peer, height))
-                                    .map_err(|e| {
-                                        eyre!(
-                                        "Error when notifying sync of value processing error: {e}"
-                                    )
-                                    })?;
-                            }
->>>>>>> 0c5a67ff
                         }
                     }
 
@@ -1323,11 +1266,7 @@
                             }
                         }
 
-<<<<<<< HEAD
-                        Msg::<Ctx>::ReceivedProposedValue(proposed, ValueOrigin::Sync(value.peer))
-=======
                         Msg::<Ctx>::ReceivedProposedValue(proposed, ValueOrigin::Sync)
->>>>>>> 0c5a67ff
                     },
                     None,
                 )?;
