--- conflicted
+++ resolved
@@ -279,13 +279,8 @@
                 Ok(())
             }
 
-<<<<<<< HEAD
             Msg::ProposeValue(height, round, value) => {
-                let value_to_propose = ValueToPropose {
-=======
-            Msg::ProposeValue(height, round, value, extension) => {
                 let value_to_propose = LocallyProposedValue {
->>>>>>> 88305130
                     height,
                     round,
                     value: value.clone(),
