use std::collections::BTreeSet;
use std::sync::Arc;
use std::time::Duration;

use async_recursion::async_recursion;
use async_trait::async_trait;
use derive_where::derive_where;
use eyre::eyre;
use ractor::{Actor, ActorProcessingErr, ActorRef};
use tokio::time::Instant;
use tracing::{debug, error, error_span, info, warn};

use malachitebft_codec as codec;
use malachitebft_config::TimeoutConfig;
use malachitebft_core_consensus::{
    Effect, PeerId, Resumable, Resume, SignedConsensusMsg, VoteExtensionError, VoteSyncMode,
};
use malachitebft_core_types::{
    Context, Round, SigningProvider, SigningProviderExt, Timeout, TimeoutKind, ValidatorSet,
    ValueId, ValueOrigin,
};
use malachitebft_metrics::Metrics;
use malachitebft_sync::{
    self as sync, InboundRequestId, Response, ValueResponse, VoteSetRequest, VoteSetResponse,
};

use crate::host::{HostMsg, HostRef, LocallyProposedValue, ProposedValue};
use crate::network::{NetworkEvent, NetworkMsg, NetworkRef};
use crate::sync::Msg as SyncMsg;
use crate::sync::SyncRef;
use crate::util::events::{Event, TxEvent};
use crate::util::msg_buffer::MessageBuffer;
use crate::util::streaming::StreamMessage;
use crate::util::timers::{TimeoutElapsed, TimerScheduler};
use crate::wal::{Msg as WalMsg, WalEntry, WalRef};

pub use malachitebft_core_consensus::Error as ConsensusError;
pub use malachitebft_core_consensus::Params as ConsensusParams;
pub use malachitebft_core_consensus::State as ConsensusState;

/// Codec for consensus messages.
///
/// This trait is automatically implemented for any type that implements:
/// - [`codec::Codec<Ctx::ProposalPart>`]
/// - [`codec::Codec<SignedConsensusMsg<Ctx>>`]
/// - [`codec::Codec<StreamMessage<Ctx::ProposalPart>>`]
pub trait ConsensusCodec<Ctx>
where
    Ctx: Context,
    Self: codec::Codec<Ctx::ProposalPart>,
    Self: codec::Codec<SignedConsensusMsg<Ctx>>,
    Self: codec::Codec<StreamMessage<Ctx::ProposalPart>>,
{
}

impl<Ctx, Codec> ConsensusCodec<Ctx> for Codec
where
    Ctx: Context,
    Self: codec::Codec<Ctx::ProposalPart>,
    Self: codec::Codec<SignedConsensusMsg<Ctx>>,
    Self: codec::Codec<StreamMessage<Ctx::ProposalPart>>,
{
}

pub type ConsensusRef<Ctx> = ActorRef<Msg<Ctx>>;

pub struct Consensus<Ctx>
where
    Ctx: Context,
{
    ctx: Ctx,
    params: ConsensusParams<Ctx>,
    timeout_config: TimeoutConfig,
    signing_provider: Box<dyn SigningProvider<Ctx>>,
    network: NetworkRef<Ctx>,
    host: HostRef<Ctx>,
    wal: WalRef<Ctx>,
    sync: Option<SyncRef<Ctx>>,
    metrics: Metrics,
    tx_event: TxEvent<Ctx>,
    span: tracing::Span,
}

pub type ConsensusMsg<Ctx> = Msg<Ctx>;

#[derive_where(Debug)]
pub enum Msg<Ctx: Context> {
    /// Start consensus for the given height with the given validator set
    StartHeight(Ctx::Height, Ctx::ValidatorSet),

    /// Received an event from the gossip layer
    NetworkEvent(NetworkEvent<Ctx>),

    /// A timeout has elapsed
    TimeoutElapsed(TimeoutElapsed<Timeout>),

    /// The proposal builder has built a value and can be used in a new proposal consensus message
    ProposeValue(LocallyProposedValue<Ctx>),

    /// Received and assembled the full value proposed by a validator
    ReceivedProposedValue(ProposedValue<Ctx>, ValueOrigin),

    /// Instructs consensus to restart at a given height with the given validator set.
    RestartHeight(Ctx::Height, Ctx::ValidatorSet),
}

impl<Ctx: Context> From<NetworkEvent<Ctx>> for Msg<Ctx> {
    fn from(event: NetworkEvent<Ctx>) -> Self {
        Self::NetworkEvent(event)
    }
}

type ConsensusInput<Ctx> = malachitebft_core_consensus::Input<Ctx>;

impl<Ctx: Context> From<TimeoutElapsed<Timeout>> for Msg<Ctx> {
    fn from(msg: TimeoutElapsed<Timeout>) -> Self {
        Msg::TimeoutElapsed(msg)
    }
}

type Timers = TimerScheduler<Timeout>;

struct Timeouts {
    config: TimeoutConfig,
}

impl Timeouts {
    pub fn new(config: TimeoutConfig) -> Self {
        Self { config }
    }

    fn reset(&mut self, config: TimeoutConfig) {
        self.config = config;
    }

    fn duration_for(&self, step: TimeoutKind) -> Duration {
        match step {
            TimeoutKind::Propose => self.config.timeout_propose,
            TimeoutKind::Prevote => self.config.timeout_prevote,
            TimeoutKind::Precommit => self.config.timeout_precommit,
            TimeoutKind::Commit => self.config.timeout_commit,
            TimeoutKind::PrevoteTimeLimit => self.config.timeout_step,
            TimeoutKind::PrecommitTimeLimit => self.config.timeout_step,
            TimeoutKind::PrevoteRebroadcast => self.config.timeout_prevote,
            TimeoutKind::PrecommitRebroadcast => self.config.timeout_precommit,
        }
    }

    fn increase_timeout(&mut self, step: TimeoutKind) {
        let c = &mut self.config;
        match step {
            TimeoutKind::Propose => c.timeout_propose += c.timeout_propose_delta,
            TimeoutKind::Prevote => c.timeout_prevote += c.timeout_prevote_delta,
            TimeoutKind::Precommit => c.timeout_precommit += c.timeout_precommit_delta,
            TimeoutKind::Commit => (),
            TimeoutKind::PrevoteTimeLimit => (),
            TimeoutKind::PrecommitTimeLimit => (),
            TimeoutKind::PrevoteRebroadcast => (),
            TimeoutKind::PrecommitRebroadcast => (),
        };
    }
}

#[derive(Copy, Clone, Debug, PartialEq, Eq)]
enum Phase {
    Unstarted,
    Ready,
    Running,
    Recovering,
}

/// Maximum number of messages to buffer while consensus is
/// in the `Unstarted` or `Recovering` phase
const MAX_BUFFER_SIZE: usize = 1024;

pub struct State<Ctx: Context> {
    /// Scheduler for timers
    timers: Timers,

    /// Timeouts configuration
    timeouts: Timeouts,

    /// The state of the consensus state machine
    consensus: ConsensusState<Ctx>,

    /// The set of peers we are connected to.
    connected_peers: BTreeSet<PeerId>,

    /// The current phase
    phase: Phase,

    /// A buffer of messages that were received while
    /// consensus was `Unstarted` or in the `Recovering` phase
    msg_buffer: MessageBuffer<Ctx>,
}

impl<Ctx> State<Ctx>
where
    Ctx: Context,
{
    pub fn height(&self) -> Ctx::Height {
        self.consensus.height()
    }

    fn set_phase(&mut self, phase: Phase) {
        if self.phase != phase {
            info!(prev = ?self.phase, new = ?phase, "Phase transition");
            self.phase = phase;
        }
    }
}

struct HandlerState<'a, Ctx: Context> {
    phase: Phase,
    height: Ctx::Height,
    timers: &'a mut Timers,
    timeouts: &'a mut Timeouts,
}

impl<Ctx> Consensus<Ctx>
where
    Ctx: Context,
{
    #[allow(clippy::too_many_arguments)]
    pub async fn spawn(
        ctx: Ctx,
        params: ConsensusParams<Ctx>,
        timeout_config: TimeoutConfig,
        signing_provider: Box<dyn SigningProvider<Ctx>>,
        network: NetworkRef<Ctx>,
        host: HostRef<Ctx>,
        wal: WalRef<Ctx>,
        sync: Option<SyncRef<Ctx>>,
        metrics: Metrics,
        tx_event: TxEvent<Ctx>,
        span: tracing::Span,
    ) -> Result<ActorRef<Msg<Ctx>>, ractor::SpawnErr> {
        let node = Self {
            ctx,
            params,
            timeout_config,
            signing_provider,
            network,
            host,
            wal,
            sync,
            metrics,
            tx_event,
            span,
        };

        let (actor_ref, _) = Actor::spawn(None, node, ()).await?;
        Ok(actor_ref)
    }

    async fn process_input(
        &self,
        myself: &ActorRef<Msg<Ctx>>,
        state: &mut State<Ctx>,
        input: ConsensusInput<Ctx>,
    ) -> Result<(), ConsensusError<Ctx>> {
        let height = state.height();

        malachitebft_core_consensus::process!(
            input: input,
            state: &mut state.consensus,
            metrics: &self.metrics,
            with: effect => {
                let handler_state = HandlerState {
                    phase: state.phase,
                    height,
                    timers: &mut state.timers,
                    timeouts: &mut state.timeouts,
                };

                self.handle_effect(myself, handler_state, effect).await
            }
        )
    }

    #[async_recursion]
    async fn process_buffered_msgs(&self, myself: &ActorRef<Msg<Ctx>>, state: &mut State<Ctx>) {
        if state.msg_buffer.is_empty() {
            return;
        }

        info!(count = %state.msg_buffer.len(), "Replaying buffered messages");

        while let Some(msg) = state.msg_buffer.pop() {
            debug!("Replaying buffered message: {msg:?}");

            if let Err(e) = self.handle_msg(myself.clone(), state, msg).await {
                error!("Error when handling buffered message: {e:?}");
            }
        }
    }

    async fn handle_msg(
        &self,
        myself: ActorRef<Msg<Ctx>>,
        state: &mut State<Ctx>,
        msg: Msg<Ctx>,
    ) -> Result<(), ActorProcessingErr> {
        let is_restart = matches!(msg, Msg::RestartHeight(_, _));

        match msg {
<<<<<<< HEAD
            Msg::StartHeight(height, validator_set) | Msg::RestartHeight(height, validator_set) => {
=======
            Msg::StartHeight(height, validator_set) => {
                self.tx_event.send(|| Event::StartedHeight(height));

                // Fetch entries from the WAL
                let wal_entries = self.wal_fetch(height).await?;

                if !wal_entries.is_empty() {
                    // Set the phase to `Recovering` while we replay the WAL
                    state.set_phase(Phase::Recovering);
                }

                // Start consensus for the given height
>>>>>>> f02d3f62
                let result = self
                    .process_input(
                        &myself,
                        state,
                        ConsensusInput::StartHeight(height, validator_set),
                    )
                    .await;

                if let Err(e) = result {
                    error!(%height, "Error when starting height: {e}");
                }

                if !wal_entries.is_empty() {
                    // Replay the entries from the WAL
                    self.replay_wal(&myself, state, height, wal_entries).await;
                }

                // Set the phase to `Running` now that we have replayed the WAL
                state.set_phase(Phase::Running);

                // Process any buffered messages, now that we are in the `Running` phase
                self.process_buffered_msgs(&myself, state).await;

                // Notify the sync actor that we have started a new height
                if let Some(sync) = &self.sync {
                    if let Err(e) = sync.cast(SyncMsg::StartedHeight(height)) {
                        error!(%height, "Error when notifying sync of started height: {e}")
                    }
                }

<<<<<<< HEAD
                self.tx_event.send(|| Event::StartedHeight(height));

                let wal_result = if is_restart {
                    self.reset_wal(height).await
                } else {
                    self.check_and_replay_wal(&myself, state, height).await
                };

                if let Err(e) = wal_result {
                    error!(%height, action = if is_restart { "resetting" } else { "replaying" }, 
                           "WAL operation failed: {e}");
                }

                state.set_phase(Phase::Running);

                self.process_buffered_msgs(&myself, state).await;

=======
>>>>>>> f02d3f62
                Ok(())
            }

            Msg::ProposeValue(value) => {
                let result = self
                    .process_input(&myself, state, ConsensusInput::Propose(value.clone()))
                    .await;

                if let Err(e) = result {
                    error!(
                        height = %value.height, round = %value.round,
                        "Error when processing ProposeValue message: {e}"
                    );
                }

                self.tx_event.send(|| Event::ProposedValue(value));

                Ok(())
            }

            Msg::NetworkEvent(event) => {
                match event {
                    NetworkEvent::Listening(address) => {
                        info!(%address, "Listening");

                        if state.phase == Phase::Unstarted {
                            state.set_phase(Phase::Ready);

                            self.host.cast(HostMsg::ConsensusReady(myself.clone()))?;
                        }
                    }

                    NetworkEvent::PeerConnected(peer_id) => {
                        if !state.connected_peers.insert(peer_id) {
                            // We already saw that peer, ignoring...
                            return Ok(());
                        }

                        info!(%peer_id, "Connected to peer");

                        let validator_set = state.consensus.validator_set();
                        let connected_peers = state.connected_peers.len();
                        let total_peers = validator_set.count() - 1;

                        debug!(connected = %connected_peers, total = %total_peers, "Connected to another peer");

                        self.metrics.connected_peers.inc();
                    }

                    NetworkEvent::PeerDisconnected(peer_id) => {
                        info!(%peer_id, "Disconnected from peer");

                        if state.connected_peers.remove(&peer_id) {
                            self.metrics.connected_peers.dec();
                        }
                    }

                    NetworkEvent::Response(
                        request_id,
                        peer,
                        sync::Response::ValueResponse(ValueResponse { height, value }),
                    ) => {
                        debug!(%height, %request_id, "Received sync response");

                        let Some(value) = value else {
                            error!(%height, %request_id, "Received empty value sync response");
                            return Ok(());
                        };

                        if let Err(e) = self
                            .process_input(
                                &myself,
                                state,
                                ConsensusInput::CommitCertificate(value.certificate.clone()),
                            )
                            .await
                        {
                            error!(%height, %request_id, "Error when processing received synced block: {e}");

                            let Some(sync) = self.sync.as_ref() else {
                                warn!("Received sync response but sync actor is not available");
                                return Ok(());
                            };

                            if let ConsensusError::InvalidCertificate(certificate, e) = e {
                                sync.cast(SyncMsg::InvalidCertificate(peer, certificate, e))
                                    .map_err(|e| {
                                        eyre!(
                                            "Error when notifying sync of invalid certificate: {e}"
                                        )
                                    })?;
                            }
                        }

                        self.host.call_and_forward(
                            |reply_to| HostMsg::ProcessSyncedValue {
                                height: value.certificate.height,
                                round: value.certificate.round,
                                validator_address: state.consensus.address().clone(),
                                value_bytes: value.value_bytes.clone(),
                                reply_to,
                            },
                            &myself,
                            |proposed| {
                                Msg::<Ctx>::ReceivedProposedValue(proposed, ValueOrigin::Sync)
                            },
                            None,
                        )?;
                    }

                    NetworkEvent::Request(
                        request_id,
                        peer,
                        sync::Request::VoteSetRequest(VoteSetRequest { height, round }),
                    ) => {
                        debug!(%height, %round, %request_id, %peer, "Received vote set request");

                        if let Err(e) = self
                            .process_input(
                                &myself,
                                state,
                                ConsensusInput::VoteSetRequest(
                                    request_id.to_string(),
                                    height,
                                    round,
                                ),
                            )
                            .await
                        {
                            error!(%peer, %height, %round, "Error when processing VoteSetRequest: {e:?}");
                        }
                    }

                    NetworkEvent::Response(
                        request_id,
                        peer,
                        sync::Response::VoteSetResponse(VoteSetResponse {
                            height,
                            round,
                            vote_set,
                            polka_certificates,
                        }),
                    ) => {
                        if vote_set.votes.is_empty() {
                            debug!(%height, %round, %request_id, %peer, "Received an empty vote set response");
                            return Ok(());
                        };

                        debug!(%height, %round, %request_id, %peer, "Received a non-empty vote set response");

                        if let Err(e) = self
                            .process_input(
                                &myself,
                                state,
                                ConsensusInput::VoteSetResponse(vote_set, polka_certificates),
                            )
                            .await
                        {
                            error!(%height, %round, %request_id, %peer, "Error when processing VoteSetResponse: {e:?}");
                        }
                    }

                    NetworkEvent::Vote(from, vote) => {
                        if let Err(e) = self
                            .process_input(&myself, state, ConsensusInput::Vote(vote))
                            .await
                        {
                            error!(%from, "Error when processing vote: {e}");
                        }
                    }

                    NetworkEvent::Proposal(from, proposal) => {
                        if state.consensus.params.value_payload.parts_only() {
                            error!(%from, "Properly configured peer should never send proposal messages in BlockPart mode");
                            return Ok(());
                        }

                        if let Err(e) = self
                            .process_input(&myself, state, ConsensusInput::Proposal(proposal))
                            .await
                        {
                            error!(%from, "Error when processing proposal: {e}");
                        }
                    }

                    NetworkEvent::ProposalPart(from, part) => {
                        if state.consensus.params.value_payload.proposal_only() {
                            error!(%from, "Properly configured peer should never send proposal part messages in Proposal mode");
                            return Ok(());
                        }

                        self.host
                            .call_and_forward(
                                |reply_to| HostMsg::ReceivedProposalPart {
                                    from,
                                    part,
                                    reply_to,
                                },
                                &myself,
                                |value| Msg::ReceivedProposedValue(value, ValueOrigin::Consensus),
                                None,
                            )
                            .map_err(|e| {
                                eyre!("Error when forwarding proposal parts to host: {e}")
                            })?;
                    }

                    _ => {}
                }

                Ok(())
            }

            Msg::TimeoutElapsed(elapsed) => {
                let Some(timeout) = state.timers.intercept_timer_msg(elapsed) else {
                    // Timer was cancelled or already processed, ignore
                    return Ok(());
                };

                if let Err(e) = self.timeout_elapsed(&myself, state, timeout).await {
                    error!("Error when processing TimeoutElapsed message: {e:?}");
                }

                Ok(())
            }

            Msg::ReceivedProposedValue(value, origin) => {
                self.tx_event
                    .send(|| Event::ReceivedProposedValue(value.clone(), origin));

                let result = self
                    .process_input(&myself, state, ConsensusInput::ProposedValue(value, origin))
                    .await;

                if let Err(e) = result {
                    error!("Error when processing ReceivedProposedValue message: {e}");
                }

                Ok(())
            }
        }
    }

    async fn timeout_elapsed(
        &self,
        myself: &ActorRef<Msg<Ctx>>,
        state: &mut State<Ctx>,
        timeout: Timeout,
    ) -> Result<(), ActorProcessingErr> {
        // Make sure the associated timer is cancelled
        state.timers.cancel(&timeout);

        // Increase the timeout for the next round
        state.timeouts.increase_timeout(timeout.kind);

        // Print debug information if the timeout is for a prevote or precommit
        if matches!(
            timeout.kind,
            TimeoutKind::Prevote
                | TimeoutKind::Precommit
                | TimeoutKind::PrevoteTimeLimit
                | TimeoutKind::PrecommitTimeLimit
        ) {
            warn!(step = ?timeout.kind, "Timeout elapsed");
            state.consensus.print_state();
        }

        // Process the timeout event
        self.process_input(myself, state, ConsensusInput::TimeoutElapsed(timeout))
            .await?;

        Ok(())
    }

<<<<<<< HEAD
    async fn reset_wal(&self, height: Ctx::Height) -> Result<(), ActorProcessingErr> {
        let result = ractor::call!(self.wal, WalMsg::Reset, height);

        match result {
            Ok(Ok(())) => {
                // Success
            }
            Ok(Err(e)) => {
                error!("Resetting the WAL failed: {e}");
            }
            Err(e) => {
                error!("Failed to send Reset command to WAL actor: {e}");
            }
        }

        Ok(())
    }

    async fn check_and_replay_wal(
=======
    async fn wal_fetch(
>>>>>>> f02d3f62
        &self,
        height: Ctx::Height,
    ) -> Result<Vec<WalEntry<Ctx>>, ActorProcessingErr> {
        let result = ractor::call!(self.wal, WalMsg::StartedHeight, height)?;

        match result {
            Ok(None) => {
                // Nothing to replay
                debug!(%height, "No WAL entries to replay");
                Ok(Default::default())
            }

            Ok(Some(entries)) => {
                info!("Found {} WAL entries", entries.len());

                Ok(entries)
            }

            Err(e) => {
                error!(%height, "Error when notifying WAL of started height: {e}");
                self.tx_event
                    .send(|| Event::WalReplayError(Arc::new(e.into())));
                Ok(Default::default())
            }
        }
    }

    async fn replay_wal(
        &self,
        myself: &ActorRef<Msg<Ctx>>,
        state: &mut State<Ctx>,
        height: Ctx::Height,
        entries: Vec<WalEntry<Ctx>>,
    ) {
        use SignedConsensusMsg::*;

        assert_eq!(state.phase, Phase::Recovering);

        info!("Replaying {} WAL entries", entries.len());

        if entries.is_empty() {
            return;
        }

        self.tx_event
            .send(|| Event::WalReplayBegin(height, entries.len()));

        for entry in entries {
            self.tx_event.send(|| Event::WalReplayEntry(entry.clone()));

            match entry {
                WalEntry::ConsensusMsg(Vote(vote)) => {
                    info!("Replaying vote: {vote:?}");

                    if let Err(e) = self
                        .process_input(myself, state, ConsensusInput::Vote(vote))
                        .await
                    {
                        error!("Error when replaying vote: {e}");

                        self.tx_event
                            .send(|| Event::WalReplayError(Arc::new(e.into())));
                    }
                }

                WalEntry::ConsensusMsg(Proposal(proposal)) => {
                    info!("Replaying proposal: {proposal:?}");

                    if let Err(e) = self
                        .process_input(myself, state, ConsensusInput::Proposal(proposal))
                        .await
                    {
                        error!("Error when replaying Proposal: {e}");

                        self.tx_event
                            .send(|| Event::WalReplayError(Arc::new(e.into())));
                    }
                }

                WalEntry::Timeout(timeout) => {
                    info!("Replaying timeout: {timeout:?}");

                    if let Err(e) = self.timeout_elapsed(myself, state, timeout).await {
                        error!("Error when replaying TimeoutElapsed: {e}");

                        self.tx_event.send(|| Event::WalReplayError(Arc::new(e)));
                    }
                }

                WalEntry::ProposedValue(value) => {
                    info!("Replaying proposed value: {value:?}");

                    if let Err(e) = self
                        .process_input(
                            myself,
                            state,
                            ConsensusInput::ProposedValue(value, ValueOrigin::Consensus),
                        )
                        .await
                    {
                        error!("Error when replaying LocallyProposedValue: {e}");

                        self.tx_event
                            .send(|| Event::WalReplayError(Arc::new(e.into())));
                    }
                }
            }
        }

        self.tx_event.send(|| Event::WalReplayDone(state.height()));
    }

    fn get_value(
        &self,
        myself: &ActorRef<Msg<Ctx>>,
        height: Ctx::Height,
        round: Round,
        timeout: Duration,
    ) -> Result<(), ActorProcessingErr> {
        // Call `GetValue` on the Host actor, and forward the reply
        // to the current actor, wrapping it in `Msg::ProposeValue`.
        self.host.call_and_forward(
            |reply_to| HostMsg::GetValue {
                height,
                round,
                timeout,
                reply_to,
            },
            myself,
            Msg::<Ctx>::ProposeValue,
            None,
        )?;

        Ok(())
    }

    async fn get_validator_set(
        &self,
        height: Ctx::Height,
    ) -> Result<Ctx::ValidatorSet, ActorProcessingErr> {
        let validator_set = ractor::call!(self.host, |reply_to| HostMsg::GetValidatorSet {
            height,
            reply_to
        })
        .map_err(|e| eyre!("Failed to get validator set at height {height}: {e:?}"))?;

        Ok(validator_set)
    }

    async fn extend_vote(
        &self,
        height: Ctx::Height,
        round: Round,
        value_id: ValueId<Ctx>,
    ) -> Result<Option<Ctx::Extension>, ActorProcessingErr> {
        ractor::call!(self.host, |reply_to| HostMsg::ExtendVote {
            height,
            round,
            value_id,
            reply_to
        })
        .map_err(|e| eyre!("Failed to get earliest block height: {e:?}").into())
    }

    async fn verify_vote_extension(
        &self,
        height: Ctx::Height,
        round: Round,
        value_id: ValueId<Ctx>,
        extension: Ctx::Extension,
    ) -> Result<Result<(), VoteExtensionError>, ActorProcessingErr> {
        ractor::call!(self.host, |reply_to| HostMsg::VerifyVoteExtension {
            height,
            round,
            value_id,
            extension,
            reply_to
        })
        .map_err(|e| eyre!("Failed to verify vote extension: {e:?}").into())
    }

    async fn wal_append(
        &self,
        height: Ctx::Height,
        entry: WalEntry<Ctx>,
        phase: Phase,
    ) -> Result<(), ActorProcessingErr> {
        if phase == Phase::Recovering {
            return Ok(());
        }

        let result = ractor::call!(self.wal, WalMsg::Append, height, entry);

        match result {
            Ok(Ok(())) => {
                // Success
            }
            Ok(Err(e)) => {
                error!("Failed to append entry to WAL: {e}");
            }
            Err(e) => {
                error!("Failed to send Append command to WAL actor: {e}");
            }
        }

        Ok(())
    }

    async fn wal_flush(&self, phase: Phase) -> Result<(), ActorProcessingErr> {
        if phase == Phase::Recovering {
            return Ok(());
        }

        let result = ractor::call!(self.wal, WalMsg::Flush);

        match result {
            Ok(Ok(())) => {
                // Success
            }
            Ok(Err(e)) => {
                error!("Failed to flush WAL to disk: {e}");
            }
            Err(e) => {
                error!("Failed to send Flush command to WAL: {e}");
            }
        }

        Ok(())
    }

    async fn handle_effect(
        &self,
        myself: &ActorRef<Msg<Ctx>>,
        state: HandlerState<'_, Ctx>,
        effect: Effect<Ctx>,
    ) -> Result<Resume<Ctx>, ActorProcessingErr> {
        match effect {
            Effect::ResetTimeouts(r) => {
                state.timeouts.reset(self.timeout_config);
                Ok(r.resume_with(()))
            }

            Effect::CancelAllTimeouts(r) => {
                state.timers.cancel_all();
                Ok(r.resume_with(()))
            }

            Effect::CancelTimeout(timeout, r) => {
                state.timers.cancel(&timeout);
                Ok(r.resume_with(()))
            }

            Effect::ScheduleTimeout(timeout, r) => {
                let duration = state.timeouts.duration_for(timeout.kind);
                state.timers.start_timer(timeout, duration);

                Ok(r.resume_with(()))
            }

            Effect::StartRound(height, round, proposer, r) => {
                self.wal_flush(state.phase).await?;

                self.host.cast(HostMsg::StartedRound {
                    height,
                    round,
                    proposer,
                })?;

                self.tx_event.send(|| Event::StartedRound(height, round));

                Ok(r.resume_with(()))
            }

            Effect::SignProposal(proposal, r) => {
                let start = Instant::now();

                let signed_proposal = self.signing_provider.sign_proposal(proposal);

                self.metrics
                    .signature_signing_time
                    .observe(start.elapsed().as_secs_f64());

                Ok(r.resume_with(signed_proposal))
            }

            Effect::SignVote(vote, r) => {
                let start = Instant::now();

                let signed_vote = self.signing_provider.sign_vote(vote);

                self.metrics
                    .signature_signing_time
                    .observe(start.elapsed().as_secs_f64());

                Ok(r.resume_with(signed_vote))
            }

            Effect::VerifySignature(msg, pk, r) => {
                use malachitebft_core_consensus::ConsensusMsg as Msg;

                let start = Instant::now();

                let valid = match msg.message {
                    Msg::Vote(v) => {
                        self.signing_provider
                            .verify_signed_vote(&v, &msg.signature, &pk)
                    }
                    Msg::Proposal(p) => {
                        self.signing_provider
                            .verify_signed_proposal(&p, &msg.signature, &pk)
                    }
                };

                self.metrics
                    .signature_verification_time
                    .observe(start.elapsed().as_secs_f64());

                Ok(r.resume_with(valid))
            }

            Effect::VerifyCertificate(certificate, validator_set, thresholds, r) => {
                let valid = self.signing_provider.verify_certificate(
                    &certificate,
                    &validator_set,
                    thresholds,
                );

                Ok(r.resume_with(valid))
            }

            Effect::ExtendVote(height, round, value_id, r) => {
                if let Some(extension) = self.extend_vote(height, round, value_id).await? {
                    let signed_extension = self.signing_provider.sign_vote_extension(extension);
                    Ok(r.resume_with(Some(signed_extension)))
                } else {
                    Ok(r.resume_with(None))
                }
            }

            Effect::VerifyVoteExtension(height, round, value_id, signed_extension, pk, r) => {
                let valid = self.signing_provider.verify_signed_vote_extension(
                    &signed_extension.message,
                    &signed_extension.signature,
                    &pk,
                );

                if !valid {
                    return Ok(r.resume_with(Err(VoteExtensionError::InvalidSignature)));
                }

                let result = self
                    .verify_vote_extension(height, round, value_id, signed_extension.message)
                    .await?;

                Ok(r.resume_with(result))
            }

            Effect::Publish(msg, r) => {
                // Sync the WAL to disk before we broadcast the message
                // NOTE: The message has already been append to the WAL by the `WalAppend` effect.
                self.wal_flush(state.phase).await?;

                // Notify any subscribers that we are about to publish a message
                self.tx_event.send(|| Event::Published(msg.clone()));

                self.network
                    .cast(NetworkMsg::Publish(msg))
                    .map_err(|e| eyre!("Error when broadcasting gossip message: {e:?}"))?;

                Ok(r.resume_with(()))
            }

            Effect::Rebroadcast(msg, r) => {
                // Rebroadcast last vote only if vote sync mode is set to "rebroadcast",
                // otherwise vote set requests are issued automatically by the sync protocol.
                if self.params.vote_sync_mode == VoteSyncMode::Rebroadcast {
                    // Notify any subscribers that we are about to rebroadcast a message
                    self.tx_event.send(|| Event::Rebroadcast(msg.clone()));

                    self.network
                        .cast(NetworkMsg::Publish(SignedConsensusMsg::Vote(msg)))
                        .map_err(|e| eyre!("Error when rebroadcasting vote message: {e:?}"))?;
                }

                Ok(r.resume_with(()))
            }

            Effect::GetValue(height, round, timeout, r) => {
                let timeout_duration = state.timeouts.duration_for(timeout.kind);

                self.get_value(myself, height, round, timeout_duration)
                    .map_err(|e| {
                        eyre!("Error when asking application for value to propose: {e:?}")
                    })?;

                Ok(r.resume_with(()))
            }

            Effect::GetValidatorSet(height, r) => {
                let validator_set = self
                    .get_validator_set(height)
                    .await
                    .map_err(|e| warn!("No validator set found for height {height}: {e:?}"))
                    .ok();

                Ok(r.resume_with(validator_set))
            }

            Effect::RestreamProposal(height, round, valid_round, address, value_id, r) => {
                self.host
                    .cast(HostMsg::RestreamValue {
                        height,
                        round,
                        valid_round,
                        address,
                        value_id,
                    })
                    .map_err(|e| eyre!("Error when sending decided value to host: {e:?}"))?;

                Ok(r.resume_with(()))
            }

            Effect::Decide(certificate, extensions, r) => {
                assert!(!certificate.aggregated_signature.signatures.is_empty());

                self.wal_flush(state.phase).await?;

                self.tx_event.send(|| Event::Decided(certificate.clone()));

                let height = certificate.height;

                self.host
                    .cast(HostMsg::Decided {
                        certificate,
                        extensions,
                        consensus: myself.clone(),
                    })
                    .map_err(|e| eyre!("Error when sending decided value to host: {e:?}"))?;

                if let Some(sync) = &self.sync {
                    sync.cast(SyncMsg::Decided(height))
                        .map_err(|e| eyre!("Error when sending decided height to sync: {e:?}"))?;
                }

                Ok(r.resume_with(()))
            }

            Effect::RequestVoteSet(height, round, r) => {
                if let Some(sync) = &self.sync {
                    debug!(%height, %round, "Request sync to obtain the vote set from peers");

                    sync.cast(SyncMsg::RequestVoteSet(height, round))
                        .map_err(|e| eyre!("Error when sending vote set request to sync: {e:?}"))?;

                    self.tx_event
                        .send(|| Event::RequestedVoteSet(height, round));
                }

                Ok(r.resume_with(()))
            }

            Effect::SendVoteSetResponse(
                request_id_str,
                height,
                round,
                vote_set,
                polka_certificates,
                r,
            ) => {
                let Some(sync) = self.sync.as_ref() else {
                    warn!("Responding to a vote set request but sync actor is not available");
                    return Ok(r.resume_with(()));
                };

                let vote_count = vote_set.len();
                let polka_certificates_count = polka_certificates.len();

                let response = Response::VoteSetResponse(VoteSetResponse::new(
                    height,
                    round,
                    vote_set,
                    polka_certificates,
                ));

                let request_id = InboundRequestId::new(request_id_str);

                debug!(
                    %height, %round, %request_id, vote.count = %vote_count,
                    "Sending the vote set response"
                );

                self.network
                    .cast(NetworkMsg::OutgoingResponse(request_id.clone(), response))?;

                sync.cast(SyncMsg::SentVoteSetResponse(request_id, height, round))
                    .map_err(|e| {
                        eyre!("Error when notifying Sync about vote set response: {e:?}")
                    })?;

                self.tx_event.send(|| {
                    Event::SentVoteSetResponse(height, round, vote_count, polka_certificates_count)
                });

                Ok(r.resume_with(()))
            }

            Effect::WalAppend(entry, r) => {
                self.wal_append(state.height, entry, state.phase).await?;
                Ok(r.resume_with(()))
            }
        }
    }
}

#[async_trait]
impl<Ctx> Actor for Consensus<Ctx>
where
    Ctx: Context,
{
    type Msg = Msg<Ctx>;
    type State = State<Ctx>;
    type Arguments = ();

    #[tracing::instrument(
        name = "consensus",
        parent = &self.span,
        skip_all,
    )]
    async fn pre_start(
        &self,
        myself: ActorRef<Msg<Ctx>>,
        _args: (),
    ) -> Result<State<Ctx>, ActorProcessingErr> {
        info!("Consensus is starting");

        self.network
            .cast(NetworkMsg::Subscribe(Box::new(myself.clone())))?;

        Ok(State {
            timers: Timers::new(Box::new(myself)),
            timeouts: Timeouts::new(self.timeout_config),
            consensus: ConsensusState::new(self.ctx.clone(), self.params.clone()),
            connected_peers: BTreeSet::new(),
            phase: Phase::Unstarted,
            msg_buffer: MessageBuffer::new(MAX_BUFFER_SIZE),
        })
    }

    #[tracing::instrument(
        name = "consensus",
        parent = &self.span,
        skip_all,
        fields(
            height = %state.consensus.height(),
            round = %state.consensus.round()
        )
    )]
    async fn post_start(
        &self,
        _myself: ActorRef<Msg<Ctx>>,
        state: &mut State<Ctx>,
    ) -> Result<(), ActorProcessingErr> {
        info!("Consensus has started");

        state.timers.cancel_all();
        Ok(())
    }

    #[tracing::instrument(
        name = "consensus",
        parent = &self.span,
        skip_all,
        fields(
            height = %span_height(state.consensus.height(), &msg),
            round = %span_round(state.consensus.round(), &msg)
        )
    )]
    async fn handle(
        &self,
        myself: ActorRef<Msg<Ctx>>,
        msg: Msg<Ctx>,
        state: &mut State<Ctx>,
    ) -> Result<(), ActorProcessingErr> {
        if state.phase != Phase::Running && should_buffer(&msg) {
            let _span = error_span!("buffer", phase = ?state.phase).entered();
            state.msg_buffer.buffer(msg);
            return Ok(());
        }

        if let Err(e) = self.handle_msg(myself.clone(), state, msg).await {
            error!("Error when handling message: {e:?}");
        }

        Ok(())
    }

    #[tracing::instrument(
        name = "consensus",
        parent = &self.span,
        skip_all,
        fields(
            height = %state.consensus.height(),
            round = %state.consensus.round()
        )
    )]
    async fn post_stop(
        &self,
        _myself: ActorRef<Self::Msg>,
        state: &mut State<Ctx>,
    ) -> Result<(), ActorProcessingErr> {
        info!("Consensus has stopped");
        state.timers.cancel_all();
        Ok(())
    }
}

fn should_buffer<Ctx: Context>(msg: &Msg<Ctx>) -> bool {
    !matches!(
        msg,
        Msg::StartHeight(..)
            | Msg::NetworkEvent(NetworkEvent::Listening(..))
            | Msg::NetworkEvent(NetworkEvent::PeerConnected(..))
            | Msg::NetworkEvent(NetworkEvent::PeerDisconnected(..))
    )
}

/// Use the height we are about to start instead of the consensus state height
/// for the tracing span of the Consensus actor when starting a new height.
fn span_height<Ctx: Context>(height: Ctx::Height, msg: &Msg<Ctx>) -> Ctx::Height {
    if let Msg::StartHeight(h, _) = msg {
        *h
    } else {
        height
    }
}

/// Use round 0 instead of the consensus state round for the tracing span of
/// the Consensus actor when starting a new height.
fn span_round<Ctx: Context>(round: Round, msg: &Msg<Ctx>) -> Round {
    if let Msg::StartHeight(_, _) = msg {
        Round::new(0)
    } else {
        round
    }
}<|MERGE_RESOLUTION|>--- conflicted
+++ resolved
@@ -304,14 +304,16 @@
         let is_restart = matches!(msg, Msg::RestartHeight(_, _));
 
         match msg {
-<<<<<<< HEAD
             Msg::StartHeight(height, validator_set) | Msg::RestartHeight(height, validator_set) => {
-=======
-            Msg::StartHeight(height, validator_set) => {
                 self.tx_event.send(|| Event::StartedHeight(height));
 
-                // Fetch entries from the WAL
-                let wal_entries = self.wal_fetch(height).await?;
+                // Fetch entries from the WAL or reset the WAL if this is a restart
+                let wal_entries = if is_restart {
+                    self.reset_wal(height).await?;
+                    vec![]
+                } else {
+                    self.wal_fetch(height).await?
+                };
 
                 if !wal_entries.is_empty() {
                     // Set the phase to `Recovering` while we replay the WAL
@@ -319,7 +321,6 @@
                 }
 
                 // Start consensus for the given height
->>>>>>> f02d3f62
                 let result = self
                     .process_input(
                         &myself,
@@ -333,7 +334,6 @@
                 }
 
                 if !wal_entries.is_empty() {
-                    // Replay the entries from the WAL
                     self.replay_wal(&myself, state, height, wal_entries).await;
                 }
 
@@ -350,26 +350,6 @@
                     }
                 }
 
-<<<<<<< HEAD
-                self.tx_event.send(|| Event::StartedHeight(height));
-
-                let wal_result = if is_restart {
-                    self.reset_wal(height).await
-                } else {
-                    self.check_and_replay_wal(&myself, state, height).await
-                };
-
-                if let Err(e) = wal_result {
-                    error!(%height, action = if is_restart { "resetting" } else { "replaying" }, 
-                           "WAL operation failed: {e}");
-                }
-
-                state.set_phase(Phase::Running);
-
-                self.process_buffered_msgs(&myself, state).await;
-
-=======
->>>>>>> f02d3f62
                 Ok(())
             }
 
@@ -644,7 +624,6 @@
         Ok(())
     }
 
-<<<<<<< HEAD
     async fn reset_wal(&self, height: Ctx::Height) -> Result<(), ActorProcessingErr> {
         let result = ractor::call!(self.wal, WalMsg::Reset, height);
 
@@ -663,10 +642,7 @@
         Ok(())
     }
 
-    async fn check_and_replay_wal(
-=======
     async fn wal_fetch(
->>>>>>> f02d3f62
         &self,
         height: Ctx::Height,
     ) -> Result<Vec<WalEntry<Ctx>>, ActorProcessingErr> {
