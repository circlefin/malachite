--- conflicted
+++ resolved
@@ -1061,13 +1061,9 @@
             }
 
             Effect::Decide(certificate, extensions, r) => {
-<<<<<<< HEAD
+                assert!(!certificate.aggregated_signature.signatures.is_empty());
+
                 self.wal_flush(state.phase).await?;
-=======
-                assert!(!certificate.aggregated_signature.signatures.is_empty());
-
-                self.wal_flush(phase).await?;
->>>>>>> ec9c421b
 
                 self.tx_event.send(|| Event::Decided(certificate.clone()));
 
