use core::fmt;
use std::collections::BTreeSet;
use std::sync::Arc;
use std::time::Duration;

use async_recursion::async_recursion;
use async_trait::async_trait;
use derive_where::derive_where;
use eyre::eyre;
use ractor::{Actor, ActorProcessingErr, ActorRef};
use tokio::time::Instant;
use tracing::{debug, error, error_span, info, warn};

use malachitebft_codec as codec;
use malachitebft_config::{ConsensusConfig, TimeoutConfig};
use malachitebft_core_consensus::{
    Effect, LivenessMsg, PeerId, Resumable, Resume, SignedConsensusMsg, VoteExtensionError,
};
use malachitebft_core_types::{
    Context, Height, Proposal, Round, SigningProvider, SigningProviderExt, Timeout, TimeoutKind,
    ValidatorSet, Validity, Value, ValueId, ValueOrigin, Vote,
};
use malachitebft_metrics::Metrics;
use malachitebft_sync::{self as sync, ValueResponse};

use crate::host::{HostMsg, HostRef, LocallyProposedValue, Next, ProposedValue};
use crate::network::{NetworkEvent, NetworkMsg, NetworkRef};
use crate::sync::Msg as SyncMsg;
use crate::sync::SyncRef;
use crate::util::events::{Event, TxEvent};
use crate::util::msg_buffer::MessageBuffer;
use crate::util::streaming::StreamMessage;
use crate::util::timers::{TimeoutElapsed, TimerScheduler};
use crate::wal::{Msg as WalMsg, WalEntry, WalRef};

pub use malachitebft_core_consensus::Error as ConsensusError;
pub use malachitebft_core_consensus::Params as ConsensusParams;
pub use malachitebft_core_consensus::State as ConsensusState;

/// Codec for consensus messages.
///
/// This trait is automatically implemented for any type that implements:
/// - [`codec::Codec<Ctx::ProposalPart>`]
/// - [`codec::Codec<SignedConsensusMsg<Ctx>>`]
/// - [`codec::Codec<PolkaCertificate<Ctx>>`]
/// - [`codec::Codec<StreamMessage<Ctx::ProposalPart>>`]
pub trait ConsensusCodec<Ctx>
where
    Ctx: Context,
    Self: codec::Codec<Ctx::ProposalPart>,
    Self: codec::Codec<SignedConsensusMsg<Ctx>>,
    Self: codec::Codec<LivenessMsg<Ctx>>,
    Self: codec::Codec<StreamMessage<Ctx::ProposalPart>>,
{
}

impl<Ctx, Codec> ConsensusCodec<Ctx> for Codec
where
    Ctx: Context,
    Self: codec::Codec<Ctx::ProposalPart>,
    Self: codec::Codec<SignedConsensusMsg<Ctx>>,
    Self: codec::Codec<LivenessMsg<Ctx>>,
    Self: codec::Codec<StreamMessage<Ctx::ProposalPart>>,
{
}

pub type ConsensusRef<Ctx> = ActorRef<Msg<Ctx>>;

pub struct Consensus<Ctx>
where
    Ctx: Context,
{
    ctx: Ctx,
    params: ConsensusParams<Ctx>,
    consensus_config: ConsensusConfig,
    signing_provider: Box<dyn SigningProvider<Ctx>>,
    network: NetworkRef<Ctx>,
    host: HostRef<Ctx>,
    wal: WalRef<Ctx>,
    sync: Option<SyncRef<Ctx>>,
    metrics: Metrics,
    tx_event: TxEvent<Ctx>,
    span: tracing::Span,
}

pub type ConsensusMsg<Ctx> = Msg<Ctx>;

#[derive_where(Debug)]
pub enum Msg<Ctx: Context> {
    /// Start consensus for the given height with the given validator set
    StartHeight(Ctx::Height, Ctx::ValidatorSet),

    /// Received an event from the gossip layer
    NetworkEvent(NetworkEvent<Ctx>),

    /// A timeout has elapsed
    TimeoutElapsed(TimeoutElapsed<Timeout>),

    /// The proposal builder has built a value and can be used in a new proposal consensus message
    ProposeValue(LocallyProposedValue<Ctx>),

    /// Received and assembled the full value proposed by a validator
    ReceivedProposedValue(ProposedValue<Ctx>, ValueOrigin),

    /// Instructs consensus to restart at a given height with the given validator set.
    ///
    /// On this input consensus resets the Write-Ahead Log.
    ///
    /// # Warning
    /// This operation should be used with extreme caution as it can lead to safety violations:
    /// 1. The application must clean all state associated with the height for which commit has failed
    /// 2. Since consensus resets its write-ahead log, the node may equivocate on proposals and votes
    ///    for the restarted height, potentially violating protocol safety
    RestartHeight(Ctx::Height, Ctx::ValidatorSet),
}

impl<Ctx: Context> fmt::Display for Msg<Ctx> {
    fn fmt(&self, f: &mut fmt::Formatter<'_>) -> fmt::Result {
        match self {
            Msg::StartHeight(height, _) => write!(f, "StartHeight(height={height})"),
            Msg::NetworkEvent(event) => match event {
                NetworkEvent::Proposal(_, proposal) => write!(
                    f,
                    "NetworkEvent(Proposal height={} round={})",
                    proposal.height(),
                    proposal.round()
                ),
                NetworkEvent::ProposalPart(_, part) => {
                    write!(f, "NetworkEvent(ProposalPart sequence={})", part.sequence)
                }
                NetworkEvent::Vote(_, vote) => write!(
                    f,
                    "NetworkEvent(Vote height={} round={})",
                    vote.height(),
                    vote.round()
                ),
                _ => write!(f, "NetworkEvent"),
            },
            Msg::TimeoutElapsed(timeout) => write!(f, "TimeoutElapsed({})", timeout.display_key()),
            Msg::ProposeValue(value) => write!(
                f,
                "ProposeValue(height={} round={})",
                value.height, value.round
            ),
            Msg::ReceivedProposedValue(value, origin) => write!(
                f,
                "ReceivedProposedValue(height={} round={} origin={origin:?})",
                value.height, value.round
            ),
            Msg::RestartHeight(height, _) => write!(f, "RestartHeight(height={height})"),
        }
    }
}

impl<Ctx: Context> From<NetworkEvent<Ctx>> for Msg<Ctx> {
    fn from(event: NetworkEvent<Ctx>) -> Self {
        Self::NetworkEvent(event)
    }
}

type ConsensusInput<Ctx> = malachitebft_core_consensus::Input<Ctx>;

impl<Ctx: Context> From<TimeoutElapsed<Timeout>> for Msg<Ctx> {
    fn from(msg: TimeoutElapsed<Timeout>) -> Self {
        Msg::TimeoutElapsed(msg)
    }
}

type Timers = TimerScheduler<Timeout>;

struct Timeouts {
    config: TimeoutConfig,
}

impl Timeouts {
    pub fn new(config: TimeoutConfig) -> Self {
        Self { config }
    }

    fn reset(&mut self, config: TimeoutConfig) {
        self.config = config;
    }

    fn duration_for(&self, step: TimeoutKind) -> Duration {
        match step {
            TimeoutKind::Propose => self.config.timeout_propose,
            TimeoutKind::Prevote => self.config.timeout_prevote,
            TimeoutKind::Precommit => self.config.timeout_precommit,
            TimeoutKind::Rebroadcast => {
                self.config.timeout_propose
                    + self.config.timeout_prevote
                    + self.config.timeout_precommit
            }
        }
    }

    fn increase_timeout(&mut self, step: TimeoutKind) {
        let c = &mut self.config;
        match step {
            TimeoutKind::Propose => c.timeout_propose += c.timeout_propose_delta,
            TimeoutKind::Prevote => c.timeout_prevote += c.timeout_prevote_delta,
            TimeoutKind::Precommit => c.timeout_precommit += c.timeout_precommit_delta,
            TimeoutKind::Rebroadcast => {
                c.timeout_rebroadcast +=
                    c.timeout_propose_delta + c.timeout_prevote_delta + c.timeout_precommit_delta
            }
        };
    }
}

#[derive(Copy, Clone, Debug, PartialEq, Eq)]
enum Phase {
    Unstarted,
    Ready,
    Running,
    Recovering,
}

/// Maximum number of messages to buffer while consensus is
/// in the `Unstarted` or `Recovering` phase
const MAX_BUFFER_SIZE: usize = 1024;

pub struct State<Ctx: Context> {
    /// Scheduler for timers
    timers: Timers,

    /// Timeouts configuration
    timeouts: Timeouts,

    /// The state of the consensus state machine
    consensus: ConsensusState<Ctx>,

    /// The set of peers we are connected to.
    connected_peers: BTreeSet<PeerId>,

    /// The current phase
    phase: Phase,

    /// A buffer of messages that were received while
    /// consensus was `Unstarted` or in the `Recovering` phase
    msg_buffer: MessageBuffer<Ctx>,
}

impl<Ctx> State<Ctx>
where
    Ctx: Context,
{
    pub fn height(&self) -> Ctx::Height {
        self.consensus.height()
    }

    fn set_phase(&mut self, phase: Phase) {
        if self.phase != phase {
            info!(prev = ?self.phase, new = ?phase, "Phase transition");
            self.phase = phase;
        }
    }
}

struct HandlerState<'a, Ctx: Context> {
    phase: Phase,
    height: Ctx::Height,
    timers: &'a mut Timers,
    timeouts: &'a mut Timeouts,
}

impl<Ctx> Consensus<Ctx>
where
    Ctx: Context,
{
    #[allow(clippy::too_many_arguments)]
    pub async fn spawn(
        ctx: Ctx,
        params: ConsensusParams<Ctx>,
        consensus_config: ConsensusConfig,
        signing_provider: Box<dyn SigningProvider<Ctx>>,
        network: NetworkRef<Ctx>,
        host: HostRef<Ctx>,
        wal: WalRef<Ctx>,
        sync: Option<SyncRef<Ctx>>,
        metrics: Metrics,
        tx_event: TxEvent<Ctx>,
        span: tracing::Span,
    ) -> Result<ActorRef<Msg<Ctx>>, ractor::SpawnErr> {
        let node = Self {
            ctx,
            params,
            consensus_config,
            signing_provider,
            network,
            host,
            wal,
            sync,
            metrics,
            tx_event,
            span,
        };

        let (actor_ref, _) = Actor::spawn(None, node, ()).await?;
        Ok(actor_ref)
    }

    async fn process_input(
        &self,
        myself: &ActorRef<Msg<Ctx>>,
        state: &mut State<Ctx>,
        input: ConsensusInput<Ctx>,
    ) -> Result<(), ConsensusError<Ctx>> {
        let height = state.height();

        malachitebft_core_consensus::process!(
            input: input,
            state: &mut state.consensus,
            metrics: &self.metrics,
            with: effect => {
                let handler_state = HandlerState {
                    phase: state.phase,
                    height,
                    timers: &mut state.timers,
                    timeouts: &mut state.timeouts,
                };

                self.handle_effect(myself, handler_state, effect).await
            }
        )
    }

    #[async_recursion]
    async fn process_buffered_msgs(&self, myself: &ActorRef<Msg<Ctx>>, state: &mut State<Ctx>) {
        if state.msg_buffer.is_empty() {
            return;
        }

        info!(count = %state.msg_buffer.len(), "Replaying buffered messages");

        while let Some(msg) = state.msg_buffer.pop() {
            debug!("Replaying buffered message: {msg}");

            if let Err(e) = self.handle_msg(myself.clone(), state, msg).await {
                error!("Error when handling buffered message: {e:?}");
            }
        }
    }

    async fn handle_msg(
        &self,
        myself: ActorRef<Msg<Ctx>>,
        state: &mut State<Ctx>,
        msg: Msg<Ctx>,
    ) -> Result<(), ActorProcessingErr> {
        let is_restart = matches!(msg, Msg::RestartHeight(_, _));

        match msg {
            Msg::StartHeight(height, validator_set) | Msg::RestartHeight(height, validator_set) => {
                // Check that the validator set is not empty
                if validator_set.count() == 0 {
                    return Err(eyre!("Validator set for height {height} is empty").into());
                }

                self.tx_event
                    .send(|| Event::StartedHeight(height, is_restart));

                // Fetch entries from the WAL or reset the WAL if this is a restart
                let wal_entries = if is_restart {
                    self.wal_reset(height).await?;
                    vec![]
                } else {
                    self.wal_fetch(height).await?
                };

                if !wal_entries.is_empty() {
                    // Set the phase to `Recovering` while we replay the WAL
                    state.set_phase(Phase::Recovering);
                }

                // Notify the sync actor that we have started a new height
                if let Some(sync) = &self.sync {
                    if let Err(e) = sync.cast(SyncMsg::StartedHeight(height, is_restart)) {
                        error!(%height, "Error when notifying sync of started height: {e}")
                    }
                }

                // Start consensus for the given height
                let result = self
                    .process_input(
                        &myself,
                        state,
                        ConsensusInput::StartHeight(height, validator_set),
                    )
                    .await;

                if let Err(e) = result {
                    error!(%height, "Error when starting height: {e}");
                }

                if !wal_entries.is_empty() {
                    self.wal_replay(&myself, state, height, wal_entries).await;
                }

                // Set the phase to `Running` now that we have replayed the WAL
                state.set_phase(Phase::Running);

                // Process any buffered messages, now that we are in the `Running` phase
                self.process_buffered_msgs(&myself, state).await;

                Ok(())
            }

            Msg::ProposeValue(value) => {
                let result = self
                    .process_input(&myself, state, ConsensusInput::Propose(value.clone()))
                    .await;

                if let Err(e) = result {
                    error!(
                        height = %value.height, round = %value.round,
                        "Error when processing ProposeValue message: {e}"
                    );
                }

                self.tx_event.send(|| Event::ProposedValue(value));

                Ok(())
            }

            Msg::NetworkEvent(event) => {
                match event {
                    NetworkEvent::Listening(address) => {
                        info!(%address, "Listening");

                        if state.phase == Phase::Unstarted {
                            state.set_phase(Phase::Ready);

                            self.host.call_and_forward(
                                |reply_to| HostMsg::ConsensusReady { reply_to },
                                &myself,
                                |(height, validator_set)| {
                                    ConsensusMsg::StartHeight(height, validator_set)
                                },
                                None,
                            )?;
                        }
                    }

                    NetworkEvent::PeerConnected(peer_id) => {
                        if !state.connected_peers.insert(peer_id) {
                            // We already saw that peer, ignoring...
                            return Ok(());
                        }

                        info!(%peer_id, "Connected to peer");

                        let validator_set = state.consensus.validator_set();
                        let connected_peers = state.connected_peers.len();
                        let total_peers = validator_set.count().saturating_sub(1);

                        debug!(connected = %connected_peers, total = %total_peers, "Connected to another peer");

                        self.metrics.connected_peers.inc();
                    }

                    NetworkEvent::PeerDisconnected(peer_id) => {
                        info!(%peer_id, "Disconnected from peer");

                        if state.connected_peers.remove(&peer_id) {
                            self.metrics.connected_peers.dec();
                        }
                    }

                    NetworkEvent::SyncResponse(
                        request_id,
                        peer,
                        Some(sync::Response::ValueResponse(ValueResponse {
                            start_height,
                            values,
                        })),
                    ) => {
                        debug!(%start_height, %request_id, "Received sync response with {} values", values.len());

                        if values.is_empty() {
                            error!(%start_height, %request_id, "Received empty value sync response");
                            return Ok(());
                        };

                        // Process values sequentially starting from the lowest height
                        let mut height = start_height;
                        for value in values.iter() {
                            self.process_sync_response(
                                &myself,
                                state,
                                request_id.clone(),
                                peer,
                                height,
                                value,
                            )
                            .await?;

                            height = height.increment();
                        }
<<<<<<< HEAD
=======

                        // Fetch the proposer for the round and height of the synced value
                        // Given that proposer selection is required be fully deterministic,
                        // we are guaranteed to get the proposer for that value.
                        let proposer = state
                            .consensus
                            .get_proposer(certificate_height, certificate_round)
                            .clone();

                        self.host.call_and_forward(
                            |reply_to| HostMsg::ProcessSyncedValue {
                                height: certificate_height,
                                round: certificate_round,
                                proposer,
                                value_bytes: value.value_bytes,
                                reply_to,
                            },
                            &myself,
                            move |proposed| {
                                if proposed.validity == Validity::Invalid || proposed.value.id() != certificate_value_id {
                                    if let Err(e) = sync.cast(SyncMsg::InvalidValue(peer, certificate_height)) {
                                        error!("Error when notifying sync of received proposed value: {e}");
                                    }
                                }

                                Msg::<Ctx>::ReceivedProposedValue(proposed, ValueOrigin::Sync(peer))
                            },
                            None,
                        )?;
>>>>>>> b7c96d5c
                    }

                    NetworkEvent::Vote(from, vote) => {
                        if let Err(e) = self
                            .process_input(&myself, state, ConsensusInput::Vote(vote))
                            .await
                        {
                            error!(%from, "Error when processing vote: {e}");
                        }
                    }

                    NetworkEvent::Proposal(from, proposal) => {
                        if state.consensus.params.value_payload.parts_only() {
                            error!(%from, "Properly configured peer should never send proposal messages in BlockPart mode");
                            return Ok(());
                        }

                        if let Err(e) = self
                            .process_input(&myself, state, ConsensusInput::Proposal(proposal))
                            .await
                        {
                            error!(%from, "Error when processing proposal: {e}");
                        }
                    }

                    NetworkEvent::PolkaCertificate(from, certificate) => {
                        if let Err(e) = self
                            .process_input(
                                &myself,
                                state,
                                ConsensusInput::PolkaCertificate(certificate),
                            )
                            .await
                        {
                            error!(%from, "Error when processing polka certificate: {e}");
                        }
                    }

                    NetworkEvent::RoundCertificate(from, certificate) => {
                        info!(
                            %from,
                            %certificate.height,
                            %certificate.round,
                            number_of_votes = certificate.round_signatures.len(),
                            "Received round certificate"
                        );
                        if let Err(e) = self
                            .process_input(
                                &myself,
                                state,
                                ConsensusInput::RoundCertificate(certificate),
                            )
                            .await
                        {
                            error!(%from, "Error when processing round certificate: {e}");
                        }
                    }

                    NetworkEvent::ProposalPart(from, part) => {
                        if state.consensus.params.value_payload.proposal_only() {
                            error!(%from, "Properly configured peer should never send proposal part messages in Proposal mode");
                            return Ok(());
                        }

                        self.host
                            .call_and_forward(
                                |reply_to| HostMsg::ReceivedProposalPart {
                                    from,
                                    part,
                                    reply_to,
                                },
                                &myself,
                                move |value| {
                                    Msg::ReceivedProposedValue(value, ValueOrigin::Consensus)
                                },
                                None,
                            )
                            .map_err(|e| {
                                eyre!("Error when forwarding proposal parts to host: {e}")
                            })?;
                    }

                    _ => {}
                }

                Ok(())
            }

            Msg::TimeoutElapsed(elapsed) => {
                let Some(timeout) = state.timers.intercept_timer_msg(elapsed) else {
                    // Timer was cancelled or already processed, ignore
                    return Ok(());
                };

                if let Err(e) = self.timeout_elapsed(&myself, state, timeout).await {
                    error!("Error when processing TimeoutElapsed message: {e:?}");
                }

                Ok(())
            }

            Msg::ReceivedProposedValue(value, origin) => {
                self.tx_event
                    .send(|| Event::ReceivedProposedValue(value.clone(), origin));

                let result = self
                    .process_input(&myself, state, ConsensusInput::ProposedValue(value, origin))
                    .await;

                if let Err(e) = result {
                    error!("Error when processing ReceivedProposedValue message: {e}");
                }

                Ok(())
            }
        }
    }

    async fn process_sync_response(
        &self,
        myself: &ActorRef<Msg<Ctx>>,
        state: &mut State<Ctx>,
        request_id: malachitebft_sync::OutboundRequestId,
        peer: PeerId,
        height: <Ctx as Context>::Height,
        value: &malachitebft_sync::RawDecidedValue<Ctx>,
    ) -> Result<(), ActorProcessingErr>
    where
        Ctx: Context,
    {
        let Some(sync) = self.sync.clone() else {
            warn!("Received sync response but sync actor is not available");
            return Ok(());
        };

        let certificate_height = value.certificate.height;
        let certificate_round = value.certificate.round;
        let certificate_value_id = value.certificate.value_id.clone();

        if let Err(e) = self
            .process_input(
                myself,
                state,
                ConsensusInput::CommitCertificate(value.certificate.clone()),
            )
            .await
        {
            error!(%height, %request_id, "Error when processing received synced block: {e}");

            let request_id = request_id.clone();
            if let ConsensusError::InvalidCommitCertificate(certificate, e) = e {
                error!(
                    %peer,
                    %certificate.height,
                    %certificate.round,
                    "Invalid certificate received: {e}"
                );

                sync.cast(SyncMsg::InvalidValue(request_id, peer, certificate.height))
                    .map_err(|e| eyre!("Error when notifying sync of invalid certificate: {e}"))?;
            } else {
                sync.cast(SyncMsg::ValueProcessingError(request_id, peer, height))
                    .map_err(|e| {
                        eyre!("Error when notifying sync of value processing error: {e}")
                    })?;
            }
        }

        self.host.call_and_forward(
            |reply_to| HostMsg::ProcessSyncedValue {
                height: certificate_height,
                round: certificate_round,
                validator_address: state.consensus.address().clone(),
                value_bytes: value.value_bytes.clone(),
                reply_to,
            },
            &myself,
            move |proposed| {
                if proposed.validity == Validity::Invalid
                    || proposed.value.id() != certificate_value_id
                {
                    if let Err(e) =
                        sync.cast(SyncMsg::InvalidValue(request_id, peer, certificate_height))
                    {
                        error!("Error when notifying sync of received proposed value: {e}");
                    }
                }

                Msg::<Ctx>::ReceivedProposedValue(proposed, ValueOrigin::Sync(peer))
            },
            None,
        )?;

        Ok(())
    }

    async fn timeout_elapsed(
        &self,
        myself: &ActorRef<Msg<Ctx>>,
        state: &mut State<Ctx>,
        timeout: Timeout,
    ) -> Result<(), ActorProcessingErr> {
        // Make sure the associated timer is cancelled
        state.timers.cancel(&timeout);

        // Increase the timeout for the next round
        state.timeouts.increase_timeout(timeout.kind);

        // Print debug information if the timeout is for a prevote or precommit
        if matches!(
            timeout.kind,
            TimeoutKind::Prevote | TimeoutKind::Precommit | TimeoutKind::Rebroadcast
        ) {
            warn!(step = ?timeout.kind, "Timeout elapsed");
            state.consensus.print_state();
        }

        // Process the timeout event
        self.process_input(myself, state, ConsensusInput::TimeoutElapsed(timeout))
            .await?;

        Ok(())
    }

    async fn wal_reset(&self, height: Ctx::Height) -> Result<(), ActorProcessingErr> {
        let result = ractor::call!(self.wal, WalMsg::Reset, height);

        match result {
            Ok(Ok(())) => {
                // Success
            }
            Ok(Err(e)) => {
                error!("Resetting the WAL failed: {e}");
            }
            Err(e) => {
                error!("Failed to send Reset command to WAL actor: {e}");
            }
        }

        Ok(())
    }

    async fn wal_fetch(
        &self,
        height: Ctx::Height,
    ) -> Result<Vec<WalEntry<Ctx>>, ActorProcessingErr> {
        let result = ractor::call!(self.wal, WalMsg::StartedHeight, height)?;

        match result {
            Ok(None) => {
                // Nothing to replay
                debug!(%height, "No WAL entries to replay");
                Ok(Default::default())
            }

            Ok(Some(entries)) => {
                info!("Found {} WAL entries", entries.len());

                Ok(entries)
            }

            Err(e) => {
                error!(%height, "Error when notifying WAL of started height: {e}");
                self.tx_event
                    .send(|| Event::WalReplayError(Arc::new(e.into())));
                Ok(Default::default())
            }
        }
    }

    async fn wal_replay(
        &self,
        myself: &ActorRef<Msg<Ctx>>,
        state: &mut State<Ctx>,
        height: Ctx::Height,
        entries: Vec<WalEntry<Ctx>>,
    ) {
        use SignedConsensusMsg::*;

        assert_eq!(state.phase, Phase::Recovering);

        info!("Replaying {} WAL entries", entries.len());

        if entries.is_empty() {
            return;
        }

        self.tx_event
            .send(|| Event::WalReplayBegin(height, entries.len()));

        for entry in entries {
            self.tx_event.send(|| Event::WalReplayEntry(entry.clone()));

            match entry {
                WalEntry::ConsensusMsg(Vote(vote)) => {
                    info!("Replaying vote: {vote:?}");

                    if let Err(e) = self
                        .process_input(myself, state, ConsensusInput::Vote(vote))
                        .await
                    {
                        error!("Error when replaying vote: {e}");

                        self.tx_event
                            .send(|| Event::WalReplayError(Arc::new(e.into())));
                    }
                }

                WalEntry::ConsensusMsg(Proposal(proposal)) => {
                    info!("Replaying proposal: {proposal:?}");

                    if let Err(e) = self
                        .process_input(myself, state, ConsensusInput::Proposal(proposal))
                        .await
                    {
                        error!("Error when replaying Proposal: {e}");

                        self.tx_event
                            .send(|| Event::WalReplayError(Arc::new(e.into())));
                    }
                }

                WalEntry::Timeout(timeout) => {
                    info!("Replaying timeout: {timeout:?}");

                    if let Err(e) = self.timeout_elapsed(myself, state, timeout).await {
                        error!("Error when replaying TimeoutElapsed: {e}");

                        self.tx_event.send(|| Event::WalReplayError(Arc::new(e)));
                    }
                }

                WalEntry::ProposedValue(value) => {
                    info!("Replaying proposed value: {value:?}");

                    if let Err(e) = self
                        .process_input(
                            myself,
                            state,
                            ConsensusInput::ProposedValue(value, ValueOrigin::Consensus),
                        )
                        .await
                    {
                        error!("Error when replaying LocallyProposedValue: {e}");

                        self.tx_event
                            .send(|| Event::WalReplayError(Arc::new(e.into())));
                    }
                }
            }
        }

        self.tx_event.send(|| Event::WalReplayDone(state.height()));
    }

    fn get_value(
        &self,
        myself: &ActorRef<Msg<Ctx>>,
        height: Ctx::Height,
        round: Round,
        timeout: Duration,
    ) -> Result<(), ActorProcessingErr> {
        // Call `GetValue` on the Host actor, and forward the reply
        // to the current actor, wrapping it in `Msg::ProposeValue`.
        self.host.call_and_forward(
            |reply_to| HostMsg::GetValue {
                height,
                round,
                timeout,
                reply_to,
            },
            myself,
            Msg::<Ctx>::ProposeValue,
            None,
        )?;

        Ok(())
    }

    async fn get_validator_set(
        &self,
        height: Ctx::Height,
    ) -> Result<Option<Ctx::ValidatorSet>, ActorProcessingErr> {
        let validator_set = ractor::call!(self.host, |reply_to| HostMsg::GetValidatorSet {
            height,
            reply_to
        })
        .map_err(|e| eyre!("Failed to get validator set at height {height}: {e:?}"))?;

        Ok(validator_set)
    }

    async fn extend_vote(
        &self,
        height: Ctx::Height,
        round: Round,
        value_id: ValueId<Ctx>,
    ) -> Result<Option<Ctx::Extension>, ActorProcessingErr> {
        ractor::call!(self.host, |reply_to| HostMsg::ExtendVote {
            height,
            round,
            value_id,
            reply_to
        })
        .map_err(|e| eyre!("Failed to get earliest block height: {e:?}").into())
    }

    async fn verify_vote_extension(
        &self,
        height: Ctx::Height,
        round: Round,
        value_id: ValueId<Ctx>,
        extension: Ctx::Extension,
    ) -> Result<Result<(), VoteExtensionError>, ActorProcessingErr> {
        ractor::call!(self.host, |reply_to| HostMsg::VerifyVoteExtension {
            height,
            round,
            value_id,
            extension,
            reply_to
        })
        .map_err(|e| eyre!("Failed to verify vote extension: {e:?}").into())
    }

    async fn wal_append(
        &self,
        height: Ctx::Height,
        entry: WalEntry<Ctx>,
        phase: Phase,
    ) -> Result<(), ActorProcessingErr> {
        if phase == Phase::Recovering {
            return Ok(());
        }

        let result = ractor::call!(self.wal, WalMsg::Append, height, entry);

        match result {
            Ok(Ok(())) => {
                // Success
            }
            Ok(Err(e)) => {
                error!("Failed to append entry to WAL: {e}");
            }
            Err(e) => {
                error!("Failed to send Append command to WAL actor: {e}");
            }
        }

        Ok(())
    }

    async fn wal_flush(&self, phase: Phase) -> Result<(), ActorProcessingErr> {
        if phase == Phase::Recovering {
            return Ok(());
        }

        let result = ractor::call!(self.wal, WalMsg::Flush);

        match result {
            Ok(Ok(())) => {
                // Success
            }
            Ok(Err(e)) => {
                error!("Failed to flush WAL to disk: {e}");
            }
            Err(e) => {
                error!("Failed to send Flush command to WAL: {e}");
            }
        }

        Ok(())
    }

    async fn handle_effect(
        &self,
        myself: &ActorRef<Msg<Ctx>>,
        state: HandlerState<'_, Ctx>,
        effect: Effect<Ctx>,
    ) -> Result<Resume<Ctx>, ActorProcessingErr> {
        match effect {
            Effect::ResetTimeouts(r) => {
                state.timeouts.reset(self.consensus_config.timeouts);
                Ok(r.resume_with(()))
            }

            Effect::CancelAllTimeouts(r) => {
                state.timers.cancel_all();
                Ok(r.resume_with(()))
            }

            Effect::CancelTimeout(timeout, r) => {
                state.timers.cancel(&timeout);
                Ok(r.resume_with(()))
            }

            Effect::ScheduleTimeout(timeout, r) => {
                let duration = state.timeouts.duration_for(timeout.kind);
                state.timers.start_timer(timeout, duration);

                Ok(r.resume_with(()))
            }

            Effect::StartRound(height, round, proposer, role, r) => {
                self.wal_flush(state.phase).await?;

                let undecided_values =
                    ractor::call!(self.host, |reply_to| HostMsg::StartedRound {
                        height,
                        round,
                        proposer: proposer.clone(),
                        role,
                        reply_to,
                    })?;

                for value in undecided_values {
                    let _ = myself.cast(Msg::ReceivedProposedValue(value, ValueOrigin::Consensus));
                }

                self.tx_event
                    .send(|| Event::StartedRound(height, round, proposer, role));

                Ok(r.resume_with(()))
            }

            Effect::SignProposal(proposal, r) => {
                let start = Instant::now();

                let signed_proposal = self.signing_provider.sign_proposal(proposal);

                self.metrics
                    .signature_signing_time
                    .observe(start.elapsed().as_secs_f64());

                Ok(r.resume_with(signed_proposal))
            }

            Effect::SignVote(vote, r) => {
                let start = Instant::now();

                let signed_vote = self.signing_provider.sign_vote(vote);

                self.metrics
                    .signature_signing_time
                    .observe(start.elapsed().as_secs_f64());

                Ok(r.resume_with(signed_vote))
            }

            Effect::VerifySignature(msg, pk, r) => {
                use malachitebft_core_consensus::ConsensusMsg as Msg;

                let start = Instant::now();

                let valid = match msg.message {
                    Msg::Vote(v) => {
                        self.signing_provider
                            .verify_signed_vote(&v, &msg.signature, &pk)
                    }
                    Msg::Proposal(p) => {
                        self.signing_provider
                            .verify_signed_proposal(&p, &msg.signature, &pk)
                    }
                };

                self.metrics
                    .signature_verification_time
                    .observe(start.elapsed().as_secs_f64());

                Ok(r.resume_with(valid))
            }

            Effect::VerifyCommitCertificate(certificate, validator_set, thresholds, r) => {
                let result = self.signing_provider.verify_commit_certificate(
                    &self.ctx,
                    &certificate,
                    &validator_set,
                    thresholds,
                );

                Ok(r.resume_with(result))
            }

            Effect::VerifyPolkaCertificate(certificate, validator_set, thresholds, r) => {
                let result = self.signing_provider.verify_polka_certificate(
                    &self.ctx,
                    &certificate,
                    &validator_set,
                    thresholds,
                );

                Ok(r.resume_with(result))
            }

            Effect::VerifyRoundCertificate(certificate, validator_set, thresholds, r) => {
                let result = self.signing_provider.verify_round_certificate(
                    &self.ctx,
                    &certificate,
                    &validator_set,
                    thresholds,
                );

                Ok(r.resume_with(result))
            }

            Effect::ExtendVote(height, round, value_id, r) => {
                if let Some(extension) = self.extend_vote(height, round, value_id).await? {
                    let signed_extension = self.signing_provider.sign_vote_extension(extension);
                    Ok(r.resume_with(Some(signed_extension)))
                } else {
                    Ok(r.resume_with(None))
                }
            }

            Effect::VerifyVoteExtension(height, round, value_id, signed_extension, pk, r) => {
                let valid = self.signing_provider.verify_signed_vote_extension(
                    &signed_extension.message,
                    &signed_extension.signature,
                    &pk,
                );

                if !valid {
                    return Ok(r.resume_with(Err(VoteExtensionError::InvalidSignature)));
                }

                let result = self
                    .verify_vote_extension(height, round, value_id, signed_extension.message)
                    .await?;

                Ok(r.resume_with(result))
            }

            Effect::PublishConsensusMsg(msg, r) => {
                // Sync the WAL to disk before we broadcast the message
                // NOTE: The message has already been append to the WAL by the `WalAppend` effect.
                self.wal_flush(state.phase).await?;

                // Notify any subscribers that we are about to publish a message
                self.tx_event.send(|| Event::Published(msg.clone()));

                self.network
                    .cast(NetworkMsg::PublishConsensusMsg(msg))
                    .map_err(|e| eyre!("Error when broadcasting consensus message: {e:?}"))?;

                Ok(r.resume_with(()))
            }

            Effect::PublishLivenessMsg(msg, r) => {
                match msg {
                    LivenessMsg::Vote(ref msg) => {
                        self.tx_event.send(|| Event::RepublishVote(msg.clone()));
                    }
                    LivenessMsg::PolkaCertificate(ref certificate) => {
                        self.tx_event
                            .send(|| Event::PolkaCertificate(certificate.clone()));
                    }
                    LivenessMsg::SkipRoundCertificate(ref certificate) => {
                        self.tx_event
                            .send(|| Event::SkipRoundCertificate(certificate.clone()));
                    }
                }

                self.network
                    .cast(NetworkMsg::PublishLivenessMsg(msg))
                    .map_err(|e| eyre!("Error when broadcasting liveness message: {e:?}"))?;

                Ok(r.resume_with(()))
            }

            Effect::RepublishVote(msg, r) => {
                // Notify any subscribers that we are about to rebroadcast a vote
                self.tx_event.send(|| Event::RepublishVote(msg.clone()));

                self.network
                    .cast(NetworkMsg::PublishLivenessMsg(LivenessMsg::Vote(msg)))
                    .map_err(|e| eyre!("Error when rebroadcasting vote message: {e:?}"))?;

                Ok(r.resume_with(()))
            }

            Effect::RepublishRoundCertificate(certificate, r) => {
                // Notify any subscribers that we are about to rebroadcast a round certificate
                self.tx_event
                    .send(|| Event::RebroadcastRoundCertificate(certificate.clone()));

                self.network
                    .cast(NetworkMsg::PublishLivenessMsg(
                        LivenessMsg::SkipRoundCertificate(certificate),
                    ))
                    .map_err(|e| {
                        eyre!("Error when rebroadcasting round certificate message: {e:?}")
                    })?;

                Ok(r.resume_with(()))
            }

            Effect::GetValue(height, round, timeout, r) => {
                let timeout_duration = state.timeouts.duration_for(timeout.kind);

                self.get_value(myself, height, round, timeout_duration)
                    .map_err(|e| {
                        eyre!("Error when asking application for value to propose: {e:?}")
                    })?;

                Ok(r.resume_with(()))
            }

            Effect::GetValidatorSet(height, r) => {
                let validator_set = self
                    .get_validator_set(height)
                    .await
                    .map_err(|e| {
                        warn!("Error while asking application for the validator set at height {height}: {e:?}")
                    })
                    .ok(); // If call fails, send back `None` to consensus

                Ok(r.resume_with(validator_set.unwrap_or_default()))
            }

            Effect::RestreamProposal(height, round, valid_round, address, value_id, r) => {
                self.host
                    .cast(HostMsg::RestreamValue {
                        height,
                        round,
                        valid_round,
                        address,
                        value_id,
                    })
                    .map_err(|e| eyre!("Error when sending decided value to host: {e:?}"))?;

                Ok(r.resume_with(()))
            }

            Effect::Decide(certificate, extensions, r) => {
                assert!(!certificate.commit_signatures.is_empty());

                self.wal_flush(state.phase).await?;

                self.tx_event.send(|| Event::Decided(certificate.clone()));

                let height = certificate.height;

                self.host
                    .call_and_forward(
                        |reply_to| HostMsg::Decided {
                            certificate,
                            extensions,
                            reply_to,
                        },
                        myself,
                        |next| match next {
                            Next::Start(h, vs) => Msg::StartHeight(h, vs),
                            Next::Restart(h, vs) => Msg::RestartHeight(h, vs),
                        },
                        None,
                    )
                    .map_err(|e| eyre!("Error when sending decided value to host: {e:?}"))?;

                if let Some(sync) = &self.sync {
                    sync.cast(SyncMsg::Decided(height))
                        .map_err(|e| eyre!("Error when sending decided height to sync: {e:?}"))?;
                }

                Ok(r.resume_with(()))
            }

            Effect::WalAppend(entry, r) => {
                self.wal_append(state.height, entry, state.phase).await?;
                Ok(r.resume_with(()))
            }
        }
    }
}

#[async_trait]
impl<Ctx> Actor for Consensus<Ctx>
where
    Ctx: Context,
{
    type Msg = Msg<Ctx>;
    type State = State<Ctx>;
    type Arguments = ();

    #[tracing::instrument(
        name = "consensus",
        parent = &self.span,
        skip_all,
    )]
    async fn pre_start(
        &self,
        myself: ActorRef<Msg<Ctx>>,
        _args: (),
    ) -> Result<State<Ctx>, ActorProcessingErr> {
        info!("Consensus is starting");

        self.network
            .cast(NetworkMsg::Subscribe(Box::new(myself.clone())))?;

        Ok(State {
            timers: Timers::new(Box::new(myself)),
            timeouts: Timeouts::new(self.consensus_config.timeouts),
            consensus: ConsensusState::new(
                self.ctx.clone(),
                self.params.clone(),
                self.consensus_config.queue_capacity,
            ),
            connected_peers: BTreeSet::new(),
            phase: Phase::Unstarted,
            msg_buffer: MessageBuffer::new(MAX_BUFFER_SIZE),
        })
    }

    #[tracing::instrument(
        name = "consensus",
        parent = &self.span,
        skip_all,
        fields(
            height = %state.consensus.height(),
            round = %state.consensus.round()
        )
    )]
    async fn post_start(
        &self,
        _myself: ActorRef<Msg<Ctx>>,
        state: &mut State<Ctx>,
    ) -> Result<(), ActorProcessingErr> {
        info!("Consensus has started");

        state.timers.cancel_all();
        Ok(())
    }

    #[tracing::instrument(
        name = "consensus",
        parent = &self.span,
        skip_all,
        fields(
            height = %span_height(state.consensus.height(), &msg),
            round = %span_round(state.consensus.round(), &msg)
        )
    )]
    async fn handle(
        &self,
        myself: ActorRef<Msg<Ctx>>,
        msg: Msg<Ctx>,
        state: &mut State<Ctx>,
    ) -> Result<(), ActorProcessingErr> {
        if state.phase != Phase::Running && should_buffer(&msg) {
            let _span = error_span!("buffer", phase = ?state.phase).entered();
            state.msg_buffer.buffer(msg);
            return Ok(());
        }

        if let Err(e) = self.handle_msg(myself.clone(), state, msg).await {
            error!("Error when handling message: {e:?}");
        }

        Ok(())
    }

    #[tracing::instrument(
        name = "consensus",
        parent = &self.span,
        skip_all,
        fields(
            height = %state.consensus.height(),
            round = %state.consensus.round()
        )
    )]
    async fn post_stop(
        &self,
        _myself: ActorRef<Self::Msg>,
        state: &mut State<Ctx>,
    ) -> Result<(), ActorProcessingErr> {
        info!("Consensus has stopped");
        state.timers.cancel_all();
        Ok(())
    }
}

fn should_buffer<Ctx: Context>(msg: &Msg<Ctx>) -> bool {
    !matches!(
        msg,
        Msg::StartHeight(..)
            | Msg::NetworkEvent(NetworkEvent::Listening(..))
            | Msg::NetworkEvent(NetworkEvent::PeerConnected(..))
            | Msg::NetworkEvent(NetworkEvent::PeerDisconnected(..))
    )
}

/// Use the height we are about to start instead of the consensus state height
/// for the tracing span of the Consensus actor when starting a new height.
fn span_height<Ctx: Context>(height: Ctx::Height, msg: &Msg<Ctx>) -> Ctx::Height {
    if let Msg::StartHeight(h, _) = msg {
        *h
    } else {
        height
    }
}

/// Use round 0 instead of the consensus state round for the tracing span of
/// the Consensus actor when starting a new height.
fn span_round<Ctx: Context>(round: Round, msg: &Msg<Ctx>) -> Round {
    if let Msg::StartHeight(_, _) = msg {
        Round::new(0)
    } else {
        round
    }
}<|MERGE_RESOLUTION|>--- conflicted
+++ resolved
@@ -497,38 +497,6 @@
 
                             height = height.increment();
                         }
-<<<<<<< HEAD
-=======
-
-                        // Fetch the proposer for the round and height of the synced value
-                        // Given that proposer selection is required be fully deterministic,
-                        // we are guaranteed to get the proposer for that value.
-                        let proposer = state
-                            .consensus
-                            .get_proposer(certificate_height, certificate_round)
-                            .clone();
-
-                        self.host.call_and_forward(
-                            |reply_to| HostMsg::ProcessSyncedValue {
-                                height: certificate_height,
-                                round: certificate_round,
-                                proposer,
-                                value_bytes: value.value_bytes,
-                                reply_to,
-                            },
-                            &myself,
-                            move |proposed| {
-                                if proposed.validity == Validity::Invalid || proposed.value.id() != certificate_value_id {
-                                    if let Err(e) = sync.cast(SyncMsg::InvalidValue(peer, certificate_height)) {
-                                        error!("Error when notifying sync of received proposed value: {e}");
-                                    }
-                                }
-
-                                Msg::<Ctx>::ReceivedProposedValue(proposed, ValueOrigin::Sync(peer))
-                            },
-                            None,
-                        )?;
->>>>>>> b7c96d5c
                     }
 
                     NetworkEvent::Vote(from, vote) => {
@@ -697,11 +665,19 @@
             }
         }
 
+        // Fetch the proposer for the round and height of the synced value
+        // Given that proposer selection is required be fully deterministic,
+        // we are guaranteed to get the proposer for that value.
+        let proposer = state
+            .consensus
+            .get_proposer(certificate_height, certificate_round)
+            .clone();
+
         self.host.call_and_forward(
             |reply_to| HostMsg::ProcessSyncedValue {
                 height: certificate_height,
                 round: certificate_round,
-                validator_address: state.consensus.address().clone(),
+                proposer,
                 value_bytes: value.value_bytes.clone(),
                 reply_to,
             },
