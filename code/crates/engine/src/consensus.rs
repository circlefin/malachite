use core::fmt;
use std::collections::BTreeSet;
use std::sync::Arc;
use std::time::Duration;

use async_recursion::async_recursion;
use async_trait::async_trait;
use derive_where::derive_where;
use eyre::eyre;
use ractor::{Actor, ActorProcessingErr, ActorRef};
use tokio::time::Instant;
use tracing::{debug, error, error_span, info, warn};

use malachitebft_codec as codec;
use malachitebft_config::{ConsensusConfig, TimeoutConfig};
use malachitebft_core_consensus::{
    Effect, LivenessMsg, PeerId, Resumable, Resume, SignedConsensusMsg, VoteExtensionError,
};
use malachitebft_core_types::{
<<<<<<< HEAD
    Context, Height, Proposal, Round, SigningProvider, SigningProviderExt, Timeout, TimeoutKind,
    ValidatorSet, Validity, Value, ValueId, ValueOrigin, Vote,
=======
    Context, Proposal, Round, SigningProvider, SigningProviderExt, Timeout, TimeoutKind,
    ValidatorSet, Validity, Value, ValueId, ValueOrigin, ValueResponse as CoreValueResponse, Vote,
>>>>>>> 109036ab
};
use malachitebft_metrics::Metrics;
use malachitebft_sync::{self as sync, ValueResponse};

use crate::host::{HostMsg, HostRef, LocallyProposedValue, Next, ProposedValue};
use crate::network::{NetworkEvent, NetworkMsg, NetworkRef};
use crate::sync::Msg as SyncMsg;
use crate::sync::SyncRef;
use crate::util::events::{Event, TxEvent};
use crate::util::msg_buffer::MessageBuffer;
use crate::util::streaming::StreamMessage;
use crate::util::timers::{TimeoutElapsed, TimerScheduler};
use crate::wal::{Msg as WalMsg, WalEntry, WalRef};

pub use malachitebft_core_consensus::Error as ConsensusError;
pub use malachitebft_core_consensus::Params as ConsensusParams;
pub use malachitebft_core_consensus::State as ConsensusState;

/// Codec for consensus messages.
///
/// This trait is automatically implemented for any type that implements:
/// - [`codec::Codec<Ctx::ProposalPart>`]
/// - [`codec::Codec<SignedConsensusMsg<Ctx>>`]
/// - [`codec::Codec<PolkaCertificate<Ctx>>`]
/// - [`codec::Codec<StreamMessage<Ctx::ProposalPart>>`]
pub trait ConsensusCodec<Ctx>
where
    Ctx: Context,
    Self: codec::Codec<Ctx::ProposalPart>,
    Self: codec::Codec<SignedConsensusMsg<Ctx>>,
    Self: codec::Codec<LivenessMsg<Ctx>>,
    Self: codec::Codec<StreamMessage<Ctx::ProposalPart>>,
{
}

impl<Ctx, Codec> ConsensusCodec<Ctx> for Codec
where
    Ctx: Context,
    Self: codec::Codec<Ctx::ProposalPart>,
    Self: codec::Codec<SignedConsensusMsg<Ctx>>,
    Self: codec::Codec<LivenessMsg<Ctx>>,
    Self: codec::Codec<StreamMessage<Ctx::ProposalPart>>,
{
}

pub type ConsensusRef<Ctx> = ActorRef<Msg<Ctx>>;

pub struct Consensus<Ctx>
where
    Ctx: Context,
{
    ctx: Ctx,
    params: ConsensusParams<Ctx>,
    consensus_config: ConsensusConfig,
    signing_provider: Box<dyn SigningProvider<Ctx>>,
    network: NetworkRef<Ctx>,
    host: HostRef<Ctx>,
    wal: WalRef<Ctx>,
    sync: Option<SyncRef<Ctx>>,
    metrics: Metrics,
    tx_event: TxEvent<Ctx>,
    span: tracing::Span,
}

pub type ConsensusMsg<Ctx> = Msg<Ctx>;

#[derive_where(Debug)]
pub enum Msg<Ctx: Context> {
    /// Start consensus for the given height with the given validator set
    StartHeight(Ctx::Height, Ctx::ValidatorSet),

    /// Received an event from the gossip layer
    NetworkEvent(NetworkEvent<Ctx>),

    /// A timeout has elapsed
    TimeoutElapsed(TimeoutElapsed<Timeout>),

    /// The proposal builder has built a value and can be used in a new proposal consensus message
    ProposeValue(LocallyProposedValue<Ctx>),

    /// Received and assembled the full value proposed by a validator
    ReceivedProposedValue(ProposedValue<Ctx>, ValueOrigin),

    /// Instructs consensus to restart at a given height with the given validator set.
    ///
    /// On this input consensus resets the Write-Ahead Log.
    ///
    /// # Warning
    /// This operation should be used with extreme caution as it can lead to safety violations:
    /// 1. The application must clean all state associated with the height for which commit has failed
    /// 2. Since consensus resets its write-ahead log, the node may equivocate on proposals and votes
    ///    for the restarted height, potentially violating protocol safety
    RestartHeight(Ctx::Height, Ctx::ValidatorSet),
}

impl<Ctx: Context> fmt::Display for Msg<Ctx> {
    fn fmt(&self, f: &mut fmt::Formatter<'_>) -> fmt::Result {
        match self {
            Msg::StartHeight(height, _) => write!(f, "StartHeight(height={height})"),
            Msg::NetworkEvent(event) => match event {
                NetworkEvent::Proposal(_, proposal) => write!(
                    f,
                    "NetworkEvent(Proposal height={} round={})",
                    proposal.height(),
                    proposal.round()
                ),
                NetworkEvent::ProposalPart(_, part) => {
                    write!(f, "NetworkEvent(ProposalPart sequence={})", part.sequence)
                }
                NetworkEvent::Vote(_, vote) => write!(
                    f,
                    "NetworkEvent(Vote height={} round={})",
                    vote.height(),
                    vote.round()
                ),
                _ => write!(f, "NetworkEvent"),
            },
            Msg::TimeoutElapsed(timeout) => write!(f, "TimeoutElapsed({})", timeout.display_key()),
            Msg::ProposeValue(value) => write!(
                f,
                "ProposeValue(height={} round={})",
                value.height, value.round
            ),
            Msg::ReceivedProposedValue(value, origin) => write!(
                f,
                "ReceivedProposedValue(height={} round={} origin={origin:?})",
                value.height, value.round
            ),
            Msg::RestartHeight(height, _) => write!(f, "RestartHeight(height={height})"),
        }
    }
}

impl<Ctx: Context> From<NetworkEvent<Ctx>> for Msg<Ctx> {
    fn from(event: NetworkEvent<Ctx>) -> Self {
        Self::NetworkEvent(event)
    }
}

type ConsensusInput<Ctx> = malachitebft_core_consensus::Input<Ctx>;

impl<Ctx: Context> From<TimeoutElapsed<Timeout>> for Msg<Ctx> {
    fn from(msg: TimeoutElapsed<Timeout>) -> Self {
        Msg::TimeoutElapsed(msg)
    }
}

type Timers = TimerScheduler<Timeout>;

struct Timeouts {
    config: TimeoutConfig,
}

impl Timeouts {
    pub fn new(config: TimeoutConfig) -> Self {
        Self { config }
    }

    fn reset(&mut self, config: TimeoutConfig) {
        self.config = config;
    }

    fn duration_for(&self, step: TimeoutKind) -> Duration {
        match step {
            TimeoutKind::Propose => self.config.timeout_propose,
            TimeoutKind::Prevote => self.config.timeout_prevote,
            TimeoutKind::Precommit => self.config.timeout_precommit,
            TimeoutKind::Rebroadcast => {
                self.config.timeout_propose
                    + self.config.timeout_prevote
                    + self.config.timeout_precommit
            }
        }
    }

    fn increase_timeout(&mut self, step: TimeoutKind) {
        let c = &mut self.config;
        match step {
            TimeoutKind::Propose => c.timeout_propose += c.timeout_propose_delta,
            TimeoutKind::Prevote => c.timeout_prevote += c.timeout_prevote_delta,
            TimeoutKind::Precommit => c.timeout_precommit += c.timeout_precommit_delta,
            TimeoutKind::Rebroadcast => {
                c.timeout_rebroadcast +=
                    c.timeout_propose_delta + c.timeout_prevote_delta + c.timeout_precommit_delta
            }
        };
    }
}

#[derive(Copy, Clone, Debug, PartialEq, Eq)]
enum Phase {
    Unstarted,
    Ready,
    Running,
    Recovering,
}

/// Maximum number of messages to buffer while consensus is
/// in the `Unstarted` or `Recovering` phase
const MAX_BUFFER_SIZE: usize = 1024;

pub struct State<Ctx: Context> {
    /// Scheduler for timers
    timers: Timers,

    /// Timeouts configuration
    timeouts: Timeouts,

    /// The state of the consensus state machine
    consensus: ConsensusState<Ctx>,

    /// The set of peers we are connected to.
    connected_peers: BTreeSet<PeerId>,

    /// The current phase
    phase: Phase,

    /// A buffer of messages that were received while
    /// consensus was `Unstarted` or in the `Recovering` phase
    msg_buffer: MessageBuffer<Ctx>,
}

impl<Ctx> State<Ctx>
where
    Ctx: Context,
{
    pub fn height(&self) -> Ctx::Height {
        self.consensus.height()
    }

    fn set_phase(&mut self, phase: Phase) {
        if self.phase != phase {
            info!(prev = ?self.phase, new = ?phase, "Phase transition");
            self.phase = phase;
        }
    }
}

struct HandlerState<'a, Ctx: Context> {
    phase: Phase,
    height: Ctx::Height,
    timers: &'a mut Timers,
    timeouts: &'a mut Timeouts,
}

impl<Ctx> Consensus<Ctx>
where
    Ctx: Context,
{
    #[allow(clippy::too_many_arguments)]
    pub async fn spawn(
        ctx: Ctx,
        params: ConsensusParams<Ctx>,
        consensus_config: ConsensusConfig,
        signing_provider: Box<dyn SigningProvider<Ctx>>,
        network: NetworkRef<Ctx>,
        host: HostRef<Ctx>,
        wal: WalRef<Ctx>,
        sync: Option<SyncRef<Ctx>>,
        metrics: Metrics,
        tx_event: TxEvent<Ctx>,
        span: tracing::Span,
    ) -> Result<ActorRef<Msg<Ctx>>, ractor::SpawnErr> {
        let node = Self {
            ctx,
            params,
            consensus_config,
            signing_provider,
            network,
            host,
            wal,
            sync,
            metrics,
            tx_event,
            span,
        };

        let (actor_ref, _) = Actor::spawn(None, node, ()).await?;
        Ok(actor_ref)
    }

    async fn process_input(
        &self,
        myself: &ActorRef<Msg<Ctx>>,
        state: &mut State<Ctx>,
        input: ConsensusInput<Ctx>,
    ) -> Result<(), ConsensusError<Ctx>> {
        let height = state.height();

        malachitebft_core_consensus::process!(
            input: input,
            state: &mut state.consensus,
            metrics: &self.metrics,
            with: effect => {
                let handler_state = HandlerState {
                    phase: state.phase,
                    height,
                    timers: &mut state.timers,
                    timeouts: &mut state.timeouts,
                };

                self.handle_effect(myself, handler_state, effect).await
            }
        )
    }

    #[async_recursion]
    async fn process_buffered_msgs(&self, myself: &ActorRef<Msg<Ctx>>, state: &mut State<Ctx>) {
        if state.msg_buffer.is_empty() {
            return;
        }

        info!(count = %state.msg_buffer.len(), "Replaying buffered messages");

        while let Some(msg) = state.msg_buffer.pop() {
            debug!("Replaying buffered message: {msg}");

            if let Err(e) = self.handle_msg(myself.clone(), state, msg).await {
                error!("Error when handling buffered message: {e:?}");
            }
        }
    }

    async fn handle_msg(
        &self,
        myself: ActorRef<Msg<Ctx>>,
        state: &mut State<Ctx>,
        msg: Msg<Ctx>,
    ) -> Result<(), ActorProcessingErr> {
        let is_restart = matches!(msg, Msg::RestartHeight(_, _));

        match msg {
            Msg::StartHeight(height, validator_set) | Msg::RestartHeight(height, validator_set) => {
                // Check that the validator set is not empty
                if validator_set.count() == 0 {
                    return Err(eyre!("Validator set for height {height} is empty").into());
                }

                self.tx_event
                    .send(|| Event::StartedHeight(height, is_restart));

                // Fetch entries from the WAL or reset the WAL if this is a restart
                let wal_entries = if is_restart {
                    self.wal_reset(height).await?;
                    vec![]
                } else {
                    self.wal_fetch(height).await?
                };

                if !wal_entries.is_empty() {
                    // Set the phase to `Recovering` while we replay the WAL
                    state.set_phase(Phase::Recovering);
                }

                // Notify the sync actor that we have started a new height
                if let Some(sync) = &self.sync {
                    if let Err(e) = sync.cast(SyncMsg::StartedHeight(height, is_restart)) {
                        error!(%height, "Error when notifying sync of started height: {e}")
                    }
                }

                // Start consensus for the given height
                let result = self
                    .process_input(
                        &myself,
                        state,
                        ConsensusInput::StartHeight(height, validator_set),
                    )
                    .await;

                if let Err(e) = result {
                    error!(%height, "Error when starting height: {e}");
                }

                if !wal_entries.is_empty() {
                    self.wal_replay(&myself, state, height, wal_entries).await;
                }

                // Set the phase to `Running` now that we have replayed the WAL
                state.set_phase(Phase::Running);

                // Process any buffered messages, now that we are in the `Running` phase
                self.process_buffered_msgs(&myself, state).await;

                Ok(())
            }

            Msg::ProposeValue(value) => {
                let result = self
                    .process_input(&myself, state, ConsensusInput::Propose(value.clone()))
                    .await;

                if let Err(e) = result {
                    error!(
                        height = %value.height, round = %value.round,
                        "Error when processing ProposeValue message: {e}"
                    );
                }

                self.tx_event.send(|| Event::ProposedValue(value));

                Ok(())
            }

            Msg::NetworkEvent(event) => {
                match event {
                    NetworkEvent::Listening(address) => {
                        info!(%address, "Listening");

                        if state.phase == Phase::Unstarted {
                            state.set_phase(Phase::Ready);

                            self.host.call_and_forward(
                                |reply_to| HostMsg::ConsensusReady { reply_to },
                                &myself,
                                |(height, validator_set)| {
                                    ConsensusMsg::StartHeight(height, validator_set)
                                },
                                None,
                            )?;
                        }
                    }

                    NetworkEvent::PeerConnected(peer_id) => {
                        if !state.connected_peers.insert(peer_id) {
                            // We already saw that peer, ignoring...
                            return Ok(());
                        }

                        info!(%peer_id, "Connected to peer");

                        let validator_set = state.consensus.validator_set();
                        let connected_peers = state.connected_peers.len();
                        let total_peers = validator_set.count().saturating_sub(1);

                        debug!(connected = %connected_peers, total = %total_peers, "Connected to another peer");

                        self.metrics.connected_peers.inc();
                    }

                    NetworkEvent::PeerDisconnected(peer_id) => {
                        info!(%peer_id, "Disconnected from peer");

                        if state.connected_peers.remove(&peer_id) {
                            self.metrics.connected_peers.dec();
                        }
                    }

                    NetworkEvent::SyncResponse(
                        request_id,
                        peer,
                        Some(sync::Response::ValueResponse(ValueResponse {
                            start_height,
                            values,
                        })),
                    ) => {
                        debug!(%start_height, %request_id, "Received sync response with {} values", values.len());

                        if values.is_empty() {
                            error!(%start_height, %request_id, "Received empty value sync response");
                            return Ok(());
                        };

<<<<<<< HEAD
                        // Process values sequentially starting from the lowest height
                        let mut height = start_height;
                        for value in values.iter() {
                            self.process_sync_response(&myself, state, peer, height, value)
                                .await?;

                            height = height.increment();
=======
                        let Some(value) = value else {
                            error!(%height, %request_id, "Received empty value sync response");
                            return Ok(());
                        };

                        // Fetch the proposer for the round and height of the synced value
                        // Given that proposer selection is required be fully deterministic,
                        // we are guaranteed to get the proposer for that value.
                        let proposer = state
                            .consensus
                            .get_proposer(value.certificate.height, value.certificate.round)
                            .clone();

                        if let Err(e) = self
                            .process_input(
                                &myself,
                                state,
                                ConsensusInput::SyncValueResponse(CoreValueResponse::new(
                                    peer,
                                    proposer,
                                    value.value_bytes,
                                    value.certificate,
                                )),
                            )
                            .await
                        {
                            error!(%height, %request_id, "Error when processing received synced block: {e}");

                            if let ConsensusError::InvalidCommitCertificate(certificate, e) = e {
                                error!(
                                    %peer,
                                    %certificate.height,
                                    %certificate.round,
                                    "Invalid certificate received: {e}"
                                );

                                sync.cast(SyncMsg::InvalidValue(peer, certificate.height))
                                    .map_err(|e| {
                                        eyre!(
                                            "Error when notifying sync of invalid certificate: {e}"
                                        )
                                    })?;
                            } else {
                                sync.cast(SyncMsg::ValueProcessingError(peer, height))
                                    .map_err(|e| {
                                        eyre!(
                                        "Error when notifying sync of value processing error: {e}"
                                    )
                                    })?;
                            }
>>>>>>> 109036ab
                        }
                    }

                    NetworkEvent::Vote(from, vote) => {
                        if let Err(e) = self
                            .process_input(&myself, state, ConsensusInput::Vote(vote))
                            .await
                        {
                            error!(%from, "Error when processing vote: {e}");
                        }
                    }

                    NetworkEvent::Proposal(from, proposal) => {
                        if state.consensus.params.value_payload.parts_only() {
                            error!(%from, "Properly configured peer should never send proposal messages in BlockPart mode");
                            return Ok(());
                        }

                        if let Err(e) = self
                            .process_input(&myself, state, ConsensusInput::Proposal(proposal))
                            .await
                        {
                            error!(%from, "Error when processing proposal: {e}");
                        }
                    }

                    NetworkEvent::PolkaCertificate(from, certificate) => {
                        if let Err(e) = self
                            .process_input(
                                &myself,
                                state,
                                ConsensusInput::PolkaCertificate(certificate),
                            )
                            .await
                        {
                            error!(%from, "Error when processing polka certificate: {e}");
                        }
                    }

                    NetworkEvent::RoundCertificate(from, certificate) => {
                        info!(
                            %from,
                            %certificate.height,
                            %certificate.round,
                            number_of_votes = certificate.round_signatures.len(),
                            "Received round certificate"
                        );
                        if let Err(e) = self
                            .process_input(
                                &myself,
                                state,
                                ConsensusInput::RoundCertificate(certificate),
                            )
                            .await
                        {
                            error!(%from, "Error when processing round certificate: {e}");
                        }
                    }

                    NetworkEvent::ProposalPart(from, part) => {
                        if state.consensus.params.value_payload.proposal_only() {
                            error!(%from, "Properly configured peer should never send proposal part messages in Proposal mode");
                            return Ok(());
                        }

                        self.host
                            .call_and_forward(
                                |reply_to| HostMsg::ReceivedProposalPart {
                                    from,
                                    part,
                                    reply_to,
                                },
                                &myself,
                                move |value| {
                                    Msg::ReceivedProposedValue(value, ValueOrigin::Consensus)
                                },
                                None,
                            )
                            .map_err(|e| {
                                eyre!("Error when forwarding proposal parts to host: {e}")
                            })?;
                    }

                    _ => {}
                }

                Ok(())
            }

            Msg::TimeoutElapsed(elapsed) => {
                let Some(timeout) = state.timers.intercept_timer_msg(elapsed) else {
                    // Timer was cancelled or already processed, ignore
                    return Ok(());
                };

                if let Err(e) = self.timeout_elapsed(&myself, state, timeout).await {
                    error!("Error when processing TimeoutElapsed message: {e:?}");
                }

                Ok(())
            }

            Msg::ReceivedProposedValue(value, origin) => {
                self.tx_event
                    .send(|| Event::ReceivedProposedValue(value.clone(), origin));

                let result = self
                    .process_input(&myself, state, ConsensusInput::ProposedValue(value, origin))
                    .await;

                if let Err(e) = result {
                    error!("Error when processing ReceivedProposedValue message: {e}");
                }

                Ok(())
            }
        }
    }

    async fn process_sync_response(
        &self,
        myself: &ActorRef<Msg<Ctx>>,
        state: &mut State<Ctx>,
        peer: PeerId,
        height: <Ctx as Context>::Height,
        value: &malachitebft_sync::RawDecidedValue<Ctx>,
    ) -> Result<(), ActorProcessingErr>
    where
        Ctx: Context,
    {
        let Some(sync) = self.sync.clone() else {
            warn!("Received sync response but sync actor is not available");
            return Ok(());
        };

        let certificate_height = value.certificate.height;
        let certificate_round = value.certificate.round;
        let certificate_value_id = value.certificate.value_id.clone();

        if let Err(e) = self
            .process_input(
                myself,
                state,
                ConsensusInput::CommitCertificate(value.certificate.clone()),
            )
            .await
        {
            error!(%height, "Error when processing received synced block: {e}");

            if let ConsensusError::InvalidCommitCertificate(certificate, e) = e {
                error!(
                    %peer,
                    %certificate.height,
                    %certificate.round,
                    "Invalid certificate received: {e}"
                );

                sync.cast(SyncMsg::InvalidValue(peer, certificate.height))
                    .map_err(|e| eyre!("Error when notifying sync of invalid certificate: {e}"))?;
            } else {
                sync.cast(SyncMsg::ValueProcessingError(peer, height))
                    .map_err(|e| {
                        eyre!("Error when notifying sync of value processing error: {e}")
                    })?;
            }
        }

        // Fetch the proposer for the round and height of the synced value
        // Given that proposer selection is required be fully deterministic,
        // we are guaranteed to get the proposer for that value.
        let proposer = state
            .consensus
            .get_proposer(certificate_height, certificate_round)
            .clone();

        self.host.call_and_forward(
            |reply_to| HostMsg::ProcessSyncedValue {
                height: certificate_height,
                round: certificate_round,
                proposer,
                value_bytes: value.value_bytes.clone(),
                reply_to,
            },
            &myself,
            move |proposed| {
                if proposed.validity == Validity::Invalid
                    || proposed.value.id() != certificate_value_id
                {
                    if let Err(e) = sync.cast(SyncMsg::InvalidValue(peer, certificate_height)) {
                        error!("Error when notifying sync of received proposed value: {e}");
                    }
                }

                Msg::<Ctx>::ReceivedProposedValue(proposed, ValueOrigin::Sync(peer))
            },
            None,
        )?;

        Ok(())
    }

    async fn timeout_elapsed(
        &self,
        myself: &ActorRef<Msg<Ctx>>,
        state: &mut State<Ctx>,
        timeout: Timeout,
    ) -> Result<(), ActorProcessingErr> {
        // Make sure the associated timer is cancelled
        state.timers.cancel(&timeout);

        // Increase the timeout for the next round
        state.timeouts.increase_timeout(timeout.kind);

        // Print debug information if the timeout is for a prevote or precommit
        if matches!(
            timeout.kind,
            TimeoutKind::Prevote | TimeoutKind::Precommit | TimeoutKind::Rebroadcast
        ) {
            warn!(step = ?timeout.kind, "Timeout elapsed");
            state.consensus.print_state();
        }

        // Process the timeout event
        self.process_input(myself, state, ConsensusInput::TimeoutElapsed(timeout))
            .await?;

        Ok(())
    }

    async fn wal_reset(&self, height: Ctx::Height) -> Result<(), ActorProcessingErr> {
        let result = ractor::call!(self.wal, WalMsg::Reset, height);

        match result {
            Ok(Ok(())) => {
                // Success
            }
            Ok(Err(e)) => {
                error!("Resetting the WAL failed: {e}");
            }
            Err(e) => {
                error!("Failed to send Reset command to WAL actor: {e}");
            }
        }

        Ok(())
    }

    async fn wal_fetch(
        &self,
        height: Ctx::Height,
    ) -> Result<Vec<WalEntry<Ctx>>, ActorProcessingErr> {
        let result = ractor::call!(self.wal, WalMsg::StartedHeight, height)?;

        match result {
            Ok(None) => {
                // Nothing to replay
                debug!(%height, "No WAL entries to replay");
                Ok(Default::default())
            }

            Ok(Some(entries)) => {
                info!("Found {} WAL entries", entries.len());

                Ok(entries)
            }

            Err(e) => {
                error!(%height, "Error when notifying WAL of started height: {e}");
                self.tx_event
                    .send(|| Event::WalReplayError(Arc::new(e.into())));
                Ok(Default::default())
            }
        }
    }

    async fn wal_replay(
        &self,
        myself: &ActorRef<Msg<Ctx>>,
        state: &mut State<Ctx>,
        height: Ctx::Height,
        entries: Vec<WalEntry<Ctx>>,
    ) {
        use SignedConsensusMsg::*;

        assert_eq!(state.phase, Phase::Recovering);

        info!("Replaying {} WAL entries", entries.len());

        if entries.is_empty() {
            return;
        }

        self.tx_event
            .send(|| Event::WalReplayBegin(height, entries.len()));

        for entry in entries {
            self.tx_event.send(|| Event::WalReplayEntry(entry.clone()));

            match entry {
                WalEntry::ConsensusMsg(Vote(vote)) => {
                    info!("Replaying vote: {vote:?}");

                    if let Err(e) = self
                        .process_input(myself, state, ConsensusInput::Vote(vote))
                        .await
                    {
                        error!("Error when replaying vote: {e}");

                        self.tx_event
                            .send(|| Event::WalReplayError(Arc::new(e.into())));
                    }
                }

                WalEntry::ConsensusMsg(Proposal(proposal)) => {
                    info!("Replaying proposal: {proposal:?}");

                    if let Err(e) = self
                        .process_input(myself, state, ConsensusInput::Proposal(proposal))
                        .await
                    {
                        error!("Error when replaying Proposal: {e}");

                        self.tx_event
                            .send(|| Event::WalReplayError(Arc::new(e.into())));
                    }
                }

                WalEntry::Timeout(timeout) => {
                    info!("Replaying timeout: {timeout:?}");

                    if let Err(e) = self.timeout_elapsed(myself, state, timeout).await {
                        error!("Error when replaying TimeoutElapsed: {e}");

                        self.tx_event.send(|| Event::WalReplayError(Arc::new(e)));
                    }
                }

                WalEntry::ProposedValue(value) => {
                    info!("Replaying proposed value: {value:?}");

                    if let Err(e) = self
                        .process_input(
                            myself,
                            state,
                            ConsensusInput::ProposedValue(value, ValueOrigin::Consensus),
                        )
                        .await
                    {
                        error!("Error when replaying LocallyProposedValue: {e}");

                        self.tx_event
                            .send(|| Event::WalReplayError(Arc::new(e.into())));
                    }
                }
            }
        }

        self.tx_event.send(|| Event::WalReplayDone(state.height()));
    }

    fn get_value(
        &self,
        myself: &ActorRef<Msg<Ctx>>,
        height: Ctx::Height,
        round: Round,
        timeout: Duration,
    ) -> Result<(), ActorProcessingErr> {
        // Call `GetValue` on the Host actor, and forward the reply
        // to the current actor, wrapping it in `Msg::ProposeValue`.
        self.host.call_and_forward(
            |reply_to| HostMsg::GetValue {
                height,
                round,
                timeout,
                reply_to,
            },
            myself,
            Msg::<Ctx>::ProposeValue,
            None,
        )?;

        Ok(())
    }

    async fn get_validator_set(
        &self,
        height: Ctx::Height,
    ) -> Result<Option<Ctx::ValidatorSet>, ActorProcessingErr> {
        let validator_set = ractor::call!(self.host, |reply_to| HostMsg::GetValidatorSet {
            height,
            reply_to
        })
        .map_err(|e| eyre!("Failed to get validator set at height {height}: {e:?}"))?;

        Ok(validator_set)
    }

    async fn extend_vote(
        &self,
        height: Ctx::Height,
        round: Round,
        value_id: ValueId<Ctx>,
    ) -> Result<Option<Ctx::Extension>, ActorProcessingErr> {
        ractor::call!(self.host, |reply_to| HostMsg::ExtendVote {
            height,
            round,
            value_id,
            reply_to
        })
        .map_err(|e| eyre!("Failed to get earliest block height: {e:?}").into())
    }

    async fn verify_vote_extension(
        &self,
        height: Ctx::Height,
        round: Round,
        value_id: ValueId<Ctx>,
        extension: Ctx::Extension,
    ) -> Result<Result<(), VoteExtensionError>, ActorProcessingErr> {
        ractor::call!(self.host, |reply_to| HostMsg::VerifyVoteExtension {
            height,
            round,
            value_id,
            extension,
            reply_to
        })
        .map_err(|e| eyre!("Failed to verify vote extension: {e:?}").into())
    }

    async fn wal_append(
        &self,
        height: Ctx::Height,
        entry: WalEntry<Ctx>,
        phase: Phase,
    ) -> Result<(), ActorProcessingErr> {
        if phase == Phase::Recovering {
            return Ok(());
        }

        let result = ractor::call!(self.wal, WalMsg::Append, height, entry);

        match result {
            Ok(Ok(())) => {
                // Success
            }
            Ok(Err(e)) => {
                error!("Failed to append entry to WAL: {e}");
            }
            Err(e) => {
                error!("Failed to send Append command to WAL actor: {e}");
            }
        }

        Ok(())
    }

    async fn wal_flush(&self, phase: Phase) -> Result<(), ActorProcessingErr> {
        if phase == Phase::Recovering {
            return Ok(());
        }

        let result = ractor::call!(self.wal, WalMsg::Flush);

        match result {
            Ok(Ok(())) => {
                // Success
            }
            Ok(Err(e)) => {
                error!("Failed to flush WAL to disk: {e}");
            }
            Err(e) => {
                error!("Failed to send Flush command to WAL: {e}");
            }
        }

        Ok(())
    }

    async fn handle_effect(
        &self,
        myself: &ActorRef<Msg<Ctx>>,
        state: HandlerState<'_, Ctx>,
        effect: Effect<Ctx>,
    ) -> Result<Resume<Ctx>, ActorProcessingErr> {
        match effect {
            Effect::ResetTimeouts(r) => {
                state.timeouts.reset(self.consensus_config.timeouts);
                Ok(r.resume_with(()))
            }

            Effect::CancelAllTimeouts(r) => {
                state.timers.cancel_all();
                Ok(r.resume_with(()))
            }

            Effect::CancelTimeout(timeout, r) => {
                state.timers.cancel(&timeout);
                Ok(r.resume_with(()))
            }

            Effect::ScheduleTimeout(timeout, r) => {
                let duration = state.timeouts.duration_for(timeout.kind);
                state.timers.start_timer(timeout, duration);

                Ok(r.resume_with(()))
            }

            Effect::StartRound(height, round, proposer, role, r) => {
                self.wal_flush(state.phase).await?;

                let undecided_values =
                    ractor::call!(self.host, |reply_to| HostMsg::StartedRound {
                        height,
                        round,
                        proposer: proposer.clone(),
                        role,
                        reply_to,
                    })?;

                for value in undecided_values {
                    let _ = myself.cast(Msg::ReceivedProposedValue(value, ValueOrigin::Consensus));
                }

                self.tx_event
                    .send(|| Event::StartedRound(height, round, proposer, role));

                Ok(r.resume_with(()))
            }

            Effect::SignProposal(proposal, r) => {
                let start = Instant::now();

                let signed_proposal = self.signing_provider.sign_proposal(proposal);

                self.metrics
                    .signature_signing_time
                    .observe(start.elapsed().as_secs_f64());

                Ok(r.resume_with(signed_proposal))
            }

            Effect::SignVote(vote, r) => {
                let start = Instant::now();

                let signed_vote = self.signing_provider.sign_vote(vote);

                self.metrics
                    .signature_signing_time
                    .observe(start.elapsed().as_secs_f64());

                Ok(r.resume_with(signed_vote))
            }

            Effect::VerifySignature(msg, pk, r) => {
                use malachitebft_core_consensus::ConsensusMsg as Msg;

                let start = Instant::now();

                let valid = match msg.message {
                    Msg::Vote(v) => {
                        self.signing_provider
                            .verify_signed_vote(&v, &msg.signature, &pk)
                    }
                    Msg::Proposal(p) => {
                        self.signing_provider
                            .verify_signed_proposal(&p, &msg.signature, &pk)
                    }
                };

                self.metrics
                    .signature_verification_time
                    .observe(start.elapsed().as_secs_f64());

                Ok(r.resume_with(valid))
            }

            Effect::VerifyCommitCertificate(certificate, validator_set, thresholds, r) => {
                let result = self.signing_provider.verify_commit_certificate(
                    &self.ctx,
                    &certificate,
                    &validator_set,
                    thresholds,
                );

                Ok(r.resume_with(result))
            }

            Effect::VerifyPolkaCertificate(certificate, validator_set, thresholds, r) => {
                let result = self.signing_provider.verify_polka_certificate(
                    &self.ctx,
                    &certificate,
                    &validator_set,
                    thresholds,
                );

                Ok(r.resume_with(result))
            }

            Effect::VerifyRoundCertificate(certificate, validator_set, thresholds, r) => {
                let result = self.signing_provider.verify_round_certificate(
                    &self.ctx,
                    &certificate,
                    &validator_set,
                    thresholds,
                );

                Ok(r.resume_with(result))
            }

            Effect::ExtendVote(height, round, value_id, r) => {
                if let Some(extension) = self.extend_vote(height, round, value_id).await? {
                    let signed_extension = self.signing_provider.sign_vote_extension(extension);
                    Ok(r.resume_with(Some(signed_extension)))
                } else {
                    Ok(r.resume_with(None))
                }
            }

            Effect::VerifyVoteExtension(height, round, value_id, signed_extension, pk, r) => {
                let valid = self.signing_provider.verify_signed_vote_extension(
                    &signed_extension.message,
                    &signed_extension.signature,
                    &pk,
                );

                if !valid {
                    return Ok(r.resume_with(Err(VoteExtensionError::InvalidSignature)));
                }

                let result = self
                    .verify_vote_extension(height, round, value_id, signed_extension.message)
                    .await?;

                Ok(r.resume_with(result))
            }

            Effect::PublishConsensusMsg(msg, r) => {
                // Sync the WAL to disk before we broadcast the message
                // NOTE: The message has already been append to the WAL by the `WalAppend` effect.
                self.wal_flush(state.phase).await?;

                // Notify any subscribers that we are about to publish a message
                self.tx_event.send(|| Event::Published(msg.clone()));

                self.network
                    .cast(NetworkMsg::PublishConsensusMsg(msg))
                    .map_err(|e| eyre!("Error when broadcasting consensus message: {e:?}"))?;

                Ok(r.resume_with(()))
            }

            Effect::PublishLivenessMsg(msg, r) => {
                match msg {
                    LivenessMsg::Vote(ref msg) => {
                        self.tx_event.send(|| Event::RepublishVote(msg.clone()));
                    }
                    LivenessMsg::PolkaCertificate(ref certificate) => {
                        self.tx_event
                            .send(|| Event::PolkaCertificate(certificate.clone()));
                    }
                    LivenessMsg::SkipRoundCertificate(ref certificate) => {
                        self.tx_event
                            .send(|| Event::SkipRoundCertificate(certificate.clone()));
                    }
                }

                self.network
                    .cast(NetworkMsg::PublishLivenessMsg(msg))
                    .map_err(|e| eyre!("Error when broadcasting liveness message: {e:?}"))?;

                Ok(r.resume_with(()))
            }

            Effect::RepublishVote(msg, r) => {
                // Notify any subscribers that we are about to rebroadcast a vote
                self.tx_event.send(|| Event::RepublishVote(msg.clone()));

                self.network
                    .cast(NetworkMsg::PublishLivenessMsg(LivenessMsg::Vote(msg)))
                    .map_err(|e| eyre!("Error when rebroadcasting vote message: {e:?}"))?;

                Ok(r.resume_with(()))
            }

            Effect::RepublishRoundCertificate(certificate, r) => {
                // Notify any subscribers that we are about to rebroadcast a round certificate
                self.tx_event
                    .send(|| Event::RebroadcastRoundCertificate(certificate.clone()));

                self.network
                    .cast(NetworkMsg::PublishLivenessMsg(
                        LivenessMsg::SkipRoundCertificate(certificate),
                    ))
                    .map_err(|e| {
                        eyre!("Error when rebroadcasting round certificate message: {e:?}")
                    })?;

                Ok(r.resume_with(()))
            }

            Effect::GetValue(height, round, timeout, r) => {
                let timeout_duration = state.timeouts.duration_for(timeout.kind);

                self.get_value(myself, height, round, timeout_duration)
                    .map_err(|e| {
                        eyre!("Error when asking application for value to propose: {e:?}")
                    })?;

                Ok(r.resume_with(()))
            }

            Effect::GetValidatorSet(height, r) => {
                let validator_set = self
                    .get_validator_set(height)
                    .await
                    .map_err(|e| {
                        warn!("Error while asking application for the validator set at height {height}: {e:?}")
                    })
                    .ok(); // If call fails, send back `None` to consensus

                Ok(r.resume_with(validator_set.unwrap_or_default()))
            }

            Effect::RestreamProposal(height, round, valid_round, address, value_id, r) => {
                self.host
                    .cast(HostMsg::RestreamValue {
                        height,
                        round,
                        valid_round,
                        address,
                        value_id,
                    })
                    .map_err(|e| eyre!("Error when sending decided value to host: {e:?}"))?;

                Ok(r.resume_with(()))
            }

            Effect::Decide(certificate, extensions, r) => {
                assert!(!certificate.commit_signatures.is_empty());

                self.wal_flush(state.phase).await?;

                self.tx_event.send(|| Event::Decided(certificate.clone()));

                let height = certificate.height;

                self.host
                    .call_and_forward(
                        |reply_to| HostMsg::Decided {
                            certificate,
                            extensions,
                            reply_to,
                        },
                        myself,
                        |next| match next {
                            Next::Start(h, vs) => Msg::StartHeight(h, vs),
                            Next::Restart(h, vs) => Msg::RestartHeight(h, vs),
                        },
                        None,
                    )
                    .map_err(|e| eyre!("Error when sending decided value to host: {e:?}"))?;

                if let Some(sync) = &self.sync {
                    sync.cast(SyncMsg::Decided(height))
                        .map_err(|e| eyre!("Error when sending decided height to sync: {e:?}"))?;
                }

                Ok(r.resume_with(()))
            }

            Effect::SyncValue(value, r) => {
                let certificate_height = value.certificate.height;
                let certificate_round = value.certificate.round;

                let Some(sync) = self.sync.clone() else {
                    warn!("Received sync response but sync actor is not available");
                    return Ok(r.resume_with(()));
                };

                self.host.call_and_forward(
                    |reply_to| HostMsg::ProcessSyncedValue {
                        height: certificate_height,
                        round: certificate_round,
                        proposer: value.proposer,
                        value_bytes: value.value_bytes,
                        reply_to,
                    },
                    myself,
                    move |proposed| {
                        if proposed.validity == Validity::Invalid
                            || proposed.value.id() != value.certificate.value_id
                        {
                            if let Err(e) =
                                sync.cast(SyncMsg::InvalidValue(value.peer, certificate_height))
                            {
                                error!("Error when notifying sync of received proposed value: {e}");
                            }
                        }

                        Msg::<Ctx>::ReceivedProposedValue(proposed, ValueOrigin::Sync(value.peer))
                    },
                    None,
                )?;
                Ok(r.resume_with(()))
            }

            Effect::WalAppend(entry, r) => {
                self.wal_append(state.height, entry, state.phase).await?;
                Ok(r.resume_with(()))
            }
        }
    }
}

#[async_trait]
impl<Ctx> Actor for Consensus<Ctx>
where
    Ctx: Context,
{
    type Msg = Msg<Ctx>;
    type State = State<Ctx>;
    type Arguments = ();

    #[tracing::instrument(
        name = "consensus",
        parent = &self.span,
        skip_all,
    )]
    async fn pre_start(
        &self,
        myself: ActorRef<Msg<Ctx>>,
        _args: (),
    ) -> Result<State<Ctx>, ActorProcessingErr> {
        info!("Consensus is starting");

        self.network
            .cast(NetworkMsg::Subscribe(Box::new(myself.clone())))?;

        Ok(State {
            timers: Timers::new(Box::new(myself)),
            timeouts: Timeouts::new(self.consensus_config.timeouts),
            consensus: ConsensusState::new(
                self.ctx.clone(),
                self.params.clone(),
                self.consensus_config.queue_capacity,
            ),
            connected_peers: BTreeSet::new(),
            phase: Phase::Unstarted,
            msg_buffer: MessageBuffer::new(MAX_BUFFER_SIZE),
        })
    }

    #[tracing::instrument(
        name = "consensus",
        parent = &self.span,
        skip_all,
        fields(
            height = %state.consensus.height(),
            round = %state.consensus.round()
        )
    )]
    async fn post_start(
        &self,
        _myself: ActorRef<Msg<Ctx>>,
        state: &mut State<Ctx>,
    ) -> Result<(), ActorProcessingErr> {
        info!("Consensus has started");

        state.timers.cancel_all();
        Ok(())
    }

    #[tracing::instrument(
        name = "consensus",
        parent = &self.span,
        skip_all,
        fields(
            height = %span_height(state.consensus.height(), &msg),
            round = %span_round(state.consensus.round(), &msg)
        )
    )]
    async fn handle(
        &self,
        myself: ActorRef<Msg<Ctx>>,
        msg: Msg<Ctx>,
        state: &mut State<Ctx>,
    ) -> Result<(), ActorProcessingErr> {
        if state.phase != Phase::Running && should_buffer(&msg) {
            let _span = error_span!("buffer", phase = ?state.phase).entered();
            state.msg_buffer.buffer(msg);
            return Ok(());
        }

        if let Err(e) = self.handle_msg(myself.clone(), state, msg).await {
            error!("Error when handling message: {e:?}");
        }

        Ok(())
    }

    #[tracing::instrument(
        name = "consensus",
        parent = &self.span,
        skip_all,
        fields(
            height = %state.consensus.height(),
            round = %state.consensus.round()
        )
    )]
    async fn post_stop(
        &self,
        _myself: ActorRef<Self::Msg>,
        state: &mut State<Ctx>,
    ) -> Result<(), ActorProcessingErr> {
        info!("Consensus has stopped");
        state.timers.cancel_all();
        Ok(())
    }
}

fn should_buffer<Ctx: Context>(msg: &Msg<Ctx>) -> bool {
    !matches!(
        msg,
        Msg::StartHeight(..)
            | Msg::NetworkEvent(NetworkEvent::Listening(..))
            | Msg::NetworkEvent(NetworkEvent::PeerConnected(..))
            | Msg::NetworkEvent(NetworkEvent::PeerDisconnected(..))
    )
}

/// Use the height we are about to start instead of the consensus state height
/// for the tracing span of the Consensus actor when starting a new height.
fn span_height<Ctx: Context>(height: Ctx::Height, msg: &Msg<Ctx>) -> Ctx::Height {
    if let Msg::StartHeight(h, _) = msg {
        *h
    } else {
        height
    }
}

/// Use round 0 instead of the consensus state round for the tracing span of
/// the Consensus actor when starting a new height.
fn span_round<Ctx: Context>(round: Round, msg: &Msg<Ctx>) -> Round {
    if let Msg::StartHeight(_, _) = msg {
        Round::new(0)
    } else {
        round
    }
}<|MERGE_RESOLUTION|>--- conflicted
+++ resolved
@@ -17,13 +17,8 @@
     Effect, LivenessMsg, PeerId, Resumable, Resume, SignedConsensusMsg, VoteExtensionError,
 };
 use malachitebft_core_types::{
-<<<<<<< HEAD
     Context, Height, Proposal, Round, SigningProvider, SigningProviderExt, Timeout, TimeoutKind,
-    ValidatorSet, Validity, Value, ValueId, ValueOrigin, Vote,
-=======
-    Context, Proposal, Round, SigningProvider, SigningProviderExt, Timeout, TimeoutKind,
     ValidatorSet, Validity, Value, ValueId, ValueOrigin, ValueResponse as CoreValueResponse, Vote,
->>>>>>> 109036ab
 };
 use malachitebft_metrics::Metrics;
 use malachitebft_sync::{self as sync, ValueResponse};
@@ -487,7 +482,6 @@
                             return Ok(());
                         };
 
-<<<<<<< HEAD
                         // Process values sequentially starting from the lowest height
                         let mut height = start_height;
                         for value in values.iter() {
@@ -495,58 +489,6 @@
                                 .await?;
 
                             height = height.increment();
-=======
-                        let Some(value) = value else {
-                            error!(%height, %request_id, "Received empty value sync response");
-                            return Ok(());
-                        };
-
-                        // Fetch the proposer for the round and height of the synced value
-                        // Given that proposer selection is required be fully deterministic,
-                        // we are guaranteed to get the proposer for that value.
-                        let proposer = state
-                            .consensus
-                            .get_proposer(value.certificate.height, value.certificate.round)
-                            .clone();
-
-                        if let Err(e) = self
-                            .process_input(
-                                &myself,
-                                state,
-                                ConsensusInput::SyncValueResponse(CoreValueResponse::new(
-                                    peer,
-                                    proposer,
-                                    value.value_bytes,
-                                    value.certificate,
-                                )),
-                            )
-                            .await
-                        {
-                            error!(%height, %request_id, "Error when processing received synced block: {e}");
-
-                            if let ConsensusError::InvalidCommitCertificate(certificate, e) = e {
-                                error!(
-                                    %peer,
-                                    %certificate.height,
-                                    %certificate.round,
-                                    "Invalid certificate received: {e}"
-                                );
-
-                                sync.cast(SyncMsg::InvalidValue(peer, certificate.height))
-                                    .map_err(|e| {
-                                        eyre!(
-                                            "Error when notifying sync of invalid certificate: {e}"
-                                        )
-                                    })?;
-                            } else {
-                                sync.cast(SyncMsg::ValueProcessingError(peer, height))
-                                    .map_err(|e| {
-                                        eyre!(
-                                        "Error when notifying sync of value processing error: {e}"
-                                    )
-                                    })?;
-                            }
->>>>>>> 109036ab
                         }
                     }
 
@@ -682,15 +624,24 @@
             return Ok(());
         };
 
-        let certificate_height = value.certificate.height;
-        let certificate_round = value.certificate.round;
-        let certificate_value_id = value.certificate.value_id.clone();
+        // Fetch the proposer for the round and height of the synced value
+        // Given that proposer selection is required be fully deterministic,
+        // we are guaranteed to get the proposer for that value.
+        let proposer = state
+            .consensus
+            .get_proposer(value.certificate.height, value.certificate.round)
+            .clone();
 
         if let Err(e) = self
             .process_input(
-                myself,
+                &myself,
                 state,
-                ConsensusInput::CommitCertificate(value.certificate.clone()),
+                ConsensusInput::SyncValueResponse(CoreValueResponse::new(
+                    peer,
+                    proposer,
+                    value.value_bytes.clone(),
+                    value.certificate.clone(),
+                )),
             )
             .await
         {
@@ -713,37 +664,6 @@
                     })?;
             }
         }
-
-        // Fetch the proposer for the round and height of the synced value
-        // Given that proposer selection is required be fully deterministic,
-        // we are guaranteed to get the proposer for that value.
-        let proposer = state
-            .consensus
-            .get_proposer(certificate_height, certificate_round)
-            .clone();
-
-        self.host.call_and_forward(
-            |reply_to| HostMsg::ProcessSyncedValue {
-                height: certificate_height,
-                round: certificate_round,
-                proposer,
-                value_bytes: value.value_bytes.clone(),
-                reply_to,
-            },
-            &myself,
-            move |proposed| {
-                if proposed.validity == Validity::Invalid
-                    || proposed.value.id() != certificate_value_id
-                {
-                    if let Err(e) = sync.cast(SyncMsg::InvalidValue(peer, certificate_height)) {
-                        error!("Error when notifying sync of received proposed value: {e}");
-                    }
-                }
-
-                Msg::<Ctx>::ReceivedProposedValue(proposed, ValueOrigin::Sync(peer))
-            },
-            None,
-        )?;
 
         Ok(())
     }
