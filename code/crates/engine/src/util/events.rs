--- conflicted
+++ resolved
@@ -50,16 +50,10 @@
     ProposedValue(LocallyProposedValue<Ctx>),
     ReceivedProposedValue(ProposedValue<Ctx>, ValueOrigin),
     Decided(CommitCertificate<Ctx>),
-<<<<<<< HEAD
-    Rebroadcast(SignedVote<Ctx>),
-=======
     RebroadcastVote(SignedVote<Ctx>),
     RebroadcastRoundCertificate(RoundCertificate<Ctx>),
     SkipRoundCertificate(RoundCertificate<Ctx>),
     PolkaCertificate(PolkaCertificate<Ctx>),
-    RequestedVoteSet(Ctx::Height, Round),
-    SentVoteSetResponse(Ctx::Height, Round, usize, usize),
->>>>>>> 1420a0ff
     WalReplayBegin(Ctx::Height, usize),
     WalReplayEntry(WalEntry<Ctx>),
     WalReplayDone(Ctx::Height),
@@ -84,24 +78,11 @@
                 )
             }
             Event::Decided(cert) => write!(f, "Decided(value: {})", cert.value_id),
-<<<<<<< HEAD
-            Event::Rebroadcast(msg) => write!(f, "Rebroadcast(msg: {msg:?})"),
-=======
             Event::RebroadcastVote(vote) => write!(f, "RebroadcastVote(vote: {vote:?})"),
             Event::RebroadcastRoundCertificate(certificate) => write!(
                 f,
                 "RebroadcastRoundCertificate(certificate: {certificate:?})"
             ),
-            Event::RequestedVoteSet(height, round) => {
-                write!(f, "RequestedVoteSet(height: {height}, round: {round})")
-            }
-            Event::SentVoteSetResponse(height, round, vote_count, polka_count) => {
-                write!(
-                    f,
-                    "SentVoteSetResponse(height: {height}, round: {round}, count: {vote_count}, polka_certificates: {polka_count})"
-                )
-            }
->>>>>>> 1420a0ff
             Event::WalReplayBegin(height, count) => {
                 write!(f, "WalReplayBegin(height: {height}, count: {count})")
             }
