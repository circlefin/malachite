use bytes::Bytes;
use std::{ops::RangeInclusive, time::Duration};

use derive_where::derive_where;
use ractor::{ActorRef, RpcReplyPort};

use malachitebft_core_consensus::{Role, VoteExtensionError};
use malachitebft_core_types::{CommitCertificate, Context, Round, ValueId, VoteExtensions};
use malachitebft_sync::{PeerId, RawDecidedValue};

use crate::util::streaming::StreamMessage;

pub use malachitebft_core_consensus::{LocallyProposedValue, ProposedValue};

/// A reference to the host actor.
pub type HostRef<Ctx> = ActorRef<HostMsg<Ctx>>;

/// What to do next after a decision.
#[derive_where(Debug)]
pub enum Next<Ctx: Context> {
    /// Start at the given height with the given validator set.
    Start(Ctx::Height, Ctx::ValidatorSet),

    /// Restart at the given height with the given validator set.
    Restart(Ctx::Height, Ctx::ValidatorSet),
}

/// Messages that need to be handled by the host actor.
#[derive_where(Debug)]
pub enum HostMsg<Ctx: Context> {
    /// Notifies the application that consensus is ready.
    ///
    /// The application MUST reply with a message to instruct
    /// consensus to start at a given height.
    ConsensusReady {
        /// Use this reply port to instruct consensus to start the first height.
        reply_to: RpcReplyPort<(Ctx::Height, Ctx::ValidatorSet)>,
    },

    /// Consensus has started a new round.
    StartedRound {
        /// The height at which the round started.
        height: Ctx::Height,
        /// The round number that started.
        round: Round,
        /// The address of the proposer for this round.
        proposer: Ctx::Address,
        /// The role of the node in this round.
        role: Role,
        /// Use this reply port to send the undecided values that were already seen for this
        /// round. This is needed when recovering from a crash.
        ///
        /// The application MUST reply immediately with the values it has, or with an empty vector.
        reply_to: RpcReplyPort<Vec<ProposedValue<Ctx>>>,
    },

    /// Request to build a local value to propose
    ///
    /// The application MUST reply to this message with the requested value
    /// within the specified timeout duration.
    GetValue {
        /// The height at which the value should be proposed.
        height: Ctx::Height,
        /// The round in which the value should be proposed.
        round: Round,
        /// The amount of time the application has to build the value.
        timeout: Duration,
        /// Use this reply port to send the value that was built.
        reply_to: RpcReplyPort<LocallyProposedValue<Ctx>>,
    },

    /// ExtendVote allows the application to extend the pre-commit vote with arbitrary data.
    ///
    /// When consensus is preparing to send a pre-commit vote, it first calls `ExtendVote`.
    /// The application then returns a blob of data called a vote extension.
    /// This data is opaque to the consensus algorithm but can contain application-specific information.
    /// The proposer of the next block will receive all vote extensions along with the commit certificate.
    ExtendVote {
        /// The height at which the vote is being extended.
        height: Ctx::Height,
        /// The round in which the vote is being extended.
        round: Round,
        /// The ID of the value that is being voted on.
        value_id: ValueId<Ctx>,
        /// The vote extension to be added to the vote, if any.
        reply_to: RpcReplyPort<Option<Ctx::Extension>>,
    },

    /// Verify a vote extension
    ///
    /// If the vote extension is deemed invalid, the vote it was part of
    /// will be discarded altogether.
    VerifyVoteExtension {
        /// The height for which the vote is.
        height: Ctx::Height,
        /// The round for which the vote is.
        round: Round,
        /// The ID of the value that the vote extension is for.
        value_id: ValueId<Ctx>,
        /// The vote extension to verify.
        extension: Ctx::Extension,
        /// Use this reply port to send the result of the verification.
        reply_to: RpcReplyPort<Result<(), VoteExtensionError>>,
    },

    /// Requests the application to re-stream a proposal that it has already seen.
    ///
    /// The application MUST re-publish again all the proposal parts pertaining
    /// to that value by sending [`NetworkMsg::PublishProposalPart`] messages through
    /// the [`Channels::network`] channel.
    RestreamValue {
        /// The height at which the value was proposed.
        height: Ctx::Height,
        /// The round in which the value was proposed.
        round: Round,
        /// The round in which the value was valid.
        valid_round: Round,
        /// The address of the proposer of the value.
        address: Ctx::Address,
        /// The ID of the value to restream.
        value_id: ValueId<Ctx>,
    },

    /// Requests the earliest height available in the history maintained by the application.
    ///
    /// The application MUST respond with its earliest available height.
    GetHistoryMinHeight { reply_to: RpcReplyPort<Ctx::Height> },

    /// Notifies the application that consensus has received a proposal part over the network.
    ///
    /// If this part completes the full proposal, the application MUST respond
    /// with the complete proposed value. Otherwise, it MUST respond with `None`.
    ReceivedProposalPart {
        from: PeerId,
        part: StreamMessage<Ctx::ProposalPart>,
        reply_to: RpcReplyPort<ProposedValue<Ctx>>,
    },

    /// Requests the validator set for a specific height
    GetValidatorSet {
        height: Ctx::Height,
        reply_to: RpcReplyPort<Option<Ctx::ValidatorSet>>,
    },

    /// Notifies the application that consensus has decided on a value.
    ///
    /// This message includes a commit certificate containing the ID of
    /// the value that was decided on, the height and round at which it was decided,
    /// and the aggregated signatures of the validators that committed to it.
    /// It also includes to the vote extensions received for that height.
    ///
    /// In response to this message, the application MUST send a [`Next`]
    /// message back to consensus, instructing it to either start the next height if
    /// the application was able to commit the decided value, or to restart the current height
    /// otherwise.
    ///
    /// If the application does not reply, consensus will stall.
    Decided {
        /// The commit certificate containing the ID of the value that was decided on,
        /// the the height and round at which it was decided, and the aggregated signatures
        /// of the validators that committed to it.
        certificate: CommitCertificate<Ctx>,

        /// Vote extensions that were received for this height.
        extensions: VoteExtensions<Ctx>,

        /// Use this reply port to instruct consensus to start the next height.
        reply_to: RpcReplyPort<Next<Ctx>>,
    },

<<<<<<< HEAD
    // Retrieve decided values from the block store
    GetDecidedValues {
        range: RangeInclusive<Ctx::Height>,
        reply_to: RpcReplyPort<Vec<RawDecidedValue<Ctx>>>,
=======
    /// Requests a previously decided value from the application's storage.
    ///
    /// The application MUST respond with that value if available, or `None` otherwise.
    GetDecidedValue {
        /// Height of the decided value to retrieve
        height: Ctx::Height,
        /// Channel for sending back the decided value
        reply_to: RpcReplyPort<Option<RawDecidedValue<Ctx>>>,
>>>>>>> b7c96d5c
    },

    /// Notifies the application that a value has been synced from the network.
    /// This may happen when the node is catching up with the network.
    ///
    /// If a value can be decoded from the bytes provided, then the application MUST reply
    /// to this message with the decoded value. Otherwise, it MUST reply with `None`.
    ProcessSyncedValue {
        /// Height of the synced value
        height: Ctx::Height,
        /// Round of the synced value
        round: Round,
        /// Address of the original proposer
        proposer: Ctx::Address,
        /// Raw encoded value data
        value_bytes: Bytes,
        /// Channel for sending back the proposed value, if successfully decoded
        /// or `None` if the value could not be decoded
        reply_to: RpcReplyPort<ProposedValue<Ctx>>,
    },
}<|MERGE_RESOLUTION|>--- conflicted
+++ resolved
@@ -168,21 +168,14 @@
         reply_to: RpcReplyPort<Next<Ctx>>,
     },
 
-<<<<<<< HEAD
-    // Retrieve decided values from the block store
+    /// Requests a previously decided values from the application's storage.
+    ///
+    /// The application MUST respond with those values if available, or empty otherwise.
     GetDecidedValues {
+        /// Range of heights of the decided values to retrieve
         range: RangeInclusive<Ctx::Height>,
+        /// Channel for sending back the decided values
         reply_to: RpcReplyPort<Vec<RawDecidedValue<Ctx>>>,
-=======
-    /// Requests a previously decided value from the application's storage.
-    ///
-    /// The application MUST respond with that value if available, or `None` otherwise.
-    GetDecidedValue {
-        /// Height of the decided value to retrieve
-        height: Ctx::Height,
-        /// Channel for sending back the decided value
-        reply_to: RpcReplyPort<Option<RawDecidedValue<Ctx>>>,
->>>>>>> b7c96d5c
     },
 
     /// Notifies the application that a value has been synced from the network.
