use bytes::Bytes;
use std::time::Duration;

use derive_where::derive_where;
use ractor::{ActorRef, RpcReplyPort};

use malachitebft_core_consensus::PeerId;
<<<<<<< HEAD
use malachitebft_core_types::{CommitCertificate, Context, Extension, Round, ValueId};
=======
use malachitebft_core_types::{CommitCertificate, Context, Round, ValueId};
>>>>>>> 88305130
use malachitebft_sync::RawDecidedValue;

use crate::consensus::ConsensusRef;
use crate::util::streaming::StreamMessage;

<<<<<<< HEAD
/// A value to propose that has just been received.
pub use malachitebft_core_consensus::ProposedValue;

/// This is the value that the application constructed
/// and has finished streaming on gossip.
///
/// This is passed back to the consensus layer.
#[derive_where(Clone, Debug, PartialEq, Eq)]
pub struct LocallyProposedValue<Ctx: Context> {
    pub height: Ctx::Height,
    pub round: Round,
    pub value: Ctx::Value,
}

impl<Ctx: Context> LocallyProposedValue<Ctx> {
    pub fn new(height: Ctx::Height, round: Round, value: Ctx::Value) -> Self {
        Self {
            height,
            round,
            value,
        }
    }
}
=======
pub use malachitebft_core_consensus::{LocallyProposedValue, ProposedValue};
>>>>>>> 88305130

/// A reference to the host actor.
pub type HostRef<Ctx> = ActorRef<HostMsg<Ctx>>;

/// Messages that need to be handled by the host actor.
#[derive_where(Debug)]
pub enum HostMsg<Ctx: Context> {
    /// Consensus is ready
    ConsensusReady(ConsensusRef<Ctx>),

    /// Consensus has started a new round.
    StartedRound {
        height: Ctx::Height,
        round: Round,
        proposer: Ctx::Address,
    },

    /// Request to build a local block/value from Driver
    GetValue {
        height: Ctx::Height,
        round: Round,
        timeout: Duration,
        reply_to: RpcReplyPort<LocallyProposedValue<Ctx>>,
    },

    /// TODO
    ExtendVote {
        height: Ctx::Height,
        round: Round,
        value_id: ValueId<Ctx>,
        reply_to: RpcReplyPort<Option<Extension>>,
    },

    /// Request to restream an existing block/value from Driver
    RestreamValue {
        height: Ctx::Height,
        round: Round,
        valid_round: Round,
        address: Ctx::Address,
        value_id: ValueId<Ctx>,
    },

    /// Request the earliest block height in the block store
    GetHistoryMinHeight { reply_to: RpcReplyPort<Ctx::Height> },

    /// ProposalPart received <-- consensus <-- gossip
    ReceivedProposalPart {
        from: PeerId,
        part: StreamMessage<Ctx::ProposalPart>,
        reply_to: RpcReplyPort<ProposedValue<Ctx>>,
    },

    /// Get the validator set at a given height
    GetValidatorSet {
        height: Ctx::Height,
        reply_to: RpcReplyPort<Ctx::ValidatorSet>,
    },

    // Consensus has decided on a value
    Decided {
        certificate: CommitCertificate<Ctx>,
        consensus: ConsensusRef<Ctx>,
    },

    // Retrieve decided value from the block store
    GetDecidedValue {
        height: Ctx::Height,
        reply_to: RpcReplyPort<Option<RawDecidedValue<Ctx>>>,
    },

    // Process a value synced from another node via the ValueSync protocol.
    // If the encoded value within is valid, reply with that value to be proposed.
    ProcessSyncedValue {
        height: Ctx::Height,
        round: Round,
        validator_address: Ctx::Address,
        value_bytes: Bytes,
        reply_to: RpcReplyPort<ProposedValue<Ctx>>,
    },

    /// A peer joined our local view of the network.
    /// In a gossip network, there is no guarantee that we will ever see all peers,
    /// as we are typically only connected to a subset of the network (i.e. in our mesh).
    PeerJoined {
        /// The ID of the peer that joined
        peer_id: PeerId,
    },

    /// A peer left our local view of the network.
    /// In a gossip network, there is no guarantee that this means that this peer
    /// has left the whole network altogether, just that it is not part of the subset
    /// of the network that we are connected to (i.e. our mesh).
    PeerLeft {
        /// The ID of the peer that left
        peer_id: PeerId,
    },
}<|MERGE_RESOLUTION|>--- conflicted
+++ resolved
@@ -5,43 +5,13 @@
 use ractor::{ActorRef, RpcReplyPort};
 
 use malachitebft_core_consensus::PeerId;
-<<<<<<< HEAD
 use malachitebft_core_types::{CommitCertificate, Context, Extension, Round, ValueId};
-=======
-use malachitebft_core_types::{CommitCertificate, Context, Round, ValueId};
->>>>>>> 88305130
 use malachitebft_sync::RawDecidedValue;
 
 use crate::consensus::ConsensusRef;
 use crate::util::streaming::StreamMessage;
 
-<<<<<<< HEAD
-/// A value to propose that has just been received.
-pub use malachitebft_core_consensus::ProposedValue;
-
-/// This is the value that the application constructed
-/// and has finished streaming on gossip.
-///
-/// This is passed back to the consensus layer.
-#[derive_where(Clone, Debug, PartialEq, Eq)]
-pub struct LocallyProposedValue<Ctx: Context> {
-    pub height: Ctx::Height,
-    pub round: Round,
-    pub value: Ctx::Value,
-}
-
-impl<Ctx: Context> LocallyProposedValue<Ctx> {
-    pub fn new(height: Ctx::Height, round: Round, value: Ctx::Value) -> Self {
-        Self {
-            height,
-            round,
-            value,
-        }
-    }
-}
-=======
 pub use malachitebft_core_consensus::{LocallyProposedValue, ProposedValue};
->>>>>>> 88305130
 
 /// A reference to the host actor.
 pub type HostRef<Ctx> = ActorRef<HostMsg<Ctx>>;
