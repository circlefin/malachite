use bytes::Bytes;
use std::time::Duration;

use derive_where::derive_where;
use ractor::{ActorRef, RpcReplyPort};

use malachitebft_core_consensus::{Role, VoteExtensionError};
use malachitebft_core_types::{CommitCertificate, Context, Round, ValueId, VoteExtensions};
use malachitebft_sync::{PeerId, RawDecidedValue};

use crate::util::streaming::StreamMessage;

pub use malachitebft_core_consensus::{LocallyProposedValue, ProposedValue};

/// A reference to the host actor.
pub type HostRef<Ctx> = ActorRef<HostMsg<Ctx>>;

/// What to do next after a decision.
#[derive_where(Debug)]
pub enum Next<Ctx: Context> {
    /// Start at the given height with the given validator set.
    Start(Ctx::Height, Ctx::ValidatorSet),

    /// Restart at the given height with the given validator set.
    Restart(Ctx::Height, Ctx::ValidatorSet),
}

/// Messages that need to be handled by the host actor.
#[derive_where(Debug)]
pub enum HostMsg<Ctx: Context> {
    /// Notifies the application that consensus is ready.
    ///
    /// The application MUST reply with a message to instruct
    /// consensus to start at a given height.
    ConsensusReady {
        /// Use this reply port to instruct consensus to start the first height.
        reply_to: RpcReplyPort<(Ctx::Height, Ctx::ValidatorSet)>,
    },

    /// Consensus has started a new round.
    StartedRound {
        /// The height at which the round started.
        height: Ctx::Height,
        /// The round number that started.
        round: Round,
        /// The address of the proposer for this round.
        proposer: Ctx::Address,
        /// The role of the node in this round.
        role: Role,
        /// Use this reply port to send the undecided values that were already seen for this
        /// round. This is needed when recovering from a crash.
        ///
        /// The application MUST reply immediately with the values it has, or with an empty vector.
        reply_to: RpcReplyPort<Vec<ProposedValue<Ctx>>>,
    },

    /// Request to build a local value to propose
    ///
    /// The application MUST reply to this message with the requested value
    /// within the specified timeout duration.
    GetValue {
        /// The height at which the value should be proposed.
        height: Ctx::Height,
        /// The round in which the value should be proposed.
        round: Round,
        /// The amount of time the application has to build the value.
        timeout: Duration,
        /// Use this reply port to send the value that was built.
        reply_to: RpcReplyPort<LocallyProposedValue<Ctx>>,
    },

    /// ExtendVote allows the application to extend the pre-commit vote with arbitrary data.
    ///
    /// When consensus is preparing to send a pre-commit vote, it first calls `ExtendVote`.
    /// The application then returns a blob of data called a vote extension.
    /// This data is opaque to the consensus algorithm but can contain application-specific information.
    /// The proposer of the next block will receive all vote extensions along with the commit certificate.
    ExtendVote {
        /// The height at which the vote is being extended.
        height: Ctx::Height,
        /// The round in which the vote is being extended.
        round: Round,
        /// The ID of the value that is being voted on.
        value_id: ValueId<Ctx>,
        /// The vote extension to be added to the vote, if any.
        reply_to: RpcReplyPort<Option<Ctx::Extension>>,
    },

    /// Verify a vote extension
    ///
    /// If the vote extension is deemed invalid, the vote it was part of
    /// will be discarded altogether.
    VerifyVoteExtension {
        /// The height for which the vote is.
        height: Ctx::Height,
        /// The round for which the vote is.
        round: Round,
        /// The ID of the value that the vote extension is for.
        value_id: ValueId<Ctx>,
        /// The vote extension to verify.
        extension: Ctx::Extension,
        /// Use this reply port to send the result of the verification.
        reply_to: RpcReplyPort<Result<(), VoteExtensionError>>,
    },

    /// Requests the application to re-stream a proposal that it has already seen.
    ///
    /// The application MUST re-publish again all the proposal parts pertaining
    /// to that value by sending [`NetworkMsg::PublishProposalPart`] messages through
    /// the [`Channels::network`] channel.
    RestreamValue {
        /// The height at which the value was proposed.
        height: Ctx::Height,
        /// The round in which the value was proposed.
        round: Round,
        /// The round in which the value was valid.
        valid_round: Round,
        /// The address of the proposer of the value.
        address: Ctx::Address,
        /// The ID of the value to restream.
        value_id: ValueId<Ctx>,
    },

    /// Requests the earliest height available in the history maintained by the application.
    ///
    /// The application MUST respond with its earliest available height.
    GetHistoryMinHeight { reply_to: RpcReplyPort<Ctx::Height> },

    /// Notifies the application that consensus has received a proposal part over the network.
    ///
    /// If this part completes the full proposal, the application MUST respond
    /// with the complete proposed value. Otherwise, it MUST respond with `None`.
    ReceivedProposalPart {
        from: PeerId,
        part: StreamMessage<Ctx::ProposalPart>,
        reply_to: RpcReplyPort<ProposedValue<Ctx>>,
    },

<<<<<<< HEAD
    /// Received a proposal from a validator
    ReceivedProposal {
        proposer: Ctx::Address,
        height: Ctx::Height,
        round: Round,
        value: Ctx::Value,
        reply_to: RpcReplyPort<ProposedValue<Ctx>>,
    },

    /// Get the validator set at a given height
=======
    /// Requests the validator set for a specific height
>>>>>>> b7c96d5c
    GetValidatorSet {
        height: Ctx::Height,
        reply_to: RpcReplyPort<Option<Ctx::ValidatorSet>>,
    },

    /// Notifies the application that consensus has decided on a value.
    ///
    /// This message includes a commit certificate containing the ID of
    /// the value that was decided on, the height and round at which it was decided,
    /// and the aggregated signatures of the validators that committed to it.
    /// It also includes to the vote extensions received for that height.
    ///
    /// In response to this message, the application MUST send a [`Next`]
    /// message back to consensus, instructing it to either start the next height if
    /// the application was able to commit the decided value, or to restart the current height
    /// otherwise.
    ///
    /// If the application does not reply, consensus will stall.
    Decided {
        /// The commit certificate containing the ID of the value that was decided on,
        /// the the height and round at which it was decided, and the aggregated signatures
        /// of the validators that committed to it.
        certificate: CommitCertificate<Ctx>,

        /// Vote extensions that were received for this height.
        extensions: VoteExtensions<Ctx>,

        /// Use this reply port to instruct consensus to start the next height.
        reply_to: RpcReplyPort<Next<Ctx>>,
    },

    /// Requests a previously decided value from the application's storage.
    ///
    /// The application MUST respond with that value if available, or `None` otherwise.
    GetDecidedValue {
        /// Height of the decided value to retrieve
        height: Ctx::Height,
        /// Channel for sending back the decided value
        reply_to: RpcReplyPort<Option<RawDecidedValue<Ctx>>>,
    },

    /// Notifies the application that a value has been synced from the network.
    /// This may happen when the node is catching up with the network.
    ///
    /// If a value can be decoded from the bytes provided, then the application MUST reply
    /// to this message with the decoded value. Otherwise, it MUST reply with `None`.
    ProcessSyncedValue {
        /// Height of the synced value
        height: Ctx::Height,
        /// Round of the synced value
        round: Round,
        /// Address of the original proposer
        proposer: Ctx::Address,
        /// Raw encoded value data
        value_bytes: Bytes,
        /// Channel for sending back the proposed value, if successfully decoded
        /// or `None` if the value could not be decoded
        reply_to: RpcReplyPort<ProposedValue<Ctx>>,
    },
}<|MERGE_RESOLUTION|>--- conflicted
+++ resolved
@@ -136,7 +136,6 @@
         reply_to: RpcReplyPort<ProposedValue<Ctx>>,
     },
 
-<<<<<<< HEAD
     /// Received a proposal from a validator
     ReceivedProposal {
         proposer: Ctx::Address,
@@ -147,9 +146,6 @@
     },
 
     /// Get the validator set at a given height
-=======
-    /// Requests the validator set for a specific height
->>>>>>> b7c96d5c
     GetValidatorSet {
         height: Ctx::Height,
         reply_to: RpcReplyPort<Option<Ctx::ValidatorSet>>,
