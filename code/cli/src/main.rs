use color_eyre::eyre::Result;
use rand::rngs::OsRng;
use tracing::debug;

use malachite_node::config::Config;
use malachite_test::{PrivateKey, ValidatorSet};

use crate::args::{Args, Commands};
use crate::example::{generate_config, generate_genesis, generate_private_key};
use crate::logging::LogLevel;

mod args;
mod cmd;
mod example;
mod logging;

#[tokio::main(flavor = "current_thread")]
pub async fn main() -> Result<()> {
    let args = Args::new();

    logging::init(LogLevel::Debug, &args.debug);

    debug!("Command-line parameters: {args:?}");

    match args.command {
        Commands::Init => init(&args),
        Commands::Start => start(&args).await,
    }
}

fn init(args: &Args) -> Result<()> {
    cmd::init::run(
        &args.get_config_file_path()?,
        &args.get_genesis_file_path()?,
        &args.get_priv_validator_key_file_path()?,
        args.index.unwrap_or(0),
    )
}

async fn start(args: &Args) -> Result<()> {
    let cfg: Config = match args.index {
        None => args.load_config()?,
        Some(index) => generate_config(index),
    };

    let sk: PrivateKey = match args.index {
        None => args
            .load_private_key()
            .unwrap_or_else(|_| PrivateKey::generate(OsRng)),
        Some(index) => generate_private_key(index),
    };

    let vs: ValidatorSet = match args.index {
        None => args.load_genesis()?,
        Some(_) => generate_genesis(),
    };

    cmd::start::run(sk, cfg, vs).await
}

<<<<<<< HEAD
    let (tx_decision, mut rx_decision) = tokio::sync::mpsc::channel(32);
    let (actor, handle) = make_node_actor(
        vs,
        vs_keys.into_iter().collect(),
        validator_sk,
        nodes.into_iter().collect(),
        node_sk,
        val.address,
        tx_decision,
    )
    .await;

    tokio::spawn({
        let actor = actor.clone();
        async move {
            tokio::signal::ctrl_c().await.unwrap();
            info!("[{index}] Shutting down...");
            actor.stop(None);
        }
    });

    while let Some((height, round, value)) = rx_decision.recv().await {
        info!(
            "[{index}] Decision at height {height} and round {round}: {:?}",
            value.id()
        );
    }
=======
#[cfg(test)]
mod tests {
    use clap::Parser;
    use color_eyre::eyre;
    use std::fs;
    use std::path::PathBuf;

    use super::*;

    #[test]
    fn running_init_creates_config_files() -> eyre::Result<()> {
        let tmp = tempfile::tempdir()?;

        let config = tmp.path().join("config.toml");
        let genesis = tmp.path().join("genesis.json");

        let args = Args::parse_from([
            "test",
            "--config",
            &config.display().to_string(),
            "--genesis",
            &genesis.display().to_string(),
            "init",
        ]);
>>>>>>> 9a21222d

        init(&args)?;

        let files = fs::read_dir(tmp.path())?.flatten().collect::<Vec<_>>();

        assert!(has_file(&files, &config));
        assert!(has_file(&files, &genesis));

        Ok(())
    }

    fn has_file(files: &[fs::DirEntry], path: &PathBuf) -> bool {
        files.iter().any(|f| &f.path() == path)
    }
}<|MERGE_RESOLUTION|>--- conflicted
+++ resolved
@@ -58,35 +58,6 @@
     cmd::start::run(sk, cfg, vs).await
 }
 
-<<<<<<< HEAD
-    let (tx_decision, mut rx_decision) = tokio::sync::mpsc::channel(32);
-    let (actor, handle) = make_node_actor(
-        vs,
-        vs_keys.into_iter().collect(),
-        validator_sk,
-        nodes.into_iter().collect(),
-        node_sk,
-        val.address,
-        tx_decision,
-    )
-    .await;
-
-    tokio::spawn({
-        let actor = actor.clone();
-        async move {
-            tokio::signal::ctrl_c().await.unwrap();
-            info!("[{index}] Shutting down...");
-            actor.stop(None);
-        }
-    });
-
-    while let Some((height, round, value)) = rx_decision.recv().await {
-        info!(
-            "[{index}] Decision at height {height} and round {round}: {:?}",
-            value.id()
-        );
-    }
-=======
 #[cfg(test)]
 mod tests {
     use clap::Parser;
@@ -111,7 +82,6 @@
             &genesis.display().to_string(),
             "init",
         ]);
->>>>>>> 9a21222d
 
         init(&args)?;
 
