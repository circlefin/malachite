--- conflicted
+++ resolved
@@ -162,12 +162,12 @@
 fn override_config_from_env(config: &mut Config) -> Result<()> {
     use std::env;
 
-<<<<<<< HEAD
     if let Ok(max_block_size) = env::var("MALACHITE__CONSENSUS__MAX_BLOCK_SIZE") {
         config.consensus.max_block_size = ByteSize::from_str(&max_block_size)
             .map_err(|e| eyre!(e))
             .wrap_err("Invalid MALACHITE__CONSENSUS__MAX_BLOCK_SIZE")?;
-=======
+    }
+
     if let Ok(timeout_propose) = env::var("MALACHITE__CONSENSUS__TIMEOUT_PROPOSE") {
         config.consensus.timeouts.timeout_propose = humantime::parse_duration(&timeout_propose)
             .wrap_err("Invalid MALACHITE__CONSENSUS__TIMEOUT_PROPOSE")?;
@@ -203,7 +203,6 @@
     if let Ok(exec_time_per_part) = env::var("MALACHITE__TEST__EXEC_TIME_PER_PART") {
         config.test.exec_time_per_part = humantime::parse_duration(&exec_time_per_part)
             .wrap_err("Invalid MALACHITE__TEST__EXEC_TIME_PER_PART")?;
->>>>>>> f1f1e6d0
     }
 
     Ok(())
