# Release Notes

## Unreleased

<<<<<<< HEAD
- Fix bug in WAL recovery logic where a corrupted entry would not be detected in some circumstances ([#1127](https://github.com/informalsystems/malachite/pull/1127))
=======
- Make SigningProvider trait methods async ([#1151](https://github.com/informalsystems/malachite/issues/1151))
- Make GossipSub topic names configurable ([#849](https://github.com/informalsystems/malachite/issues/849))
>>>>>>> ec557676

## 0.5.0

*July 31st, 2025*

- Update libp2p to v0.56.x ([#1124](https://github.com/informalsystems/malachite/pull/1124))
- Rename `Effect::RebroadcastVote` to `Effect::RepublishVote` and `Effect::RebroadcastRoundCertificate` to `Effect::RepublishRoundCertificate` ([#1011](https://github.com/informalsystems/malachite/issues/1011))
- Decouple `Host` messages from the `Consensus` actor ([#1109](https://github.com/informalsystems/malachite/pull/1109))
- Fix a bug where values synced from other peers were assigned the current node's address instead of their proposer's address ([#1141](https://github.com/informalsystems/malachite/pull/1141))
- Buffer sync values for heights higher than current height in consensus and replay when running consensus for those heights ([#1149](https://github.com/informalsystems/malachite/pull/1149))
- Add value batching to sync messages ([#1070](https://github.com/informalsystems/malachite/issues/1070))

## 0.4.0

*July 8th, 2025*

- Add parallel requests for the sync module ([#1092](https://github.com/informalsystems/malachite/issues/1092))

## 0.3.1

*July 7th, 2025*

- Derive [Borsh](https://borsh.io) encoding for all core types, behind a `borsh` feature flag ([#1098](https://github.com/informalsystems/malachite/pull/1098))
- Fixed a bug where the consensus engine would panic when the validator set is empty, now an error is properly emitted in the logs ([#1111](https://github.com/informalsystems/malachite/pull/1111))
- When the sync module receives an invalid commit certificate from another peer, it will now drop the associated synced value altogether instead of passing it up to the application ([#1112](https://github.com/informalsystems/malachite/pull/1112))

## 0.3.0

*June 17th, 2025*

- Removed the VoteSet synchronization protocol, as it is neither required nor sufficient for liveness ([#998](https://github.com/informalsystems/malachite/issues/998))
- Reply to `GetValidatorSet` is now optional ([#990](https://github.com/informalsystems/malachite/issues/990))
- Clarify and improve the application handling of multiple proposals for same height and round ([#833](https://github.com/informalsystems/malachite/issues/833))
- Prune votes and polka certificates that are from lower rounds than node's `locked_round` ([#1019](https://github.com/informalsystems/malachite/issues/1019))
- Add support for making progress in the presence of equivocating proposals ([#1018](https://github.com/informalsystems/malachite/issues/1018))
- Take minimum available height into account when requesting values from peers ([#1074](https://github.com/informalsystems/malachite/issues/1074))
- Add peer scoring system to the sync module with customizable scoring strategy ([#1072](https://github.com/informalsystems/malachite/issues/1072))
  [See the corresponding PR](https://github.com/informalsystems/malachite/pull/1071) for more details.

## 0.2.0

*April 16th, 2025*

- Add the capability to re-run consensus for a given height ([#893](https://github.com/informalsystems/malachite/issues/893))
- Verify polka certificates ([#974](https://github.com/informalsystems/malachite/issues/974))
- Use aggregated signatures in polka certificates ([#915](https://github.com/informalsystems/malachite/issues/915))
- Improve verification of commit certificates ([#974](https://github.com/informalsystems/malachite/issues/974))

## 0.1.0

*April 9th, 2025*

This is the first release of the Malachite consensus engine intended for general use.
This version introduces production-ready functionality with improved performance and reliability.

### Resources

- [The tutorial][tutorial] for building a simple application on top of Malachite using the high-level channel-based API.
- [ADR 003][adr-003] describes the architecture adopted in Malachite for handling the propagation of proposed values.
- [ADR 004][adr-004] describes the coroutine effect system used in Malachite.
  It is relevant if you are interested in building your own engine on top of the core consensus implementation of Malachite.


[tutorial]: ./docs/tutorials/channels.md
[adr-003]: ./docs/architecture/adr-003-values-propagation.md
[adr-004]: ./docs/architecture/adr-004-coroutine-effect-system.md

## 0.0.1

*December 19, 2024*

First open-source release of Malachite.
This initial version provides the foundational consensus implementation but is not recommended for production use.<|MERGE_RESOLUTION|>--- conflicted
+++ resolved
@@ -2,12 +2,9 @@
 
 ## Unreleased
 
-<<<<<<< HEAD
-- Fix bug in WAL recovery logic where a corrupted entry would not be detected in some circumstances ([#1127](https://github.com/informalsystems/malachite/pull/1127))
-=======
 - Make SigningProvider trait methods async ([#1151](https://github.com/informalsystems/malachite/issues/1151))
 - Make GossipSub topic names configurable ([#849](https://github.com/informalsystems/malachite/issues/849))
->>>>>>> ec557676
+- Fix bug in WAL recovery logic where a corrupted entry would not be detected in some circumstances ([#1127](https://github.com/informalsystems/malachite/pull/1127))
 
 ## 0.5.0
 
