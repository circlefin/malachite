# Release Notes

## Unreleased

> Nothing yet

## 0.5.0

*July 31st, 2025*

- Update libp2p to v0.56.x ([#1124](https://github.com/informalsystems/malachite/pull/1124))
- Rename `Effect::RebroadcastVote` to `Effect::RepublishVote` and `Effect::RebroadcastRoundCertificate` to `Effect::RepublishRoundCertificate` ([#1011](https://github.com/informalsystems/malachite/issues/1011))
- Decouple `Host` messages from the `Consensus` actor ([#1109](https://github.com/informalsystems/malachite/pull/1109))
- Fix a bug where values synced from other peers were assigned the current node's address instead of their proposer's address ([#1141](https://github.com/informalsystems/malachite/pull/1141))
- Buffer sync values for heights higher than current height in consensus and replay when running consensus for those heights ([#1149](https://github.com/informalsystems/malachite/pull/1149))
<<<<<<< HEAD
- Add value batching to sync messages ([#1070](https://github.com/informalsystems/malachite/issues/1070))
=======
>>>>>>> 0c5a67ff

## 0.4.0

*July 8th, 2025*

- Add parallel requests for the sync module ([#1092](https://github.com/informalsystems/malachite/issues/1092))

## 0.3.1

*July 7th, 2025*

- Derive [Borsh](https://borsh.io) encoding for all core types, behind a `borsh` feature flag ([#1098](https://github.com/informalsystems/malachite/pull/1098))
- Fixed a bug where the consensus engine would panic when the validator set is empty, now an error is properly emitted in the logs ([#1111](https://github.com/informalsystems/malachite/pull/1111))
- When the sync module receives an invalid commit certificate from another peer, it will now drop the associated synced value altogether instead of passing it up to the application ([#1112](https://github.com/informalsystems/malachite/pull/1112))

## 0.3.0

*June 17th, 2025*

- Removed the VoteSet synchronization protocol, as it is neither required nor sufficient for liveness ([#998](https://github.com/informalsystems/malachite/issues/998))
- Reply to `GetValidatorSet` is now optional ([#990](https://github.com/informalsystems/malachite/issues/990))
- Clarify and improve the application handling of multiple proposals for same height and round ([#833](https://github.com/informalsystems/malachite/issues/833))
- Prune votes and polka certificates that are from lower rounds than node's `locked_round` ([#1019](https://github.com/informalsystems/malachite/issues/1019))
- Add support for making progress in the presence of equivocating proposals ([#1018](https://github.com/informalsystems/malachite/issues/1018))
- Take minimum available height into account when requesting values from peers ([#1074](https://github.com/informalsystems/malachite/issues/1074))
- Add peer scoring system to the sync module with customizable scoring strategy ([#1072](https://github.com/informalsystems/malachite/issues/1072))
  [See the corresponding PR](https://github.com/informalsystems/malachite/pull/1071) for more details.

## 0.2.0

*April 16th, 2025*

- Add the capability to re-run consensus for a given height ([#893](https://github.com/informalsystems/malachite/issues/893))
- Verify polka certificates ([#974](https://github.com/informalsystems/malachite/issues/974))
- Use aggregated signatures in polka certificates ([#915](https://github.com/informalsystems/malachite/issues/915))
- Improve verification of commit certificates ([#974](https://github.com/informalsystems/malachite/issues/974))

## 0.1.0

*April 9th, 2025*

This is the first release of the Malachite consensus engine intended for general use.
This version introduces production-ready functionality with improved performance and reliability.

### Resources

- [The tutorial][tutorial] for building a simple application on top of Malachite using the high-level channel-based API.
- [ADR 003][adr-003] describes the architecture adopted in Malachite for handling the propagation of proposed values.
- [ADR 004][adr-004] describes the coroutine effect system used in Malachite.
  It is relevant if you are interested in building your own engine on top of the core consensus implementation of Malachite.


[tutorial]: ./docs/tutorials/channels.md
[adr-003]: ./docs/architecture/adr-003-values-propagation.md
[adr-004]: ./docs/architecture/adr-004-coroutine-effect-system.md

## 0.0.1

*December 19, 2024*

First open-source release of Malachite.
This initial version provides the foundational consensus implementation but is not recommended for production use.<|MERGE_RESOLUTION|>--- conflicted
+++ resolved
@@ -13,10 +13,7 @@
 - Decouple `Host` messages from the `Consensus` actor ([#1109](https://github.com/informalsystems/malachite/pull/1109))
 - Fix a bug where values synced from other peers were assigned the current node's address instead of their proposer's address ([#1141](https://github.com/informalsystems/malachite/pull/1141))
 - Buffer sync values for heights higher than current height in consensus and replay when running consensus for those heights ([#1149](https://github.com/informalsystems/malachite/pull/1149))
-<<<<<<< HEAD
 - Add value batching to sync messages ([#1070](https://github.com/informalsystems/malachite/issues/1070))
-=======
->>>>>>> 0c5a67ff
 
 ## 0.4.0
 
