--- conflicted
+++ resolved
@@ -42,12 +42,6 @@
     /// The total voting power of the validator set.
     fn total_voting_power(&self) -> VotingPower;
 
-<<<<<<< HEAD
-=======
-    /// Get the validator with the given public key.
-    fn get_by_public_key(&self, public_key: &PublicKey<Ctx>) -> Option<&Ctx::Validator>;
-
->>>>>>> 0ea4ce98
     /// Get the validator with the given address.
     fn get_by_address(&self, address: &Ctx::Address) -> Option<Ctx::Validator>;
 }