use malachite_common::{Context, Round, Timeout};
use malachite_consensus::executor::{Event, Executor, Message};
use malachite_round::state::{RoundValue, State, Step};

use malachite_test::{
    Address, Height, PrivateKey, Proposal, TestContext, Validator, ValidatorSet, Vote,
};
use rand::rngs::StdRng;
use rand::SeedableRng;

struct TestStep {
    desc: &'static str,
    input_event: Option<Event<TestContext>>,
    expected_output: Option<Message<TestContext>>,
    new_state: State<TestContext>,
}

fn to_input_msg(output: Message<TestContext>) -> Option<Event<TestContext>> {
    match output {
        Message::Propose(p) => Some(Event::Proposal(p)),
        Message::Vote(v) => Some(Event::Vote(v)),
        Message::Decide(_, _) => None,
        Message::ScheduleTimeout(_) => None,
        Message::NewRound(round) => Some(Event::NewRound(round)),
    }
}

#[test]
fn executor_steps_proposer() {
    let value = TestContext::DUMMY_VALUE; // TODO: get value from external source
    let value_id = value.id();

    let mut rng = StdRng::seed_from_u64(0x42);

    let sk1 = PrivateKey::generate(&mut rng);
    let sk2 = PrivateKey::generate(&mut rng);
    let sk3 = PrivateKey::generate(&mut rng);

    let addr1 = Address::from_public_key(&sk1.public_key());
    let addr2 = Address::from_public_key(&sk2.public_key());
    let addr3 = Address::from_public_key(&sk3.public_key());

    let v1 = Validator::new(sk1.public_key(), 1);
    let v2 = Validator::new(sk2.public_key(), 2);
    let v3 = Validator::new(sk3.public_key(), 3);

    let (my_sk, my_addr) = (sk1, addr1);

    let vs = ValidatorSet::new(vec![v1, v2.clone(), v3.clone()]);

    let mut executor = Executor::new(Height::new(1), vs, my_sk.clone(), my_addr);

    let proposal = Proposal::new(Height::new(1), Round::new(0), value.clone(), Round::new(-1));

    let steps = vec![
        TestStep {
            desc: "Start round 0, we are proposer, propose value",
            input_event: Some(Event::NewRound(Round::new(0))),
            expected_output: Some(Message::Propose(proposal.clone())),
            new_state: State {
                round: Round::new(0),
                step: Step::Propose,
                proposal: None,
                locked: None,
                valid: None,
            },
        },
        TestStep {
            desc: "Receive our own proposal, prevote for it (v1)",
            input_event: None,
            expected_output: Some(Message::Vote(
                Vote::new_prevote(Round::new(0), Some(value_id), my_addr).signed(&my_sk),
            )),
            new_state: State {
                round: Round::new(0),
                step: Step::Prevote,
                proposal: Some(proposal.clone()),
                locked: None,
                valid: None,
            },
        },
        TestStep {
            desc: "Receive our own prevote v1",
            input_event: None,
            expected_output: None,
            new_state: State {
                round: Round::new(0),
                step: Step::Prevote,
                proposal: Some(proposal.clone()),
                locked: None,
                valid: None,
            },
        },
        TestStep {
            desc: "v2 prevotes for our proposal",
            input_event: Some(Event::Vote(
                Vote::new_prevote(Round::new(0), Some(value_id), addr2).signed(&sk2),
            )),
            expected_output: None,
            new_state: State {
                round: Round::new(0),
                step: Step::Prevote,
                proposal: Some(proposal.clone()),
                locked: None,
                valid: None,
            },
        },
        TestStep {
            desc: "v3 prevotes for our proposal, we get +2/3 prevotes, precommit for it (v1)",
            input_event: Some(Event::Vote(
                Vote::new_prevote(Round::new(0), Some(value_id), addr3).signed(&sk3),
            )),
            expected_output: Some(Message::Vote(
                Vote::new_precommit(Round::new(0), Some(value_id), my_addr).signed(&my_sk),
            )),
            new_state: State {
                round: Round::new(0),
                step: Step::Precommit,
                proposal: Some(proposal.clone()),
                locked: Some(RoundValue {
                    value: value.clone(),
                    round: Round::new(0),
                }),
                valid: Some(RoundValue {
                    value: value.clone(),
                    round: Round::new(0),
                }),
            },
        },
        TestStep {
            desc: "v1 receives its own precommit",
            input_event: None,
            expected_output: None,
            new_state: State {
                round: Round::new(0),
                step: Step::Precommit,
                proposal: Some(proposal.clone()),
                locked: Some(RoundValue {
                    value: value.clone(),
                    round: Round::new(0),
                }),
                valid: Some(RoundValue {
                    value: value.clone(),
                    round: Round::new(0),
                }),
            },
        },
        TestStep {
            desc: "v2 precommits for our proposal",
            input_event: Some(Event::Vote(
                Vote::new_precommit(Round::new(0), Some(value_id), addr2).signed(&sk2),
            )),
            expected_output: None,
            new_state: State {
                round: Round::new(0),
                step: Step::Precommit,
                proposal: Some(proposal.clone()),
                locked: Some(RoundValue {
                    value: value.clone(),
                    round: Round::new(0),
                }),
                valid: Some(RoundValue {
                    value: value.clone(),
                    round: Round::new(0),
                }),
            },
        },
        TestStep {
            desc: "v3 precommits for our proposal, we get +2/3 precommits, decide it (v1)",
            input_event: Some(Event::Vote(
                Vote::new_precommit(Round::new(0), Some(value_id), addr3).signed(&sk3),
            )),
            expected_output: Some(Message::Decide(Round::new(0), value.clone())),
            new_state: State {
                round: Round::new(0),
                step: Step::Commit,
                proposal: Some(proposal.clone()),
                locked: Some(RoundValue {
                    value: value.clone(),
                    round: Round::new(0),
                }),
                valid: Some(RoundValue {
                    value: value.clone(),
                    round: Round::new(0),
                }),
            },
        },
    ];

    let mut previous_message = None;

    for step in steps {
        println!("Step: {}", step.desc);

        let execute_message = step
            .input_event
            .unwrap_or_else(|| previous_message.unwrap());

        let output = executor.execute(execute_message);
        assert_eq!(output, step.expected_output);

        let new_state = executor.round_state(Round::new(0)).unwrap();
        assert_eq!(new_state, &step.new_state);

        previous_message = output.and_then(to_input_msg);
    }
}

#[test]
fn executor_steps_not_proposer() {
    let value = TestContext::DUMMY_VALUE; // TODO: get value from external source
    let value_id = value.id();

    let mut rng = StdRng::seed_from_u64(0x42);

    let sk1 = PrivateKey::generate(&mut rng);
    let sk2 = PrivateKey::generate(&mut rng);
    let sk3 = PrivateKey::generate(&mut rng);

    let addr1 = Address::from_public_key(&sk1.public_key());
    let addr2 = Address::from_public_key(&sk2.public_key());
    let addr3 = Address::from_public_key(&sk3.public_key());

    let v1 = Validator::new(sk1.public_key(), 1);
    let v2 = Validator::new(sk2.public_key(), 2);
    let v3 = Validator::new(sk3.public_key(), 3);

    // Proposer is v1, so we are not the proposer
    let (my_sk, my_addr) = (sk2, addr2);

    let vs = ValidatorSet::new(vec![v1.clone(), v2.clone(), v3.clone()]);
    let mut executor = Executor::new(Height::new(1), vs, my_sk.clone(), my_addr);

    let proposal = Proposal::new(Height::new(1), Round::new(0), value.clone(), Round::new(-1));

    let steps = vec![
        TestStep {
            desc: "Start round 0, we are not the proposer",
            input_event: Some(Event::NewRound(Round::new(0))),
            expected_output: Some(Message::ScheduleTimeout(Timeout::propose(Round::new(0)))),
            new_state: State {
                round: Round::new(0),
                step: Step::Propose,
                proposal: None,
                locked: None,
                valid: None,
            },
        },
        TestStep {
            desc: "Receive a proposal, prevote for it (v2)",
            input_event: Some(Event::Proposal(proposal.clone())),
            expected_output: Some(Message::Vote(
                Vote::new_prevote(Round::new(0), Some(value_id), my_addr).signed(&my_sk),
            )),
            new_state: State {
                round: Round::new(0),
                step: Step::Prevote,
                proposal: Some(proposal.clone()),
                locked: None,
                valid: None,
            },
        },
        TestStep {
            desc: "Receive our own prevote (v2)",
            input_event: None,
            expected_output: None,
            new_state: State {
                round: Round::new(0),
                step: Step::Prevote,
                proposal: Some(proposal.clone()),
                locked: None,
                valid: None,
            },
        },
        TestStep {
            desc: "v1 prevotes for its own proposal",
            input_event: Some(Event::Vote(
                Vote::new_prevote(Round::new(0), Some(value_id), addr1).signed(&sk1),
            )),
            expected_output: None,
            new_state: State {
                round: Round::new(0),
                step: Step::Prevote,
                proposal: Some(proposal.clone()),
                locked: None,
                valid: None,
            },
        },
        TestStep {
            desc: "v3 prevotes for v1's proposal, it gets +2/3 prevotes, precommit for it (v2)",
            input_event: Some(Event::Vote(
                Vote::new_prevote(Round::new(0), Some(value_id), addr3).signed(&sk3),
            )),
            expected_output: Some(Message::Vote(
                Vote::new_precommit(Round::new(0), Some(value_id), my_addr).signed(&my_sk),
            )),
            new_state: State {
                round: Round::new(0),
                step: Step::Precommit,
                proposal: Some(proposal.clone()),
                locked: Some(RoundValue {
                    value: value.clone(),
                    round: Round::new(0),
                }),
                valid: Some(RoundValue {
                    value: value.clone(),
                    round: Round::new(0),
                }),
            },
        },
        TestStep {
            desc: "we receive our own precommit",
            input_event: None,
            expected_output: None,
            new_state: State {
                round: Round::new(0),
                step: Step::Precommit,
                proposal: Some(proposal.clone()),
                locked: Some(RoundValue {
                    value: value.clone(),
                    round: Round::new(0),
                }),
                valid: Some(RoundValue {
                    value: value.clone(),
                    round: Round::new(0),
                }),
            },
        },
        TestStep {
            desc: "v1 precommits its proposal",
            input_event: Some(Event::Vote(
                Vote::new_precommit(Round::new(0), Some(value_id), addr1).signed(&sk1),
            )),
            expected_output: None,
            new_state: State {
                round: Round::new(0),
                step: Step::Precommit,
                proposal: Some(proposal.clone()),
                locked: Some(RoundValue {
                    value: value.clone(),
                    round: Round::new(0),
                }),
                valid: Some(RoundValue {
                    value: value.clone(),
                    round: Round::new(0),
                }),
            },
        },
        TestStep {
            desc: "v3 precommits for v1's proposal, it gets +2/3 precommits, decide it",
            input_event: Some(Event::Vote(
                Vote::new_precommit(Round::new(0), Some(value_id), addr3).signed(&sk3),
            )),
            expected_output: Some(Message::Decide(Round::new(0), value.clone())),
            new_state: State {
                round: Round::new(0),
                step: Step::Commit,
                proposal: Some(proposal.clone()),
                locked: Some(RoundValue {
                    value: value.clone(),
                    round: Round::new(0),
                }),
                valid: Some(RoundValue {
                    value: value.clone(),
                    round: Round::new(0),
                }),
            },
        },
    ];

    let mut previous_message = None;

    for step in steps {
        println!("Step: {}", step.desc);

        let execute_message = step
            .input_event
            .unwrap_or_else(|| previous_message.unwrap());

        let output = executor.execute(execute_message);
        assert_eq!(output, step.expected_output);

        let new_state = executor.round_state(Round::new(0)).unwrap();
        assert_eq!(new_state, &step.new_state);

        previous_message = output.and_then(to_input_msg);
    }
}

#[test]
fn executor_steps_not_proposer_timeout_multiple_rounds() {
    let value = TestContext::DUMMY_VALUE; // TODO: get value from external source
    let value_id = value.id();

    let mut rng = StdRng::seed_from_u64(0x42);

    let sk1 = PrivateKey::generate(&mut rng);
    let sk2 = PrivateKey::generate(&mut rng);
    let sk3 = PrivateKey::generate(&mut rng);

    let addr1 = Address::from_public_key(&sk1.public_key());
    let addr2 = Address::from_public_key(&sk2.public_key());
    let addr3 = Address::from_public_key(&sk3.public_key());

    let v1 = Validator::new(sk1.public_key(), 1);
    let v2 = Validator::new(sk2.public_key(), 3);
    let v3 = Validator::new(sk3.public_key(), 1);

    // Proposer is v1, so we, v3, are not the proposer
    let (my_sk, my_addr) = (sk3, addr3);

    let vs = ValidatorSet::new(vec![v1.clone(), v2.clone(), v3.clone()]);
    let mut executor = Executor::new(Height::new(1), vs, my_sk.clone(), my_addr);

    let steps = vec![
        // Start round 0, we, v3, are not the proposer
        TestStep {
            desc: "Start round 0, we, v3, are not the proposer",
            input_event: Some(Event::NewRound(Round::new(0))),
            expected_output: Some(Message::ScheduleTimeout(Timeout::propose(Round::new(0)))),
            new_state: State {
                round: Round::new(0),
                step: Step::Propose,
                proposal: None,
                locked: None,
                valid: None,
            },
        },
        // Receive a propose timeout, prevote for nil (from v3)
        TestStep {
<<<<<<< HEAD
            desc: "Receive a propose timeout, prevote for nil",
=======
            desc: "Receive a propose timeout, prevote for nil (v3)",
>>>>>>> f53355f2
            input_event: Some(Event::TimeoutElapsed(Timeout::propose(Round::new(0)))),
            expected_output: Some(Message::Vote(
                Vote::new_prevote(Round::new(0), None, my_addr).signed(&my_sk),
            )),
            new_state: State {
                round: Round::new(0),
                step: Step::Prevote,
                proposal: None,
                locked: None,
                valid: None,
            },
        },
        // Receive our own prevote v3
        TestStep {
            desc: "Receive our own prevote v3",
            input_event: None,
            expected_output: None,
            new_state: State {
                round: Round::new(0),
                step: Step::Prevote,
                proposal: None,
                locked: None,
                valid: None,
            },
        },
        // v1 prevotes for its own proposal
        TestStep {
            desc: "v1 prevotes for its own proposal",
            input_event: Some(Event::Vote(
                Vote::new_prevote(Round::new(0), Some(value_id), addr1).signed(&sk1),
            )),
            expected_output: None,
            new_state: State {
                round: Round::new(0),
                step: Step::Prevote,
                proposal: None,
                locked: None,
                valid: None,
            },
        },
<<<<<<< HEAD
        // v3 prevotes for nil, it gets +2/3 prevotes, precommit for it
        TestStep {
            desc: "v3 prevotes for nil, it gets +2/3 prevotes, precommit for it",
=======
        // v2 prevotes for nil, we get +2/3 nil prevotes and precommit for nil
        TestStep {
            desc: "v2 prevotes for nil, we get +2/3 prevotes, precommit for nil",
>>>>>>> f53355f2
            input_event: Some(Event::Vote(
                Vote::new_prevote(Round::new(0), None, addr2).signed(&sk2),
            )),
            expected_output: Some(Message::Vote(
                Vote::new_precommit(Round::new(0), None, my_addr).signed(&my_sk),
            )),
            new_state: State {
                round: Round::new(0),
                step: Step::Precommit,
                proposal: None,
                locked: None,
                valid: None,
            },
        },
<<<<<<< HEAD
        // we receive our own precommit
        TestStep {
            desc: "we receive our own precommit",
=======
        // v3 receives its own precommit
        TestStep {
            desc: "v3 receives its own precommit",
>>>>>>> f53355f2
            input_event: None,
            expected_output: None,
            new_state: State {
                round: Round::new(0),
                step: Step::Precommit,
                proposal: None,
                locked: None,
                valid: None,
            },
        },
        // v1 precommits its proposal
        TestStep {
            desc: "v1 precommits its proposal",
            input_event: Some(Event::Vote(
                Vote::new_precommit(Round::new(0), Some(value_id), addr1).signed(&sk1),
            )),
            expected_output: None,
            new_state: State {
                round: Round::new(0),
                step: Step::Precommit,
                proposal: None,
                locked: None,
                valid: None,
            },
        },
<<<<<<< HEAD
        // v3 precommits for nil, we reach the PrecommmitAny threshold, schedule a timeout
        TestStep {
            desc: "v3 precommits for nil, we reach the PrecommmitAny threshold, schedule a timeout",
=======
        // v2 precommits for nil
        TestStep {
            desc: "v2 precommits for nil",
>>>>>>> f53355f2
            input_event: Some(Event::Vote(
                Vote::new_precommit(Round::new(0), None, addr2).signed(&sk2),
            )),
            expected_output: Some(Message::ScheduleTimeout(Timeout::precommit(Round::new(0)))),
            new_state: State {
                round: Round::new(0),
                step: Step::Precommit,
                proposal: None,
                locked: None,
                valid: None,
            },
        },
        // we receive a precommit timeout, start a new round
        TestStep {
            desc: "we receive a precommit timeout, start a new round",
            input_event: Some(Event::TimeoutElapsed(Timeout::precommit(Round::new(0)))),
            expected_output: Some(Message::NewRound(Round::new(1))),
            new_state: State {
                round: Round::new(1),
                step: Step::NewRound,
                proposal: None,
                locked: None,
                valid: None,
            },
        },
        TestStep {
            desc: "Start round 1, we are not the proposer",
            input_event: Some(Event::NewRound(Round::new(1))),
            expected_output: Some(Message::ScheduleTimeout(Timeout::propose(Round::new(1)))),
            new_state: State {
                round: Round::new(1),
                step: Step::Propose,
                proposal: None,
                locked: None,
                valid: None,
            },
        },
    ];

    let mut previous_message = None;

    for step in steps {
        println!("Step: {}", step.desc);

        let execute_message = step
            .input_event
            .unwrap_or_else(|| previous_message.unwrap());

        let output = executor.execute(execute_message);
<<<<<<< HEAD
        let new_state = executor.round_state(Round::new(0)).unwrap();
=======
        assert_eq!(output, step.expected_output, "expected output message");

        // TODO - add expected executor round to test and assert before the new_state check below
        let new_state = executor.round_state(executor.round).unwrap();
>>>>>>> f53355f2
        assert_eq!(new_state, &step.new_state, "new state");
        assert_eq!(output, step.expected_output, "expected output message");

        previous_message = output.and_then(to_input_msg);
    }
}<|MERGE_RESOLUTION|>--- conflicted
+++ resolved
@@ -428,11 +428,7 @@
         },
         // Receive a propose timeout, prevote for nil (from v3)
         TestStep {
-<<<<<<< HEAD
-            desc: "Receive a propose timeout, prevote for nil",
-=======
             desc: "Receive a propose timeout, prevote for nil (v3)",
->>>>>>> f53355f2
             input_event: Some(Event::TimeoutElapsed(Timeout::propose(Round::new(0)))),
             expected_output: Some(Message::Vote(
                 Vote::new_prevote(Round::new(0), None, my_addr).signed(&my_sk),
@@ -473,15 +469,9 @@
                 valid: None,
             },
         },
-<<<<<<< HEAD
-        // v3 prevotes for nil, it gets +2/3 prevotes, precommit for it
-        TestStep {
-            desc: "v3 prevotes for nil, it gets +2/3 prevotes, precommit for it",
-=======
         // v2 prevotes for nil, we get +2/3 nil prevotes and precommit for nil
         TestStep {
             desc: "v2 prevotes for nil, we get +2/3 prevotes, precommit for nil",
->>>>>>> f53355f2
             input_event: Some(Event::Vote(
                 Vote::new_prevote(Round::new(0), None, addr2).signed(&sk2),
             )),
@@ -496,15 +486,9 @@
                 valid: None,
             },
         },
-<<<<<<< HEAD
-        // we receive our own precommit
-        TestStep {
-            desc: "we receive our own precommit",
-=======
         // v3 receives its own precommit
         TestStep {
             desc: "v3 receives its own precommit",
->>>>>>> f53355f2
             input_event: None,
             expected_output: None,
             new_state: State {
@@ -530,15 +514,9 @@
                 valid: None,
             },
         },
-<<<<<<< HEAD
-        // v3 precommits for nil, we reach the PrecommmitAny threshold, schedule a timeout
-        TestStep {
-            desc: "v3 precommits for nil, we reach the PrecommmitAny threshold, schedule a timeout",
-=======
         // v2 precommits for nil
         TestStep {
             desc: "v2 precommits for nil",
->>>>>>> f53355f2
             input_event: Some(Event::Vote(
                 Vote::new_precommit(Round::new(0), None, addr2).signed(&sk2),
             )),
@@ -588,14 +566,10 @@
             .unwrap_or_else(|| previous_message.unwrap());
 
         let output = executor.execute(execute_message);
-<<<<<<< HEAD
-        let new_state = executor.round_state(Round::new(0)).unwrap();
-=======
         assert_eq!(output, step.expected_output, "expected output message");
 
         // TODO - add expected executor round to test and assert before the new_state check below
         let new_state = executor.round_state(executor.round).unwrap();
->>>>>>> f53355f2
         assert_eq!(new_state, &step.new_state, "new state");
         assert_eq!(output, step.expected_output, "expected output message");
 
