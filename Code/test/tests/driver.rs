--- conflicted
+++ resolved
@@ -108,12 +108,8 @@
             desc: "Receive our own proposal, prevote for it (v1)",
             input_event: None,
             expected_output: Some(Message::Vote(
-<<<<<<< HEAD
-                Vote::new_prevote(Height::new(1), Round::new(0), Some(value_id), my_addr)
+                Vote::new_prevote(Height::new(1), Round::new(0), Some(value.id()), my_addr)
                     .signed(&my_sk),
-=======
-                Vote::new_prevote(Round::new(0), Some(value.id()), my_addr).signed(&my_sk),
->>>>>>> d39e9331
             )),
             expected_round: Round::new(0),
             new_state: State {
@@ -142,12 +138,8 @@
         TestStep {
             desc: "v2 prevotes for our proposal",
             input_event: Some(Event::Vote(
-<<<<<<< HEAD
-                Vote::new_prevote(Height::new(1), Round::new(0), Some(value_id), addr2)
+                Vote::new_prevote(Height::new(1), Round::new(0), Some(value.id()), addr2)
                     .signed(&sk2),
-=======
-                Vote::new_prevote(Round::new(0), Some(value.id()), addr2).signed(&sk2),
->>>>>>> d39e9331
             )),
             expected_output: None,
             expected_round: Round::new(0),
@@ -163,19 +155,12 @@
         TestStep {
             desc: "v3 prevotes for our proposal, we get +2/3 prevotes, precommit for it (v1)",
             input_event: Some(Event::Vote(
-<<<<<<< HEAD
-                Vote::new_prevote(Height::new(1), Round::new(0), Some(value_id), addr3)
+                Vote::new_prevote(Height::new(1), Round::new(0), Some(value.id()), addr3)
                     .signed(&sk3),
             )),
             expected_output: Some(Message::Vote(
-                Vote::new_precommit(Height::new(1), Round::new(0), Some(value_id), my_addr)
+                Vote::new_precommit(Height::new(1), Round::new(0), Some(value.id()), my_addr)
                     .signed(&my_sk),
-=======
-                Vote::new_prevote(Round::new(0), Some(value.id()), addr3).signed(&sk3),
-            )),
-            expected_output: Some(Message::Vote(
-                Vote::new_precommit(Round::new(0), Some(value.id()), my_addr).signed(&my_sk),
->>>>>>> d39e9331
             )),
             expected_round: Round::new(0),
             new_state: State {
@@ -216,12 +201,8 @@
         TestStep {
             desc: "v2 precommits for our proposal",
             input_event: Some(Event::Vote(
-<<<<<<< HEAD
-                Vote::new_precommit(Height::new(1), Round::new(0), Some(value_id), addr2)
+                Vote::new_precommit(Height::new(1), Round::new(0), Some(value.id()), addr2)
                     .signed(&sk2),
-=======
-                Vote::new_precommit(Round::new(0), Some(value.id()), addr2).signed(&sk2),
->>>>>>> d39e9331
             )),
             expected_output: None,
             expected_round: Round::new(0),
@@ -243,12 +224,8 @@
         TestStep {
             desc: "v3 precommits for our proposal, we get +2/3 precommits, decide it (v1)",
             input_event: Some(Event::Vote(
-<<<<<<< HEAD
-                Vote::new_precommit(Height::new(1), Round::new(0), Some(value_id), addr3)
+                Vote::new_precommit(Height::new(1), Round::new(0), Some(value.id()), addr3)
                     .signed(&sk3),
-=======
-                Vote::new_precommit(Round::new(0), Some(value.id()), addr3).signed(&sk3),
->>>>>>> d39e9331
             )),
             expected_output: Some(Message::Decide(Round::new(0), value)),
             expected_round: Round::new(0),
@@ -293,7 +270,6 @@
 #[test]
 fn driver_steps_not_proposer_valid() {
     let value = Value::new(9999);
-    let value_id = value.id();
 
     let sel = RotateProposer::default();
     let env = TestEnv::new(move |_, _| Some(value));
@@ -341,7 +317,7 @@
             desc: "Receive a proposal, prevote for it (v2)",
             input_event: Some(Event::Proposal(proposal.clone(), Validity::Valid)),
             expected_output: Some(Message::Vote(
-                Vote::new_prevote(Height::new(1), Round::new(0), Some(value_id), my_addr)
+                Vote::new_prevote(Height::new(1), Round::new(0), Some(value.id()), my_addr)
                     .signed(&my_sk),
             )),
             expected_round: Round::new(0),
@@ -371,7 +347,7 @@
         TestStep {
             desc: "v1 prevotes for its own proposal",
             input_event: Some(Event::Vote(
-                Vote::new_prevote(Height::new(1), Round::new(0), Some(value_id), addr1)
+                Vote::new_prevote(Height::new(1), Round::new(0), Some(value.id()), addr1)
                     .signed(&sk1),
             )),
             expected_output: None,
@@ -388,11 +364,11 @@
         TestStep {
             desc: "v3 prevotes for v1's proposal, it gets +2/3 prevotes, precommit for it (v2)",
             input_event: Some(Event::Vote(
-                Vote::new_prevote(Height::new(1), Round::new(0), Some(value_id), addr3)
+                Vote::new_prevote(Height::new(1), Round::new(0), Some(value.id()), addr3)
                     .signed(&sk3),
             )),
             expected_output: Some(Message::Vote(
-                Vote::new_precommit(Height::new(1), Round::new(0), Some(value_id), my_addr)
+                Vote::new_precommit(Height::new(1), Round::new(0), Some(value.id()), my_addr)
                     .signed(&my_sk),
             )),
             expected_round: Round::new(0),
@@ -434,7 +410,7 @@
         TestStep {
             desc: "v1 precommits its proposal",
             input_event: Some(Event::Vote(
-                Vote::new_precommit(Height::new(1), Round::new(0), Some(value_id), addr1)
+                Vote::new_precommit(Height::new(1), Round::new(0), Some(value.id()), addr1)
                     .signed(&sk1),
             )),
             expected_output: None,
@@ -457,7 +433,7 @@
         TestStep {
             desc: "v3 precommits for v1's proposal, it gets +2/3 precommits, decide it",
             input_event: Some(Event::Vote(
-                Vote::new_precommit(Height::new(1), Round::new(0), Some(value_id), addr3)
+                Vote::new_precommit(Height::new(1), Round::new(0), Some(value.id()), addr3)
                     .signed(&sk3),
             )),
             expected_output: Some(Message::Decide(Round::new(0), value)),
@@ -503,7 +479,6 @@
 #[test]
 fn driver_steps_not_proposer_invalid() {
     let value = Value::new(9999);
-    let value_id = value.id();
 
     let sel = RotateProposer::default();
     let env = TestEnv::new(move |_, _| Some(value));
@@ -580,7 +555,7 @@
         TestStep {
             desc: "v1 prevotes for its own proposal",
             input_event: Some(Event::Vote(
-                Vote::new_prevote(Height::new(1), Round::new(0), Some(value_id), addr1).signed(&sk1),
+                Vote::new_prevote(Height::new(1), Round::new(0), Some(value.id()), addr1).signed(&sk1),
             )),
             expected_output: None,
             expected_round: Round::new(0),
@@ -596,7 +571,7 @@
         TestStep {
             desc: "v3 prevotes for v1's proposal, we have polka for any, schedule prevote timeout (v2)",
             input_event: Some(Event::Vote(
-                Vote::new_prevote(Height::new(1), Round::new(0), Some(value_id), addr3).signed(&sk3),
+                Vote::new_prevote(Height::new(1), Round::new(0), Some(value.id()), addr3).signed(&sk3),
             )),
             expected_output: Some(Message::ScheduleTimeout(Timeout::prevote(Round::new(0)))),
             expected_round: Round::new(0),
@@ -651,7 +626,6 @@
 #[test]
 fn driver_steps_not_proposer_timeout_multiple_rounds() {
     let value = Value::new(9999);
-    let value_id = value.id();
 
     let sel = RotateProposer::default();
     let env = TestEnv::new(move |_, _| Some(value));
@@ -730,7 +704,7 @@
         TestStep {
             desc: "v1 prevotes for its own proposal",
             input_event: Some(Event::Vote(
-                Vote::new_prevote(Height::new(1), Round::new(0), Some(value_id), addr1)
+                Vote::new_prevote(Height::new(1), Round::new(0), Some(value.id()), addr1)
                     .signed(&sk1),
             )),
             expected_output: None,
@@ -782,7 +756,7 @@
         TestStep {
             desc: "v1 precommits its proposal",
             input_event: Some(Event::Vote(
-                Vote::new_precommit(Height::new(1), Round::new(0), Some(value_id), addr1)
+                Vote::new_precommit(Height::new(1), Round::new(0), Some(value.id()), addr1)
                     .signed(&sk1),
             )),
             expected_output: None,
