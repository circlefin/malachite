use futures::executor::block_on;
use rand::rngs::StdRng;
use rand::SeedableRng;

use malachite_common::{Round, Timeout};
use malachite_driver::{Driver, Error, Event, Message, ProposerSelector, Validity};
use malachite_round::state::{RoundValue, State, Step};
use malachite_test::{
    Address, Height, PrivateKey, Proposal, TestContext, TestEnv, Validator, ValidatorSet, Value,
    Vote,
};

struct TestStep {
    desc: &'static str,
    input_event: Option<Event<TestContext>>,
    expected_output: Option<Message<TestContext>>,
    expected_round: Round,
    new_state: State<TestContext>,
}

fn to_input_msg(output: Message<TestContext>) -> Option<Event<TestContext>> {
    match output {
        // Let's consider our own proposal to always be valid
        Message::Propose(p) => Some(Event::Proposal(p, Validity::Valid)),
        Message::Vote(v) => Some(Event::Vote(v)),
        Message::Decide(_, _) => None,
        Message::ScheduleTimeout(_) => None,
        Message::NewRound(round) => Some(Event::NewRound(round)),
    }
}

#[derive(Copy, Clone, Debug, Default)]
pub struct RotateProposer {
    proposer_index: usize,
}

impl ProposerSelector<TestContext> for RotateProposer {
    fn select_proposer(&mut self, _round: Round, validator_set: &ValidatorSet) -> Address {
        let proposer = &validator_set.validators[self.proposer_index];
        self.proposer_index = (self.proposer_index + 1) % validator_set.validators.len();
        proposer.address
    }
}

#[derive(Copy, Clone, Debug)]
pub struct FixedProposer {
    proposer: Address,
}

impl FixedProposer {
    pub fn new(proposer: Address) -> Self {
        Self { proposer }
    }
}

impl ProposerSelector<TestContext> for FixedProposer {
    fn select_proposer(&mut self, _round: Round, _validator_set: &ValidatorSet) -> Address {
        self.proposer
    }
}

#[test]
fn driver_steps_proposer() {
    let value = Value::new(9999);

    let sel = RotateProposer::default();
    let env = TestEnv::new(move |_, _| Some(value));

    let mut rng = StdRng::seed_from_u64(0x42);

    let sk1 = PrivateKey::generate(&mut rng);
    let sk2 = PrivateKey::generate(&mut rng);
    let sk3 = PrivateKey::generate(&mut rng);

    let addr1 = Address::from_public_key(&sk1.public_key());
    let addr2 = Address::from_public_key(&sk2.public_key());
    let addr3 = Address::from_public_key(&sk3.public_key());

    let v1 = Validator::new(sk1.public_key(), 1);
    let v2 = Validator::new(sk2.public_key(), 2);
    let v3 = Validator::new(sk3.public_key(), 3);

    let (my_sk, my_addr) = (sk1, addr1);

    let ctx = TestContext::new(my_sk.clone());

    let vs = ValidatorSet::new(vec![v1, v2.clone(), v3.clone()]);
    let mut driver = Driver::new(ctx, env, sel, Height::new(1), vs, my_addr);

    let proposal = Proposal::new(Height::new(1), Round::new(0), value, Round::new(-1));

    let steps = vec![
        TestStep {
            desc: "Start round 0, we are proposer, propose value",
            input_event: Some(Event::NewRound(Round::new(0))),
            expected_output: Some(Message::Propose(proposal.clone())),
            expected_round: Round::new(0),
            new_state: State {
                round: Round::new(0),
                step: Step::Propose,
                proposal: None,
                locked: None,
                valid: None,
            },
        },
        TestStep {
            desc: "Receive our own proposal, prevote for it (v1)",
            input_event: None,
            expected_output: Some(Message::Vote(
                Vote::new_prevote(Round::new(0), Some(value.id()), my_addr).signed(&my_sk),
            )),
            expected_round: Round::new(0),
            new_state: State {
                round: Round::new(0),
                step: Step::Prevote,
                proposal: Some(proposal.clone()),
                locked: None,
                valid: None,
            },
        },
        TestStep {
            desc: "Receive our own prevote v1",
            input_event: None,
            expected_output: None,
            expected_round: Round::new(0),
            new_state: State {
                round: Round::new(0),
                step: Step::Prevote,
                proposal: Some(proposal.clone()),
                locked: None,
                valid: None,
            },
        },
        TestStep {
            desc: "v2 prevotes for our proposal",
            input_event: Some(Event::Vote(
                Vote::new_prevote(Round::new(0), Some(value.id()), addr2).signed(&sk2),
            )),
            expected_output: None,
            expected_round: Round::new(0),
            new_state: State {
                round: Round::new(0),
                step: Step::Prevote,
                proposal: Some(proposal.clone()),
                locked: None,
                valid: None,
            },
        },
        TestStep {
            desc: "v3 prevotes for our proposal, we get +2/3 prevotes, precommit for it (v1)",
            input_event: Some(Event::Vote(
                Vote::new_prevote(Round::new(0), Some(value.id()), addr3).signed(&sk3),
            )),
            expected_output: Some(Message::Vote(
                Vote::new_precommit(Round::new(0), Some(value.id()), my_addr).signed(&my_sk),
            )),
            expected_round: Round::new(0),
            new_state: State {
                round: Round::new(0),
                step: Step::Precommit,
                proposal: Some(proposal.clone()),
                locked: Some(RoundValue {
                    value,
                    round: Round::new(0),
                }),
                valid: Some(RoundValue {
                    value,
                    round: Round::new(0),
                }),
            },
        },
        TestStep {
            desc: "v1 receives its own precommit",
            input_event: None,
            expected_output: None,
            expected_round: Round::new(0),
            new_state: State {
                round: Round::new(0),
                step: Step::Precommit,
                proposal: Some(proposal.clone()),
                locked: Some(RoundValue {
                    value,
                    round: Round::new(0),
                }),
                valid: Some(RoundValue {
                    value,
                    round: Round::new(0),
                }),
            },
        },
        TestStep {
            desc: "v2 precommits for our proposal",
            input_event: Some(Event::Vote(
                Vote::new_precommit(Round::new(0), Some(value.id()), addr2).signed(&sk2),
            )),
            expected_output: None,
            expected_round: Round::new(0),
            new_state: State {
                round: Round::new(0),
                step: Step::Precommit,
                proposal: Some(proposal.clone()),
                locked: Some(RoundValue {
                    value,
                    round: Round::new(0),
                }),
                valid: Some(RoundValue {
                    value,
                    round: Round::new(0),
                }),
            },
        },
        TestStep {
            desc: "v3 precommits for our proposal, we get +2/3 precommits, decide it (v1)",
            input_event: Some(Event::Vote(
                Vote::new_precommit(Round::new(0), Some(value.id()), addr3).signed(&sk3),
            )),
            expected_output: Some(Message::Decide(Round::new(0), value)),
            expected_round: Round::new(0),
            new_state: State {
                round: Round::new(0),
                step: Step::Commit,
                proposal: Some(proposal.clone()),
                locked: Some(RoundValue {
                    value,
                    round: Round::new(0),
                }),
                valid: Some(RoundValue {
                    value,
                    round: Round::new(0),
                }),
            },
        },
    ];

    let mut previous_message = None;

    for step in steps {
        println!("Step: {}", step.desc);

        let execute_message = step
            .input_event
            .unwrap_or_else(|| previous_message.unwrap());

        let output = block_on(driver.execute(execute_message)).expect("execute succeeded");
        assert_eq!(output, step.expected_output, "expected output message");

        assert_eq!(driver.round, step.expected_round, "expected round");

        let new_state = driver.round_state(Round::new(0)).unwrap();
        assert_eq!(new_state, &step.new_state, "expected state");

        previous_message = output.and_then(to_input_msg);
    }
}

#[test]
fn driver_steps_not_proposer_valid() {
    let value = Value::new(9999);
    let value_id = value.id();

    let sel = RotateProposer::default();
    let env = TestEnv::new(move |_, _| Some(value));

    let mut rng = StdRng::seed_from_u64(0x42);

    let sk1 = PrivateKey::generate(&mut rng);
    let sk2 = PrivateKey::generate(&mut rng);
    let sk3 = PrivateKey::generate(&mut rng);

    let addr1 = Address::from_public_key(&sk1.public_key());
    let addr2 = Address::from_public_key(&sk2.public_key());
    let addr3 = Address::from_public_key(&sk3.public_key());

    let v1 = Validator::new(sk1.public_key(), 1);
    let v2 = Validator::new(sk2.public_key(), 2);
    let v3 = Validator::new(sk3.public_key(), 3);

    // Proposer is v1, so we are not the proposer
    let (my_sk, my_addr) = (sk2, addr2);

    let ctx = TestContext::new(my_sk.clone());

    let vs = ValidatorSet::new(vec![v1.clone(), v2.clone(), v3.clone()]);
    let mut driver = Driver::new(ctx, env, sel, Height::new(1), vs, my_addr);

    let proposal = Proposal::new(Height::new(1), Round::new(0), value, Round::new(-1));

    let steps = vec![
        TestStep {
            desc: "Start round 0, we are not the proposer",
            input_event: Some(Event::NewRound(Round::new(0))),
            expected_output: Some(Message::ScheduleTimeout(Timeout::propose(Round::new(0)))),
            expected_round: Round::new(0),
            new_state: State {
                round: Round::new(0),
                step: Step::Propose,
                proposal: None,
                locked: None,
                valid: None,
            },
        },
        TestStep {
            desc: "Receive a proposal, prevote for it (v2)",
            input_event: Some(Event::Proposal(proposal.clone(), Validity::Valid)),
            expected_output: Some(Message::Vote(
                Vote::new_prevote(Round::new(0), Some(value_id), my_addr).signed(&my_sk),
            )),
            expected_round: Round::new(0),
            new_state: State {
                round: Round::new(0),
                step: Step::Prevote,
                proposal: Some(proposal.clone()),
                locked: None,
                valid: None,
            },
        },
        TestStep {
            desc: "Receive our own prevote (v2)",
            input_event: None,
            expected_output: None,
            expected_round: Round::new(0),
            new_state: State {
                round: Round::new(0),
                step: Step::Prevote,
                proposal: Some(proposal.clone()),
                locked: None,
                valid: None,
            },
        },
        TestStep {
            desc: "v1 prevotes for its own proposal",
            input_event: Some(Event::Vote(
                Vote::new_prevote(Round::new(0), Some(value_id), addr1).signed(&sk1),
            )),
            expected_output: None,
            expected_round: Round::new(0),
            new_state: State {
                round: Round::new(0),
                step: Step::Prevote,
                proposal: Some(proposal.clone()),
                locked: None,
                valid: None,
            },
        },
        TestStep {
            desc: "v3 prevotes for v1's proposal, it gets +2/3 prevotes, precommit for it (v2)",
            input_event: Some(Event::Vote(
                Vote::new_prevote(Round::new(0), Some(value_id), addr3).signed(&sk3),
            )),
            expected_output: Some(Message::Vote(
                Vote::new_precommit(Round::new(0), Some(value_id), my_addr).signed(&my_sk),
            )),
            expected_round: Round::new(0),
            new_state: State {
                round: Round::new(0),
                step: Step::Precommit,
                proposal: Some(proposal.clone()),
                locked: Some(RoundValue {
                    value,
                    round: Round::new(0),
                }),
                valid: Some(RoundValue {
                    value,
                    round: Round::new(0),
                }),
            },
        },
        TestStep {
            desc: "we receive our own precommit",
            input_event: None,
            expected_output: None,
            expected_round: Round::new(0),
            new_state: State {
                round: Round::new(0),
                step: Step::Precommit,
                proposal: Some(proposal.clone()),
                locked: Some(RoundValue {
                    value,
                    round: Round::new(0),
                }),
                valid: Some(RoundValue {
                    value,
                    round: Round::new(0),
                }),
            },
        },
        TestStep {
            desc: "v1 precommits its proposal",
            input_event: Some(Event::Vote(
                Vote::new_precommit(Round::new(0), Some(value_id), addr1).signed(&sk1),
            )),
            expected_output: None,
            expected_round: Round::new(0),
            new_state: State {
                round: Round::new(0),
                step: Step::Precommit,
                proposal: Some(proposal.clone()),
                locked: Some(RoundValue {
                    value,
                    round: Round::new(0),
                }),
                valid: Some(RoundValue {
                    value,
                    round: Round::new(0),
                }),
            },
        },
        TestStep {
            desc: "v3 precommits for v1's proposal, it gets +2/3 precommits, decide it",
            input_event: Some(Event::Vote(
                Vote::new_precommit(Round::new(0), Some(value_id), addr3).signed(&sk3),
            )),
            expected_output: Some(Message::Decide(Round::new(0), value)),
            expected_round: Round::new(0),
            new_state: State {
                round: Round::new(0),
                step: Step::Commit,
                proposal: Some(proposal.clone()),
                locked: Some(RoundValue {
                    value,
                    round: Round::new(0),
                }),
                valid: Some(RoundValue {
                    value,
                    round: Round::new(0),
                }),
            },
        },
    ];

    let mut previous_message = None;

    for step in steps {
        println!("Step: {}", step.desc);

        let execute_message = step
            .input_event
            .unwrap_or_else(|| previous_message.unwrap());

        let output = block_on(driver.execute(execute_message)).expect("execute succeeded");
        assert_eq!(output, step.expected_output, "expected output message");

        assert_eq!(driver.round, step.expected_round, "expected round");

        let new_state = driver.round_state(Round::new(0)).unwrap();
        assert_eq!(new_state, &step.new_state, "expected state");

        previous_message = output.and_then(to_input_msg);
    }
}

#[test]
fn driver_steps_not_proposer_invalid() {
    let value = Value::new(9999);
    let value_id = value.id();

    let sel = RotateProposer::default();
    let env = TestEnv::new(move |_, _| Some(value));

    let mut rng = StdRng::seed_from_u64(0x42);

    let sk1 = PrivateKey::generate(&mut rng);
    let sk2 = PrivateKey::generate(&mut rng);
    let sk3 = PrivateKey::generate(&mut rng);

    let addr1 = Address::from_public_key(&sk1.public_key());
    let addr2 = Address::from_public_key(&sk2.public_key());
    let addr3 = Address::from_public_key(&sk3.public_key());

    let v1 = Validator::new(sk1.public_key(), 1);
    let v2 = Validator::new(sk2.public_key(), 2);
    let v3 = Validator::new(sk3.public_key(), 3);

    // Proposer is v1, so we are not the proposer
    let (my_sk, my_addr) = (sk2, addr2);

    let ctx = TestContext::new(my_sk.clone());

    let vs = ValidatorSet::new(vec![v1.clone(), v2.clone(), v3.clone()]);
    let mut driver = Driver::new(ctx, env, sel, Height::new(1), vs, my_addr);

    let proposal = Proposal::new(Height::new(1), Round::new(0), value, Round::new(-1));

    let steps = vec![
        TestStep {
            desc: "Start round 0, we are not the proposer",
            input_event: Some(Event::NewRound(Round::new(0))),
            expected_output: Some(Message::ScheduleTimeout(Timeout::propose(Round::new(0)))),
            expected_round: Round::new(0),
            new_state: State {
                round: Round::new(0),
                step: Step::Propose,
                proposal: None,
                locked: None,
                valid: None,
            },
        },
        TestStep {
            desc: "Receive an invalid proposal, prevote for nil (v2)",
            input_event: Some(Event::Proposal(proposal.clone(), Validity::Invalid)),
            expected_output: Some(Message::Vote(
                Vote::new_prevote(Round::new(0), None, my_addr).signed(&my_sk),
            )),
            expected_round: Round::new(0),
            new_state: State {
                round: Round::new(0),
                step: Step::Prevote,
                proposal: None,
                locked: None,
                valid: None,
            },
        },
        TestStep {
            desc: "Receive our own prevote (v2)",
            input_event: None,
            expected_output: None,
            expected_round: Round::new(0),
            new_state: State {
                round: Round::new(0),
                step: Step::Prevote,
                proposal: None,
                locked: None,
                valid: None,
            },
        },
        TestStep {
            desc: "v1 prevotes for its own proposal",
            input_event: Some(Event::Vote(
                Vote::new_prevote(Round::new(0), Some(value_id), addr1).signed(&sk1),
            )),
            expected_output: None,
            expected_round: Round::new(0),
            new_state: State {
                round: Round::new(0),
                step: Step::Prevote,
                proposal: None,
                locked: None,
                valid: None,
            },
        },
        TestStep {
            desc: "v3 prevotes for v1's proposal, we have polka for any, schedule prevote timeout (v2)",
            input_event: Some(Event::Vote(
                Vote::new_prevote(Round::new(0), Some(value_id), addr3).signed(&sk3),
            )),
            expected_output: Some(Message::ScheduleTimeout(Timeout::prevote(Round::new(0)))),
            expected_round: Round::new(0),
            new_state: State {
                round: Round::new(0),
                step: Step::Prevote,
                proposal: None,
                locked: None,
                valid: None,
            },
        },
        TestStep {
            desc: "prevote timeout elapses, we precommit for nil (v2)",
            input_event: Some(Event::TimeoutElapsed(Timeout::prevote(Round::new(0)))),
            expected_output: Some(Message::Vote(
                Vote::new_precommit(Round::new(0), None, my_addr).signed(&my_sk),
            )),
            expected_round: Round::new(0),
            new_state: State {
                round: Round::new(0),
                step: Step::Precommit,
                proposal: None,
                locked: None,
                valid: None,
            },
        },
    ];

    let mut previous_message = None;

    for step in steps {
        println!("Step: {}", step.desc);

        let execute_message = step
            .input_event
            .unwrap_or_else(|| previous_message.unwrap());

        let output = block_on(driver.execute(execute_message)).expect("execute succeeded");
        assert_eq!(output, step.expected_output, "expected output");

        assert_eq!(driver.round, step.expected_round, "expected round");

        let new_state = driver.round_state(driver.round).unwrap();
        assert_eq!(new_state, &step.new_state, "expected state");

        previous_message = output.and_then(to_input_msg);
    }
}

#[test]
fn driver_steps_not_proposer_timeout_multiple_rounds() {
    let value = Value::new(9999);
    let value_id = value.id();

    let sel = RotateProposer::default();
    let env = TestEnv::new(move |_, _| Some(value));

    let mut rng = StdRng::seed_from_u64(0x42);

    let sk1 = PrivateKey::generate(&mut rng);
    let sk2 = PrivateKey::generate(&mut rng);
    let sk3 = PrivateKey::generate(&mut rng);

    let addr1 = Address::from_public_key(&sk1.public_key());
    let addr2 = Address::from_public_key(&sk2.public_key());
    let addr3 = Address::from_public_key(&sk3.public_key());

    let v1 = Validator::new(sk1.public_key(), 1);
    let v2 = Validator::new(sk2.public_key(), 3);
    let v3 = Validator::new(sk3.public_key(), 1);

    // Proposer is v1, so we, v3, are not the proposer
    let (my_sk, my_addr) = (sk3, addr3);

    let ctx = TestContext::new(my_sk.clone());

    let vs = ValidatorSet::new(vec![v1.clone(), v2.clone(), v3.clone()]);
    let mut driver = Driver::new(ctx, env, sel, Height::new(1), vs, my_addr);

    let steps = vec![
        // Start round 0, we, v3, are not the proposer
        TestStep {
            desc: "Start round 0, we, v3, are not the proposer",
            input_event: Some(Event::NewRound(Round::new(0))),
            expected_output: Some(Message::ScheduleTimeout(Timeout::propose(Round::new(0)))),
            expected_round: Round::new(0),
            new_state: State {
                round: Round::new(0),
                step: Step::Propose,
                proposal: None,
                locked: None,
                valid: None,
            },
        },
        // Receive a propose timeout, prevote for nil (from v3)
        TestStep {
            desc: "Receive a propose timeout, prevote for nil (v3)",
            input_event: Some(Event::TimeoutElapsed(Timeout::propose(Round::new(0)))),
            expected_output: Some(Message::Vote(
                Vote::new_prevote(Round::new(0), None, my_addr).signed(&my_sk),
            )),
            expected_round: Round::new(0),
            new_state: State {
                round: Round::new(0),
                step: Step::Prevote,
                proposal: None,
                locked: None,
                valid: None,
            },
        },
        // Receive our own prevote v3
        TestStep {
            desc: "Receive our own prevote v3",
            input_event: None,
            expected_output: None,
            expected_round: Round::new(0),
            new_state: State {
                round: Round::new(0),
                step: Step::Prevote,
                proposal: None,
                locked: None,
                valid: None,
            },
        },
        // v1 prevotes for its own proposal
        TestStep {
            desc: "v1 prevotes for its own proposal",
            input_event: Some(Event::Vote(
                Vote::new_prevote(Round::new(0), Some(value_id), addr1).signed(&sk1),
            )),
            expected_output: None,
            expected_round: Round::new(0),
            new_state: State {
                round: Round::new(0),
                step: Step::Prevote,
                proposal: None,
                locked: None,
                valid: None,
            },
        },
        // v2 prevotes for nil, we get +2/3 nil prevotes and precommit for nil
        TestStep {
            desc: "v2 prevotes for nil, we get +2/3 prevotes, precommit for nil",
            input_event: Some(Event::Vote(
                Vote::new_prevote(Round::new(0), None, addr2).signed(&sk2),
            )),
            expected_output: Some(Message::Vote(
                Vote::new_precommit(Round::new(0), None, my_addr).signed(&my_sk),
            )),
            expected_round: Round::new(0),
            new_state: State {
                round: Round::new(0),
                step: Step::Precommit,
                proposal: None,
                locked: None,
                valid: None,
            },
        },
        // v3 receives its own precommit
        TestStep {
            desc: "v3 receives its own precommit",
            input_event: None,
            expected_output: None,
            expected_round: Round::new(0),
            new_state: State {
                round: Round::new(0),
                step: Step::Precommit,
                proposal: None,
                locked: None,
                valid: None,
            },
        },
        // v1 precommits its proposal
        TestStep {
            desc: "v1 precommits its proposal",
            input_event: Some(Event::Vote(
                Vote::new_precommit(Round::new(0), Some(value_id), addr1).signed(&sk1),
            )),
            expected_output: None,
            expected_round: Round::new(0),
            new_state: State {
                round: Round::new(0),
                step: Step::Precommit,
                proposal: None,
                locked: None,
                valid: None,
            },
        },
        // v2 precommits for nil
        TestStep {
            desc: "v2 precommits for nil",
            input_event: Some(Event::Vote(
                Vote::new_precommit(Round::new(0), None, addr2).signed(&sk2),
            )),
            expected_output: Some(Message::ScheduleTimeout(Timeout::precommit(Round::new(0)))),
            expected_round: Round::new(0),
            new_state: State {
                round: Round::new(0),
                step: Step::Precommit,
                proposal: None,
                locked: None,
                valid: None,
            },
        },
        // we receive a precommit timeout, start a new round
        TestStep {
            desc: "we receive a precommit timeout, start a new round",
            input_event: Some(Event::TimeoutElapsed(Timeout::precommit(Round::new(0)))),
            expected_output: Some(Message::NewRound(Round::new(1))),
            expected_round: Round::new(0),
            new_state: State {
                round: Round::new(1),
                step: Step::NewRound,
                proposal: None,
                locked: None,
                valid: None,
            },
        },
        TestStep {
            desc: "Start round 1, we are not the proposer",
            input_event: Some(Event::NewRound(Round::new(1))),
            expected_output: Some(Message::ScheduleTimeout(Timeout::propose(Round::new(1)))),
            expected_round: Round::new(1),
            new_state: State {
                round: Round::new(1),
                step: Step::Propose,
                proposal: None,
                locked: None,
                valid: None,
            },
        },
    ];

    let mut previous_message = None;

    for step in steps {
        println!("Step: {}", step.desc);

        let execute_message = step
            .input_event
            .unwrap_or_else(|| previous_message.unwrap());

        let output = block_on(driver.execute(execute_message)).expect("execute succeeded");
        assert_eq!(output, step.expected_output, "expected output message");

        assert_eq!(driver.round, step.expected_round, "expected round");

        let new_state = driver.round_state(driver.round).unwrap();
        assert_eq!(new_state, &step.new_state, "new state");

        previous_message = output.and_then(to_input_msg);
    }
}

#[test]
fn driver_steps_no_value_to_propose() {
    // No value to propose
    let env = TestEnv::new(|_, _| None);

    let mut rng = StdRng::seed_from_u64(0x42);

    let sk1 = PrivateKey::generate(&mut rng);
    let sk2 = PrivateKey::generate(&mut rng);
    let sk3 = PrivateKey::generate(&mut rng);

    let v1 = Validator::new(sk1.public_key(), 1);
    let v2 = Validator::new(sk2.public_key(), 2);
    let v3 = Validator::new(sk3.public_key(), 3);

    let (my_sk, my_addr) = (sk1, v1.address);
    let ctx = TestContext::new(my_sk.clone());

    // We are the proposer
    let sel = FixedProposer::new(v1.address);
    let vs = ValidatorSet::new(vec![v1.clone(), v2.clone(), v3.clone()]);

    let mut driver = Driver::new(ctx, env, sel, Height::new(1), vs, my_addr);

    let output = block_on(driver.execute(Event::NewRound(Round::new(0))));
    assert_eq!(output, Err(Error::NoValueToPropose));
}

#[test]
fn driver_steps_proposer_not_found() {
    let value = Value::new(9999);

    let env = TestEnv::new(move |_, _| Some(value));

    let mut rng = StdRng::seed_from_u64(0x42);

    let sk1 = PrivateKey::generate(&mut rng);
    let sk2 = PrivateKey::generate(&mut rng);
    let sk3 = PrivateKey::generate(&mut rng);

    let addr2 = Address::from_public_key(&sk2.public_key());

    let v1 = Validator::new(sk1.public_key(), 1);
    let v2 = Validator::new(sk2.public_key(), 2);
    let v3 = Validator::new(sk3.public_key(), 3);

    let (my_sk, my_addr) = (sk2, addr2);
    let ctx = TestContext::new(my_sk.clone());

    // Proposer is v1, which is not in the validator set
    let sel = FixedProposer::new(v1.address);
    let vs = ValidatorSet::new(vec![v2.clone(), v3.clone()]);

    let mut driver = Driver::new(ctx, env, sel, Height::new(1), vs, my_addr);

    let output = block_on(driver.execute(Event::NewRound(Round::new(0))));
    assert_eq!(output, Err(Error::ProposerNotFound(v1.address)));
}

#[test]
fn driver_steps_validator_not_found() {
    let value = Value::new(9999);

    let env = TestEnv::new(move |_, _| Some(value));

    let mut rng = StdRng::seed_from_u64(0x42);

    let sk1 = PrivateKey::generate(&mut rng);
    let sk2 = PrivateKey::generate(&mut rng);
    let sk3 = PrivateKey::generate(&mut rng);

    let v1 = Validator::new(sk1.public_key(), 1);
    let v2 = Validator::new(sk2.public_key(), 2);
    let v3 = Validator::new(sk3.public_key(), 3);

    let (my_sk, my_addr) = (sk3.clone(), v3.address);
    let ctx = TestContext::new(my_sk.clone());

    // Proposer is v1
    let sel = FixedProposer::new(v1.address);
    // We omit v2 from the validator set
    let vs = ValidatorSet::new(vec![v1.clone(), v3.clone()]);

    let mut driver = Driver::new(ctx, env, sel, Height::new(1), vs, my_addr);

    // Start new round
    block_on(driver.execute(Event::NewRound(Round::new(0)))).expect("execute succeeded");

    // v2 prevotes for some proposal, we cannot find it in the validator set => error
    let output = block_on(driver.execute(Event::Vote(
        Vote::new_prevote(Round::new(0), Some(value.id()), v2.address).signed(&sk2),
    )));

    assert_eq!(output, Err(Error::ValidatorNotFound(v2.address)));
}

#[test]
fn driver_steps_invalid_signature() {
    let value = Value::new(9999);

    let env = TestEnv::new(move |_, _| Some(value));

    let mut rng = StdRng::seed_from_u64(0x42);

    let sk1 = PrivateKey::generate(&mut rng);
    let sk2 = PrivateKey::generate(&mut rng);
    let sk3 = PrivateKey::generate(&mut rng);

    let v1 = Validator::new(sk1.public_key(), 1);
    let v2 = Validator::new(sk2.public_key(), 2);
    let v3 = Validator::new(sk3.public_key(), 3);

    let (my_sk, my_addr) = (sk3.clone(), v3.address);
    let ctx = TestContext::new(my_sk.clone());

    let sel = FixedProposer::new(v1.address);
    let vs = ValidatorSet::new(vec![v1.clone(), v2.clone(), v3.clone()]);

    let mut driver = Driver::new(ctx, env, sel, Height::new(1), vs, my_addr);

    // Start new round
    block_on(driver.execute(Event::NewRound(Round::new(0)))).expect("execute succeeded");

    // v2 prevotes for some proposal, with an invalid signature,
    // ie. signed by v1 instead of v2, just a way of forging an invalid signature
    let output = block_on(driver.execute(Event::Vote(
        Vote::new_prevote(Round::new(0), Some(value.id()), v2.address).signed(&sk1),
    )));

    assert!(matches!(output, Err(Error::InvalidVoteSignature(_, _))));
}

#[test]
fn driver_steps_skip_round_skip_threshold() {
    let value = Value::new(9999);

    let sel = RotateProposer::default();
    let env = TestEnv::new(move |_, _| Some(value));

    let mut rng = StdRng::seed_from_u64(0x42);

    let sk1 = PrivateKey::generate(&mut rng);
    let sk2 = PrivateKey::generate(&mut rng);
    let sk3 = PrivateKey::generate(&mut rng);

    let addr1 = Address::from_public_key(&sk1.public_key());
    let addr2 = Address::from_public_key(&sk2.public_key());
    let addr3 = Address::from_public_key(&sk3.public_key());

    let v1 = Validator::new(sk1.public_key(), 1);
    let v2 = Validator::new(sk2.public_key(), 1);
    let v3 = Validator::new(sk3.public_key(), 1);

    // Proposer is v1, so we, v3, are not the proposer
    let (my_sk, my_addr) = (sk3, addr3);

    let ctx = TestContext::new(my_sk.clone());

    let vs = ValidatorSet::new(vec![v1.clone(), v2.clone(), v3.clone()]);
    let mut driver = Driver::new(ctx, env, sel, Height::new(1), vs, my_addr);

    let steps = vec![
        // Start round 0, we, v3, are not the proposer
        TestStep {
            desc: "Start round 0, we, v3, are not the proposer",
            input_event: Some(Event::NewRound(Round::new(0))),
            expected_output: Some(Message::ScheduleTimeout(Timeout::propose(Round::new(0)))),
            expected_round: Round::new(0),
            new_state: State {
                round: Round::new(0),
                step: Step::Propose,
                proposal: None,
                locked: None,
                valid: None,
            },
        },
        // Receive a propose timeout, prevote for nil (from v3)
        TestStep {
            desc: "Receive a propose timeout, prevote for nil (v3)",
            input_event: Some(Event::TimeoutElapsed(Timeout::propose(Round::new(0)))),
            expected_output: Some(Message::Vote(
                Vote::new_prevote(Round::new(0), None, my_addr).signed(&my_sk),
            )),
            expected_round: Round::new(0),
            new_state: State {
                round: Round::new(0),
                step: Step::Prevote,
                proposal: None,
                locked: None,
                valid: None,
            },
        },
        // Receive our own prevote v3
        TestStep {
            desc: "Receive our own prevote v3",
            input_event: None,
            expected_output: None,
            expected_round: Round::new(0),
            new_state: State {
                round: Round::new(0),
                step: Step::Prevote,
                proposal: None,
                locked: None,
                valid: None,
            },
        },
        // v1 prevotes for its own proposal
        TestStep {
            desc: "v1 prevotes for its own proposal in round 1",
            input_event: Some(Event::Vote(
                Vote::new_prevote(Round::new(1), Some(value.id()), addr1).signed(&sk1),
            )),
            expected_output: None,
            expected_round: Round::new(0),
            new_state: State {
                round: Round::new(0),
                step: Step::Prevote,
                proposal: None,
                locked: None,
                valid: None,
            },
        },
        // v2 prevotes for v1 proposal in round 1, expected output is to move to next round
        TestStep {
            desc: "v2 prevotes for v1 proposal, we get +1/3 messages from future round",
            input_event: Some(Event::Vote(
                Vote::new_prevote(Round::new(1), Some(value.id()), addr2).signed(&sk2),
            )),
            expected_output: Some(Message::NewRound(Round::new(1))),
            expected_round: Round::new(0),
            new_state: State {
                round: Round::new(0),
                step: Step::Prevote,
                proposal: None,
                locked: None,
                valid: None,
            },
        },
<<<<<<< HEAD
        // move to next round
        TestStep {
            desc: "move to next round",
            input_event: None,
            expected_output: Some(Message::ScheduleTimeout(Timeout::propose(Round::new(1)))),
            expected_round: Round::new(1),
            new_state: State {
                round: Round::new(1),
                step: Step::Propose,
=======
    ];

    let mut previous_message = None;

    for step in steps {
        println!("Step: {}", step.desc);

        let execute_message = step
            .input_event
            .unwrap_or_else(|| previous_message.unwrap());

        let output = block_on(driver.execute(execute_message)).expect("execute succeeded");
        assert_eq!(output, step.expected_output, "expected output message");

        assert_eq!(driver.round, step.expected_round, "expected round");

        let new_state = driver.round_state(driver.round).unwrap();
        assert_eq!(new_state, &step.new_state, "new state");

        previous_message = output.and_then(to_input_msg);
    }
}

#[test]
fn driver_steps_skip_round_quorum_threshold() {
    let value = Value::new(9999);

    let sel = RotateProposer::default();
    let env = TestEnv::new(move |_, _| Some(value));

    let mut rng = StdRng::seed_from_u64(0x42);

    let sk1 = PrivateKey::generate(&mut rng);
    let sk2 = PrivateKey::generate(&mut rng);
    let sk3 = PrivateKey::generate(&mut rng);

    let addr1 = Address::from_public_key(&sk1.public_key());
    let addr2 = Address::from_public_key(&sk2.public_key());
    let addr3 = Address::from_public_key(&sk3.public_key());

    let v1 = Validator::new(sk1.public_key(), 1);
    let v2 = Validator::new(sk2.public_key(), 2);
    let v3 = Validator::new(sk3.public_key(), 1);

    // Proposer is v1, so we, v3, are not the proposer
    let (my_sk, my_addr) = (sk3, addr3);

    let ctx = TestContext::new(my_sk.clone());

    let vs = ValidatorSet::new(vec![v1.clone(), v2.clone(), v3.clone()]);
    let mut driver = Driver::new(ctx, env, sel, Height::new(1), vs, my_addr);

    let steps = vec![
        // Start round 0, we, v3, are not the proposer
        TestStep {
            desc: "Start round 0, we, v3, are not the proposer",
            input_event: Some(Event::NewRound(Round::new(0))),
            expected_output: Some(Message::ScheduleTimeout(Timeout::propose(Round::new(0)))),
            expected_round: Round::new(0),
            new_state: State {
                round: Round::new(0),
                step: Step::Propose,
                proposal: None,
                locked: None,
                valid: None,
            },
        },
        // Receive a propose timeout, prevote for nil (from v3)
        TestStep {
            desc: "Receive a propose timeout, prevote for nil (v3)",
            input_event: Some(Event::TimeoutElapsed(Timeout::propose(Round::new(0)))),
            expected_output: Some(Message::Vote(
                Vote::new_prevote(Round::new(0), None, my_addr).signed(&my_sk),
            )),
            expected_round: Round::new(0),
            new_state: State {
                round: Round::new(0),
                step: Step::Prevote,
                proposal: None,
                locked: None,
                valid: None,
            },
        },
        // Receive our own prevote v3
        TestStep {
            desc: "Receive our own prevote v3",
            input_event: None,
            expected_output: None,
            expected_round: Round::new(0),
            new_state: State {
                round: Round::new(0),
                step: Step::Prevote,
                proposal: None,
                locked: None,
                valid: None,
            },
        },
        // v1 prevotes for its own proposal
        TestStep {
            desc: "v1 prevotes for its own proposal in round 1",
            input_event: Some(Event::Vote(
                Vote::new_prevote(Round::new(1), Some(value.id()), addr1).signed(&sk1),
            )),
            expected_output: None,
            expected_round: Round::new(0),
            new_state: State {
                round: Round::new(0),
                step: Step::Prevote,
                proposal: None,
                locked: None,
                valid: None,
            },
        },
        // v2 prevotes for v1 proposal in round 1, expected output is to move to next round
        TestStep {
            desc: "v2 prevotes for v1 proposal, we get +1/3 messages from future round",
            input_event: Some(Event::Vote(
                Vote::new_prevote(Round::new(1), Some(value.id()), addr2).signed(&sk2),
            )),
            expected_output: Some(Message::NewRound(Round::new(1))),
            expected_round: Round::new(0),
            new_state: State {
                round: Round::new(0),
                step: Step::Prevote,
>>>>>>> 061b6438
                proposal: None,
                locked: None,
                valid: None,
            },
        },
    ];

    let mut previous_message = None;

    for step in steps {
        println!("Step: {}", step.desc);

        let execute_message = step
            .input_event
            .unwrap_or_else(|| previous_message.unwrap());

        let output = block_on(driver.execute(execute_message)).expect("execute succeeded");
        assert_eq!(output, step.expected_output, "expected output message");

        assert_eq!(driver.round, step.expected_round, "expected round");

        let new_state = driver.round_state(driver.round).unwrap();
        assert_eq!(new_state, &step.new_state, "new state");

        previous_message = output.and_then(to_input_msg);
    }
}<|MERGE_RESOLUTION|>--- conflicted
+++ resolved
@@ -1034,17 +1034,6 @@
                 valid: None,
             },
         },
-<<<<<<< HEAD
-        // move to next round
-        TestStep {
-            desc: "move to next round",
-            input_event: None,
-            expected_output: Some(Message::ScheduleTimeout(Timeout::propose(Round::new(1)))),
-            expected_round: Round::new(1),
-            new_state: State {
-                round: Round::new(1),
-                step: Step::Propose,
-=======
     ];
 
     let mut previous_message = None;
@@ -1169,7 +1158,6 @@
             new_state: State {
                 round: Round::new(0),
                 step: Step::Prevote,
->>>>>>> 061b6438
                 proposal: None,
                 locked: None,
                 valid: None,
