--- conflicted
+++ resolved
@@ -11,19 +11,6 @@
 #[test]
 fn prevote_apply_nil() {
     let mut keeper: VoteKeeper<TestContext> = VoteKeeper::new(3, Default::default());
-<<<<<<< HEAD
-    let round = Round::new(0);
-
-    let vote = Vote::new_prevote(Height::new(1), round, None, ADDRESS1);
-    let msg = keeper.apply_vote(vote.clone(), 1, round);
-    assert_eq!(msg, None);
-
-    let vote = Vote::new_prevote(Height::new(1), round, None, ADDRESS2);
-    let msg = keeper.apply_vote(vote.clone(), 1, round);
-    assert_eq!(msg, None);
-
-    let vote = Vote::new_prevote(Height::new(1), round, None, ADDRESS3);
-=======
     let height = Height::new(1);
     let round = Round::new(0);
 
@@ -36,7 +23,6 @@
     assert_eq!(msg, None);
 
     let vote = Vote::new_prevote(height, round, None, ADDRESS3);
->>>>>>> 2a7862b2
     let msg = keeper.apply_vote(vote, 1, round);
     assert_eq!(msg, Some(Message::PolkaNil));
 }
@@ -44,19 +30,6 @@
 #[test]
 fn precommit_apply_nil() {
     let mut keeper: VoteKeeper<TestContext> = VoteKeeper::new(3, Default::default());
-<<<<<<< HEAD
-    let round = Round::new(0);
-
-    let vote = Vote::new_precommit(Height::new(1), round, None, ADDRESS1);
-    let msg = keeper.apply_vote(vote.clone(), 1, round);
-    assert_eq!(msg, None);
-
-    let vote = Vote::new_precommit(Height::new(1), round, None, ADDRESS2);
-    let msg = keeper.apply_vote(vote.clone(), 1, round);
-    assert_eq!(msg, None);
-
-    let vote = Vote::new_precommit(Height::new(1), round, None, ADDRESS3);
-=======
     let height = Height::new(1);
     let round = Round::new(0);
 
@@ -69,7 +42,6 @@
     assert_eq!(msg, None);
 
     let vote = Vote::new_precommit(height, Round::new(0), None, ADDRESS3);
->>>>>>> 2a7862b2
     let msg = keeper.apply_vote(vote, 1, round);
     assert_eq!(msg, Some(Message::PrecommitAny));
 }
@@ -78,27 +50,6 @@
 fn prevote_apply_single_value() {
     let mut keeper: VoteKeeper<TestContext> = VoteKeeper::new(4, Default::default());
 
-<<<<<<< HEAD
-    let v = ValueId::new(1);
-    let val = Some(v);
-    let round = Round::new(0);
-
-    let vote = Vote::new_prevote(Height::new(1), round, val, ADDRESS1);
-    let msg = keeper.apply_vote(vote.clone(), 1, round);
-    assert_eq!(msg, None);
-
-    let vote = Vote::new_prevote(Height::new(1), round, val, ADDRESS2);
-    let msg = keeper.apply_vote(vote.clone(), 1, round);
-    assert_eq!(msg, None);
-
-    let vote_nil = Vote::new_prevote(Height::new(1), round, None, ADDRESS3);
-    let msg = keeper.apply_vote(vote_nil, 1, round);
-    assert_eq!(msg, Some(Message::PolkaAny));
-
-    let vote = Vote::new_prevote(Height::new(1), round, val, ADDRESS4);
-    let msg = keeper.apply_vote(vote, 1, round);
-    assert_eq!(msg, Some(Message::PolkaValue(v)));
-=======
     let id = ValueId::new(1);
     let val = Some(id);
     let height = Height::new(1);
@@ -119,34 +70,12 @@
     let vote = Vote::new_prevote(height, Round::new(0), val, ADDRESS4);
     let msg = keeper.apply_vote(vote, 1, round);
     assert_eq!(msg, Some(Message::PolkaValue(id)));
->>>>>>> 2a7862b2
 }
 
 #[test]
 fn precommit_apply_single_value() {
     let mut keeper: VoteKeeper<TestContext> = VoteKeeper::new(4, Default::default());
 
-<<<<<<< HEAD
-    let v = ValueId::new(1);
-    let val = Some(v);
-    let round = Round::new(0);
-
-    let vote = Vote::new_precommit(Height::new(1), round, val, ADDRESS1);
-    let msg = keeper.apply_vote(vote.clone(), 1, round);
-    assert_eq!(msg, None);
-
-    let vote = Vote::new_precommit(Height::new(1), round, val, ADDRESS2);
-    let msg = keeper.apply_vote(vote.clone(), 1, round);
-    assert_eq!(msg, None);
-
-    let vote_nil = Vote::new_precommit(Height::new(1), round, None, ADDRESS3);
-    let msg = keeper.apply_vote(vote_nil, 1, round);
-    assert_eq!(msg, Some(Message::PrecommitAny));
-
-    let vote = Vote::new_precommit(Height::new(1), round, val, ADDRESS4);
-    let msg = keeper.apply_vote(vote, 1, round);
-    assert_eq!(msg, Some(Message::PrecommitValue(v)));
-=======
     let id = ValueId::new(1);
     let val = Some(id);
     let height = Height::new(1);
@@ -167,29 +96,12 @@
     let vote = Vote::new_precommit(height, Round::new(0), val, ADDRESS4);
     let msg = keeper.apply_vote(vote, 1, round);
     assert_eq!(msg, Some(Message::PrecommitValue(id)));
->>>>>>> 2a7862b2
 }
 
 #[test]
 fn skip_round_small_quorum_prevotes_two_vals() {
     let mut keeper: VoteKeeper<TestContext> = VoteKeeper::new(4, Default::default());
 
-<<<<<<< HEAD
-    let v = ValueId::new(1);
-    let val = Some(v);
-    let cur_round = Round::new(0);
-    let fut_round = Round::new(1);
-
-    let vote = Vote::new_prevote(Height::new(1), cur_round, val, ADDRESS1);
-    let msg = keeper.apply_vote(vote.clone(), 1, cur_round);
-    assert_eq!(msg, None);
-
-    let vote = Vote::new_prevote(Height::new(1), fut_round, val, ADDRESS2);
-    let msg = keeper.apply_vote(vote.clone(), 1, cur_round);
-    assert_eq!(msg, None);
-
-    let vote = Vote::new_prevote(Height::new(1), fut_round, val, ADDRESS3);
-=======
     let id = ValueId::new(1);
     let val = Some(id);
     let height = Height::new(1);
@@ -205,7 +117,6 @@
     assert_eq!(msg, None);
 
     let vote = Vote::new_prevote(height, fut_round, val, ADDRESS3);
->>>>>>> 2a7862b2
     let msg = keeper.apply_vote(vote, 1, cur_round);
     assert_eq!(msg, Some(Message::SkipRound(Round::new(1))));
 }
@@ -214,22 +125,6 @@
 fn skip_round_small_quorum_with_prevote_precommit_two_vals() {
     let mut keeper: VoteKeeper<TestContext> = VoteKeeper::new(4, Default::default());
 
-<<<<<<< HEAD
-    let v = ValueId::new(1);
-    let val = Some(v);
-    let cur_round = Round::new(0);
-    let fut_round = Round::new(1);
-
-    let vote = Vote::new_prevote(Height::new(1), cur_round, val, ADDRESS1);
-    let msg = keeper.apply_vote(vote.clone(), 1, cur_round);
-    assert_eq!(msg, None);
-
-    let vote = Vote::new_prevote(Height::new(1), fut_round, val, ADDRESS2);
-    let msg = keeper.apply_vote(vote.clone(), 1, cur_round);
-    assert_eq!(msg, None);
-
-    let vote = Vote::new_precommit(Height::new(1), fut_round, val, ADDRESS3);
-=======
     let id = ValueId::new(1);
     let val = Some(id);
     let height = Height::new(1);
@@ -245,7 +140,6 @@
     assert_eq!(msg, None);
 
     let vote = Vote::new_precommit(height, fut_round, val, ADDRESS3);
->>>>>>> 2a7862b2
     let msg = keeper.apply_vote(vote, 1, cur_round);
     assert_eq!(msg, Some(Message::SkipRound(Round::new(1))));
 }
@@ -254,22 +148,6 @@
 fn skip_round_full_quorum_with_prevote_precommit_two_vals() {
     let mut keeper: VoteKeeper<TestContext> = VoteKeeper::new(5, Default::default());
 
-<<<<<<< HEAD
-    let v = ValueId::new(1);
-    let val = Some(v);
-    let cur_round = Round::new(0);
-    let fut_round = Round::new(1);
-
-    let vote = Vote::new_prevote(Height::new(1), cur_round, val, ADDRESS1);
-    let msg = keeper.apply_vote(vote.clone(), 1, cur_round);
-    assert_eq!(msg, None);
-
-    let vote = Vote::new_prevote(Height::new(1), fut_round, val, ADDRESS2);
-    let msg = keeper.apply_vote(vote.clone(), 1, cur_round);
-    assert_eq!(msg, None);
-
-    let vote = Vote::new_precommit(Height::new(1), fut_round, val, ADDRESS3);
-=======
     let id = ValueId::new(1);
     let val = Some(id);
     let height = Height::new(1);
@@ -285,7 +163,6 @@
     assert_eq!(msg, None);
 
     let vote = Vote::new_precommit(height, fut_round, val, ADDRESS3);
->>>>>>> 2a7862b2
     let msg = keeper.apply_vote(vote, 2, cur_round);
     assert_eq!(msg, Some(Message::SkipRound(Round::new(1))));
 }
@@ -294,22 +171,6 @@
 fn no_skip_round_small_quorum_with_same_val() {
     let mut keeper: VoteKeeper<TestContext> = VoteKeeper::new(4, Default::default());
 
-<<<<<<< HEAD
-    let v = ValueId::new(1);
-    let val = Some(v);
-    let cur_round = Round::new(0);
-    let fut_round = Round::new(1);
-
-    let vote = Vote::new_prevote(Height::new(1), cur_round, val, ADDRESS1);
-    let msg = keeper.apply_vote(vote.clone(), 1, cur_round);
-    assert_eq!(msg, None);
-
-    let vote = Vote::new_prevote(Height::new(1), fut_round, val, ADDRESS2);
-    let msg = keeper.apply_vote(vote.clone(), 1, cur_round);
-    assert_eq!(msg, None);
-
-    let vote = Vote::new_precommit(Height::new(1), fut_round, val, ADDRESS2);
-=======
     let id = ValueId::new(1);
     let val = Some(id);
     let height = Height::new(1);
@@ -325,7 +186,6 @@
     assert_eq!(msg, None);
 
     let vote = Vote::new_precommit(height, fut_round, val, ADDRESS2);
->>>>>>> 2a7862b2
     let msg = keeper.apply_vote(vote, 1, cur_round);
     assert_eq!(msg, None);
 }
@@ -334,22 +194,6 @@
 fn no_skip_round_full_quorum_with_same_val() {
     let mut keeper: VoteKeeper<TestContext> = VoteKeeper::new(5, Default::default());
 
-<<<<<<< HEAD
-    let v = ValueId::new(1);
-    let val = Some(v);
-    let cur_round = Round::new(0);
-    let fut_round = Round::new(1);
-
-    let vote = Vote::new_prevote(Height::new(1), cur_round, val, ADDRESS1);
-    let msg = keeper.apply_vote(vote.clone(), 1, cur_round);
-    assert_eq!(msg, None);
-
-    let vote = Vote::new_prevote(Height::new(1), fut_round, val, ADDRESS2);
-    let msg = keeper.apply_vote(vote.clone(), 1, cur_round);
-    assert_eq!(msg, None);
-
-    let vote = Vote::new_precommit(Height::new(1), fut_round, val, ADDRESS2);
-=======
     let id = ValueId::new(1);
     let val = Some(id);
     let height = Height::new(1);
@@ -365,7 +209,6 @@
     assert_eq!(msg, None);
 
     let vote = Vote::new_precommit(height, fut_round, val, ADDRESS2);
->>>>>>> 2a7862b2
     let msg = keeper.apply_vote(vote, 2, cur_round);
     assert_eq!(msg, None);
 }