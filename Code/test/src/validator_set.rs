use malachite_common::VotingPower;

use crate::{signing::PublicKey, TestContext};

#[derive(Copy, Clone, Debug, PartialEq, Eq, PartialOrd, Ord)]
pub struct Address([u8; Self::LENGTH]);

impl Address {
    const LENGTH: usize = 20;

    #[cfg_attr(coverage_nightly, coverage(off))]
    pub const fn new(value: [u8; Self::LENGTH]) -> Self {
        Self(value)
    }

    #[cfg_attr(coverage_nightly, coverage(off))]
    pub fn from_public_key(public_key: &PublicKey) -> Self {
        let hash = public_key.hash();
        let mut address = [0; Self::LENGTH];
        address.copy_from_slice(&hash[..Self::LENGTH]);
        Self(address)
    }
}

impl malachite_common::Address for Address {}

/// A validator is a public key and voting power
#[derive(Clone, Debug, PartialEq, Eq)]
pub struct Validator {
    pub address: Address,
    pub public_key: PublicKey,
    pub voting_power: VotingPower,
}

impl Validator {
    #[cfg_attr(coverage_nightly, coverage(off))]
    pub fn new(public_key: PublicKey, voting_power: VotingPower) -> Self {
        Self {
            address: Address::from_public_key(&public_key),
            public_key,
            voting_power,
        }
    }
}

impl malachite_common::Validator<TestContext> for Validator {
    fn address(&self) -> &Address {
        &self.address
    }

    fn public_key(&self) -> &PublicKey {
        &self.public_key
    }

    fn voting_power(&self) -> VotingPower {
        self.voting_power
    }
}

/// A validator set contains a list of validators sorted by address.
pub struct ValidatorSet {
    pub validators: Vec<Validator>,
}

impl ValidatorSet {
    pub fn new(validators: impl IntoIterator<Item = Validator>) -> Self {
        let mut validators: Vec<_> = validators.into_iter().collect();
        ValidatorSet::sort_validators(&mut validators);

        assert!(!validators.is_empty());

        Self { validators }
    }

    /// The total voting power of the validator set
    pub fn total_voting_power(&self) -> VotingPower {
        // TODO: Cache this?
        self.validators.iter().map(|v| v.voting_power).sum()
    }

    /// Add a validator to the set
    pub fn add(&mut self, validator: Validator) {
        self.validators.push(validator);

        ValidatorSet::sort_validators(&mut self.validators);
    }

    /// Update the voting power of the given validator
    pub fn update(&mut self, val: Validator) {
        if let Some(v) = self
            .validators
            .iter_mut()
            .find(|v| v.address == val.address)
        {
            v.voting_power = val.voting_power;
        }

        Self::sort_validators(&mut self.validators);
    }

    /// Remove a validator from the set
    pub fn remove(&mut self, address: &Address) {
        self.validators.retain(|v| &v.address != address);

        Self::sort_validators(&mut self.validators); // TODO: Not needed
    }

    /// Get a validator by its address
    pub fn get_by_address(&self, address: &Address) -> Option<&Validator> {
        self.validators.iter().find(|v| &v.address == address)
    }

    pub fn get_by_public_key(&self, public_key: &PublicKey) -> Option<&Validator> {
        self.validators.iter().find(|v| &v.public_key == public_key)
    }

    /// In place sort and deduplication of a list of validators
    fn sort_validators(vals: &mut Vec<Validator>) {
        // Sort the validators according to the current Tendermint requirements
        //
        // use core::cmp::Reverse;
        //
        // (v. 0.34 -> first by validator power, descending, then by address, ascending)
        // vals.sort_unstable_by(|v1, v2| {
        //     let a = (Reverse(v1.voting_power), &v1.address);
        //     let b = (Reverse(v2.voting_power), &v2.address);
        //     a.cmp(&b)
        // });

        vals.dedup();
    }
}

impl malachite_common::ValidatorSet<TestContext> for ValidatorSet {
    fn total_voting_power(&self) -> VotingPower {
        self.total_voting_power()
    }

<<<<<<< HEAD
    fn get_proposer(&self) -> &Validator {
        self.get_proposer()
=======
    fn get_by_public_key(&self, public_key: &PublicKey) -> Option<&Validator> {
        self.get_by_public_key(public_key)
>>>>>>> b4443e2d
    }

    fn get_by_address(&self, address: &Address) -> Option<&Validator> {
        self.get_by_address(address)
    }
}

#[cfg(test)]
mod tests {
    use rand::rngs::StdRng;
    use rand::SeedableRng;

    use super::*;

    use crate::PrivateKey;

    #[test]
    fn add_update_remove() {
        let mut rng = StdRng::seed_from_u64(0x42);

        let sk1 = PrivateKey::generate(&mut rng);
        let sk2 = PrivateKey::generate(&mut rng);
        let sk3 = PrivateKey::generate(&mut rng);
        let sk4 = PrivateKey::generate(&mut rng);
        let sk5 = PrivateKey::generate(&mut rng);
        let sk6 = PrivateKey::generate(&mut rng);

        let v1 = Validator::new(sk1.public_key(), 1);
        let v2 = Validator::new(sk2.public_key(), 2);
        let v3 = Validator::new(sk3.public_key(), 3);

        let mut vs = ValidatorSet::new(vec![v1, v2, v3]);
        assert_eq!(vs.total_voting_power(), 6);

        let v4 = Validator::new(sk4.public_key(), 4);
        vs.add(v4);
        assert_eq!(vs.total_voting_power(), 10);

        let mut v5 = Validator::new(sk5.public_key(), 5);
        vs.update(v5.clone()); // no effect
        assert_eq!(vs.total_voting_power(), 10);

        vs.add(v5.clone());
        assert_eq!(vs.total_voting_power(), 15);

        v5.voting_power = 100;
        vs.update(v5.clone());
        assert_eq!(vs.total_voting_power(), 110);

        vs.remove(&v5.address);
        assert_eq!(vs.total_voting_power(), 10);

        let v6 = Validator::new(sk6.public_key(), 6);
        vs.remove(&v6.address); // no effect
        assert_eq!(vs.total_voting_power(), 10);
    }
}<|MERGE_RESOLUTION|>--- conflicted
+++ resolved
@@ -136,15 +136,6 @@
         self.total_voting_power()
     }
 
-<<<<<<< HEAD
-    fn get_proposer(&self) -> &Validator {
-        self.get_proposer()
-=======
-    fn get_by_public_key(&self, public_key: &PublicKey) -> Option<&Validator> {
-        self.get_by_public_key(public_key)
->>>>>>> b4443e2d
-    }
-
     fn get_by_address(&self, address: &Address) -> Option<&Validator> {
         self.get_by_address(address)
     }
