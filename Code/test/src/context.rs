--- conflicted
+++ resolved
@@ -30,11 +30,7 @@
     type Vote = Vote;
     type SigningScheme = Ed25519;
 
-<<<<<<< HEAD
-    fn sign_vote(&self, vote: &Self::Vote, private_key: &PrivateKey) -> Signature {
-=======
     fn sign_vote(&self, vote: Self::Vote) -> SignedVote<Self> {
->>>>>>> 0ea4ce98
         use signature::Signer;
         let signature = self.private_key.sign(&vote.to_bytes());
         SignedVote::new(vote, signature)
