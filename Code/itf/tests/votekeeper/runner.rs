--- conflicted
+++ resolved
@@ -43,14 +43,9 @@
         expected: &Self::ExpectedState,
     ) -> Result<Self::Result, Self::Error> {
         match &expected.weighted_vote {
-<<<<<<< HEAD
-            WeightedVote::NoWeightedVote => Err(()),
-            WeightedVote::WV(input_vote, weight, current_round) => {
-=======
             WeightedVote::NoVote => Err(()),
 
             WeightedVote::Vote(input_vote, weight, current_round) => {
->>>>>>> db5f7566
                 // Build step to execute.
                 let round = Round::new(input_vote.round);
                 let height = Height::new(input_vote.height as u64);
@@ -83,56 +78,32 @@
         match result {
             Some(result) => match (result, expected_result) {
                 // TODO: check expected_round
-<<<<<<< HEAD
-                (Output::PolkaNil, PolkaNilVKOutput(_expected_round)) => (),
-                (Output::PolkaAny, PolkaAnyVKOutput(_expected_round)) => (),
-                (
-                    Output::PolkaValue(value),
-                    PolkaValueVKOutput(_expected_round, expected_value),
-                ) => {
-=======
                 (Output::PolkaNil, PolkaNil(_expected_round)) => (),
                 (Output::PolkaAny, PolkaAny(_expected_round)) => (),
                 (Output::PolkaValue(value), PolkaValue(_expected_round, expected_value)) => {
->>>>>>> db5f7566
                     assert_eq!(
                         Some(value),
                         value_from_model(&ModelValue::Val(expected_value.to_string())).as_ref()
                     );
                 }
-<<<<<<< HEAD
-                (Output::PrecommitAny, PrecommitAnyVKOutput(_expected_round)) => (),
-                (
-                    Output::PrecommitValue(value),
-                    PrecommitValueVKOutput(_expected_round, expected_value),
-=======
                 (Output::PrecommitAny, PrecommitAny(_expected_round)) => (),
                 (
                     Output::PrecommitValue(value),
                     PrecommitValue(_expected_round, expected_value),
->>>>>>> db5f7566
                 ) => {
                     assert_eq!(
                         Some(value),
                         value_from_model(&ModelValue::Val(expected_value.to_string())).as_ref()
                     );
                 }
-<<<<<<< HEAD
-                (Output::SkipRound(round), SkipVKOutput(expected_round)) => {
-=======
                 (Output::SkipRound(round), Skip(expected_round)) => {
->>>>>>> db5f7566
                     assert_eq!(round, &Round::new(*expected_round));
                 }
                 (actual, expected) => {
                     panic!("actual: {:?}, expected: {:?}", actual, expected)
                 }
             },
-<<<<<<< HEAD
-            None => assert_eq!(*expected_result, NoVKOutput),
-=======
             None => assert_eq!(*expected_result, NoOutput),
->>>>>>> db5f7566
         }
         Ok(true)
     }
@@ -173,17 +144,6 @@
 
             for event in expected_outputs {
                 let event_name = match event {
-<<<<<<< HEAD
-                    PolkaAnyVKOutput(_) => "PolkaAny".into(),
-                    PolkaNilVKOutput(_) => "PolkaNil".into(),
-                    PolkaValueVKOutput(_, _) => "PolkaValue".into(),
-                    PrecommitAnyVKOutput(_) => "PrecommitAny".into(),
-                    PrecommitValueVKOutput(_, _) => "PrecommitValue".into(),
-                    SkipVKOutput(_) => "Skip".into(),
-                    _ => format!("{event:?}"),
-                };
-                let count = event_count.entry(event_name.clone()).or_insert(0);
-=======
                     PolkaAny(_) => "PolkaAny".to_string(),
                     PolkaNil(_) => "PolkaNil".to_string(),
                     PolkaValue(_, _) => "PolkaValue".to_string(),
@@ -194,7 +154,6 @@
                 };
 
                 let count = event_count.entry(event_name).or_insert(0);
->>>>>>> db5f7566
                 *count += 1;
             }
 
