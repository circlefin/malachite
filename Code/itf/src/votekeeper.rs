--- conflicted
+++ resolved
@@ -8,39 +8,17 @@
 #[derive(Clone, Debug, PartialEq, Eq, Deserialize)]
 #[serde(tag = "tag", content = "value")]
 pub enum WeightedVote {
-<<<<<<< HEAD
-    NoWeightedVote,
-
-    #[serde(with = "As::<(Same, Integer, Integer)>")]
-    WV(Vote, Weight, Round),
-=======
     #[serde(rename = "NoWeightedVote")]
     NoVote,
 
     #[serde(rename = "WV")]
     #[serde(with = "As::<(Same, Integer, Integer)>")]
     Vote(Vote, Weight, Round),
->>>>>>> db5f7566
 }
 
 #[derive(Clone, Debug, PartialEq, Eq, Hash, Deserialize)]
 #[serde(tag = "tag", content = "value")]
 pub enum VoteKeeperOutput {
-<<<<<<< HEAD
-    NoVKOutput,
-    #[serde(with = "As::<Integer>")]
-    PolkaAnyVKOutput(Round),
-    #[serde(with = "As::<Integer>")]
-    PolkaNilVKOutput(Round),
-    #[serde(with = "As::<(Integer, Same)>")]
-    PolkaValueVKOutput(Round, NonNilValue),
-    #[serde(with = "As::<Integer>")]
-    PrecommitAnyVKOutput(Round),
-    #[serde(with = "As::<(Integer, Same)>")]
-    PrecommitValueVKOutput(Round, NonNilValue),
-    #[serde(with = "As::<Integer>")]
-    SkipVKOutput(Round),
-=======
     #[serde(rename = "NoVKOutput")]
     NoOutput,
 
@@ -67,7 +45,6 @@
     #[serde(rename = "SkipVKOutput")]
     #[serde(with = "As::<Integer>")]
     Skip(Round),
->>>>>>> db5f7566
 }
 
 #[derive(Clone, Debug, PartialEq, Eq, Deserialize)]
