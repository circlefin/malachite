--- conflicted
+++ resolved
@@ -218,15 +218,8 @@
         None => Some(proposed), // not locked, prevote the value
     };
 
-<<<<<<< HEAD
-    let message = Message::prevote(state.height.clone(), state.round, value, address.clone());
-    // state.proposal = Some(proposal.clone());
-    Transition::to(state.with_step(Step::Prevote)).with_message(message)
-=======
     let output = Output::prevote(state.height.clone(), state.round, value, address.clone());
-    state.proposal = Some(proposal.clone());
     Transition::to(state.with_step(Step::Prevote)).with_output(output)
->>>>>>> a73929e5
 }
 
 /// Received a complete proposal for an empty or invalid value, or timed out; prevote nil.
