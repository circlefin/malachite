--- conflicted
+++ resolved
@@ -5,21 +5,6 @@
 where
     Ctx: Context,
 {
-<<<<<<< HEAD
-    NewRound,                     // Start a new round, not as proposer.
-    NewRoundProposer(Ctx::Value), // Start a new round and propose the Value.
-    Proposal(Ctx::Proposal),      // Receive a proposal with possible polka round.
-    ProposalInvalid,              // Receive an invalid proposal.
-    PolkaAny,                     // Receive +2/3 prevotes for anything.
-    PolkaNil,                     // Receive +2/3 prevotes for nil.
-    PolkaValue(ValueId<Ctx>),     // Receive +2/3 prevotes for Value.
-    PrecommitAny,                 // Receive +2/3 precommits for anything.
-    PrecommitValue(ValueId<Ctx>), // Receive +2/3 precommits for Value.
-    SkipRound(Round),             // Receive +1/3 votes from a higher round, skip to that round
-    TimeoutPropose,               // Timeout waiting for proposal.
-    TimeoutPrevote,               // Timeout waiting for prevotes.
-    TimeoutPrecommit,             // Timeout waiting for precommits.
-=======
     NewRound,                                 // Start a new round, not as proposer.L20
     NewRoundProposer(Ctx::Value),             // Start a new round and propose the Value.L14
     Proposal(Ctx::Proposal),                  // Receive a proposal. L22 + L23 (valid)
@@ -32,9 +17,8 @@
     PrecommitAny,                           // Receive +2/3 precommits for anything. L47
     ProposalAndPrecommitValue(Ctx::Proposal), // Receive +2/3 precommits for Value. L49
     PrecommitValue(ValueId<Ctx>),           // Receive +2/3 precommits for ValueId. L51
-    RoundSkip, // Receive +1/3 messages from a higher round. OneCorrectProcessInHigherRound, L55
-    TimeoutPropose, // Timeout waiting for proposal. L57
-    TimeoutPrevote, // Timeout waiting for prevotes. L61
+    SkipRound(Round), // Receive +1/3 messages from a higher round. OneCorrectProcessInHigherRound, L55
+    TimeoutPropose,   // Timeout waiting for proposal. L57
+    TimeoutPrevote,   // Timeout waiting for prevotes. L61
     TimeoutPrecommit, // Timeout waiting for precommits. L65
->>>>>>> f53355f2
 }