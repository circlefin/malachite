use alloc::boxed::Box;
use alloc::collections::VecDeque;
use core::fmt;
use tokio::sync::mpsc::error::SendError;

use tokio::sync::mpsc::{
    unbounded_channel, UnboundedReceiver as Receiver, UnboundedSender as Sender,
};

use malachite_common::{
    Context, Proposal, Round, SignedVote, Timeout, TimeoutStep, Validator, ValidatorSet, Value,
    Vote, VoteType,
};
use malachite_round::input::Input as RoundInput;
use malachite_round::output::Output as RoundOutput;
use malachite_round::state::{State as RoundState, Step};
use malachite_round::state_machine::Info;
use malachite_vote::keeper::Output as VoteKeeperOutput;
use malachite_vote::keeper::VoteKeeper;
use malachite_vote::Threshold;
use malachite_vote::ThresholdParams;

use crate::input::Input;
use crate::output::Output;
use crate::Error;
use crate::ProposerSelector;
use crate::Validity;

pub struct Handle<Ctx>
where
    Ctx: Context,
{
    tx_input: Sender<Input<Ctx>>,
    rx_output: Receiver<Result<Output<Ctx>, Error<Ctx>>>,
}

impl<Ctx> Handle<Ctx>
where
    Ctx: Context,
{
    pub fn new(
        tx_input: Sender<Input<Ctx>>,
        rx_output: Receiver<Result<Output<Ctx>, Error<Ctx>>>,
    ) -> Self {
        Self {
            tx_input,
            rx_output,
        }
    }

    pub fn send(&self, msg: Input<Ctx>) -> Result<(), SendError<Input<Ctx>>> {
        self.tx_input.send(msg)
    }

    pub async fn recv(&mut self) -> Result<Output<Ctx>, Error<Ctx>> {
        match self.rx_output.recv().await {
            Some(Ok(output)) => Ok(output),
            Some(Err(err)) => Err(err),
            None => Err(Error::RecvError),
        }
    }
}

/// Driver for the state machine of the Malachite consensus engine at a given height.
pub struct Driver<Ctx>
where
    Ctx: Context,
{
    pub ctx: Ctx,
    pub proposer_selector: Box<dyn ProposerSelector<Ctx> + Send + Sync>,

    pub address: Ctx::Address,
    pub validator_set: Ctx::ValidatorSet,

    pub votes: VoteKeeper<Ctx>,
    pub round_state: RoundState<Ctx>,

    pub pending_inputs: VecDeque<(Round, RoundEvent<Ctx>)>,

    rx_input: Receiver<Input<Ctx>>,
    // tx_input: Sender<Input<Ctx>>,
    tx_output: Sender<Result<Output<Ctx>, Error<Ctx>>>,
}

impl<Ctx> Driver<Ctx>
where
    Ctx: Context,
{
    pub fn new(
        ctx: Ctx,
        proposer_selector: impl ProposerSelector<Ctx> + Send + Sync + 'static,
        validator_set: Ctx::ValidatorSet,
        address: Ctx::Address,
    ) -> (Self, Handle<Ctx>) {
        let (tx_output, rx_output) = unbounded_channel();
        let (tx_input, rx_input) = unbounded_channel();

        let handle = Handle::new(tx_input.clone(), rx_output);

        let votes = VoteKeeper::new(
            validator_set.total_voting_power(),
            ThresholdParams::default(), // TODO: Make this configurable
        );

        let driver = Self {
            ctx,
            proposer_selector: Box::new(proposer_selector),
            address,
            validator_set,
            votes,
            round_state: RoundState::default(),
            pending_inputs: VecDeque::new(),
            rx_input,
            // tx_input,
            tx_output,
        };

        (driver, handle)
    }

    pub fn height(&self) -> &Ctx::Height {
        &self.round_state.height
    }

    pub fn round(&self) -> Round {
        self.round_state.round
    }

    pub fn get_proposer(&self, round: Round) -> Result<&Ctx::Validator, Error<Ctx>> {
        let address = self
            .proposer_selector
            .select_proposer(round, &self.validator_set);

        let proposer = self
            .validator_set
            .get_by_address(&address)
            .ok_or_else(|| Error::ProposerNotFound(address))?;

        Ok(proposer)
    }

    pub async fn run(mut self) {
        loop {
            if let Some((round, input)) = self.pending_inputs.pop_front() {
                let output = self
                    .apply_event(round, input)
                    .map(|opt| opt.map(|out| self.convert(out)));

                self.emit(output);
            }

            let msg = match self.rx_input.recv().await {
                Some(msg) => msg,
                None => break,
            };

            let output = self.process(msg).await;
            self.emit(output);
        }
    }

    pub async fn process(&mut self, msg: Input<Ctx>) -> Result<Option<Output<Ctx>>, Error<Ctx>> {
        let round_output = match self.apply(msg).await? {
            Some(msg) => msg,
            None => return Ok(None),
        };

        let output = self.convert(round_output);
        Ok(Some(output))
    }

    pub fn emit(&self, output: Result<Option<Output<Ctx>>, Error<Ctx>>) {
        match output {
            Ok(None) => (),
            Ok(Some(output)) => {
                let _ = self.tx_output.send(Ok(output));
            }
            Err(err) => {
                let _ = self.tx_output.send(Err(err));
            }
        }
    }

    pub fn convert(&self, round_output: RoundOutput<Ctx>) -> Output<Ctx> {
        match round_output {
            RoundOutput::NewRound(round) => Output::NewRound(self.height().clone(), round),

            RoundOutput::Proposal(proposal) => {
                // TODO: sign the proposal
                Output::Propose(proposal)
            }

            RoundOutput::Vote(vote) => {
                let signed_vote = self.ctx.sign_vote(vote);
                Output::Vote(signed_vote)
            }

            RoundOutput::ScheduleTimeout(timeout) => Output::ScheduleTimeout(timeout),

            RoundOutput::GetValueAndScheduleTimeout(round, timeout) => {
                Output::GetValueAndScheduleTimeout(round, timeout)
            }

            RoundOutput::Decision(value) => {
                // TODO: update the state
                Output::Decide(value.round, value.value)
            }
        }
    }

    async fn apply(&mut self, input: Input<Ctx>) -> Result<Option<RoundOutput<Ctx>>, Error<Ctx>> {
        match input {
            Input::NewRound(height, round) => self.apply_new_round(height, round).await,
            Input::ProposeValue(round, value) => self.apply_propose_value(round, value).await,
            Input::Proposal(proposal, validity) => self.apply_proposal(proposal, validity).await,
            Input::Vote(signed_vote) => self.apply_vote(signed_vote),
            Input::TimeoutElapsed(timeout) => self.apply_timeout(timeout),
        }
    }

    async fn apply_new_round(
        &mut self,
        height: Ctx::Height,
        round: Round,
    ) -> Result<Option<RoundOutput<Ctx>>, Error<Ctx>> {
        if self.height() == &height {
            // If it's a new round for same height, just reset the round, keep the valid and locked values
            self.round_state.round = round;
        } else {
            self.round_state = RoundState::new(height, round);
        }
        self.apply_input(round, RoundInput::NewRound)
    }

    async fn apply_propose_value(
        &mut self,
        round: Round,
        value: Ctx::Value,
    ) -> Result<Option<RoundOutput<Ctx>>, Error<Ctx>> {
        self.apply_input(round, RoundInput::ProposeValue(value))
    }

    async fn apply_proposal(
        &mut self,
        proposal: Ctx::Proposal,
        validity: Validity,
    ) -> Result<Option<RoundOutput<Ctx>>, Error<Ctx>> {
        // Check that there is an ongoing round
        if self.round_state.round == Round::Nil {
            return Ok(None);
        }

        // Check that the proposal is for the current height
        if self.round_state.height != proposal.height() {
            return Ok(None);
        }

        let polka_for_pol = self.votes.is_threshold_met(
            &proposal.pol_round(),
            VoteType::Prevote,
            Threshold::Value(proposal.value().id()),
        );
        let polka_previous = proposal.pol_round().is_defined()
            && polka_for_pol
            && proposal.pol_round() < self.round_state.round;

        // Handle invalid proposal
        if !validity.is_valid() {
            if self.round_state.step == Step::Propose {
                if proposal.pol_round().is_nil() {
                    // L26
                    return self.apply_input(proposal.round(), RoundInput::InvalidProposal);
                } else if polka_previous {
                    // L32
                    return self.apply_input(
                        proposal.round(),
                        RoundInput::InvalidProposalAndPolkaPrevious(proposal.clone()),
                    );
                } else {
                    return Ok(None);
                }
            } else {
                return Ok(None);
            }
        }

        // We have a valid proposal.
        // L49
        // TODO - check if not already decided
        if self.votes.is_threshold_met(
            &proposal.round(),
            VoteType::Precommit,
            Threshold::Value(proposal.value().id()),
        ) {
            return self.apply_input(
                proposal.round(),
                RoundInput::ProposalAndPrecommitValue(proposal.clone()),
            );
        }

        // If the proposal is for a different round drop the proposal
        // TODO - this check is also done in the round state machine, decide where to do it
        if self.round_state.round != proposal.round() {
            return Ok(None);
        }

        let polka_for_current = self.votes.is_threshold_met(
            &proposal.round(),
            VoteType::Prevote,
            Threshold::Value(proposal.value().id()),
        );
        let polka_current = polka_for_current && self.round_state.step >= Step::Prevote;

        // L36
        if polka_current {
            return self.apply_input(
                proposal.round(),
                RoundInput::ProposalAndPolkaCurrent(proposal.clone()),
            );
        }

        // L28
        if polka_previous {
            return self.apply_input(
                proposal.round(),
                RoundInput::ProposalAndPolkaPrevious(proposal.clone()),
            );
        }

        // TODO - Caller needs to store the proposal (valid or not) as the quorum (polka or commits) may be met later
        self.apply_input(proposal.round(), RoundInput::Proposal(proposal.clone()))
    }

    fn apply_vote(
        &mut self,
        signed_vote: SignedVote<Ctx>,
    ) -> Result<Option<RoundOutput<Ctx>>, Error<Ctx>> {
        let validator = self
            .validator_set
            .get_by_address(signed_vote.validator_address())
            .ok_or_else(|| Error::ValidatorNotFound(signed_vote.validator_address().clone()))?;

        if !self
            .ctx
            .verify_signed_vote(&signed_vote, validator.public_key())
        {
            return Err(Error::InvalidVoteSignature(
                signed_vote.clone(),
                validator.clone(),
            ));
        }

        let vote_round = signed_vote.vote.round();
        let current_round = self.round();

        let Some(vote_output) =
            self.votes
                .apply_vote(signed_vote.vote, validator.voting_power(), current_round)
        else {
            return Ok(None);
        };

        let round_input = match vote_output {
            VoteKeeperOutput::PolkaAny => RoundInput::PolkaAny,
            VoteKeeperOutput::PolkaNil => RoundInput::PolkaNil,
            VoteKeeperOutput::PolkaValue(v) => RoundInput::PolkaValue(v),
            VoteKeeperOutput::PrecommitAny => RoundInput::PrecommitAny,
            VoteKeeperOutput::PrecommitValue(v) => RoundInput::PrecommitValue(v),
            VoteKeeperOutput::SkipRound(r) => RoundInput::SkipRound(r),
        };

        self.apply_input(vote_round, round_input)
    }

    fn apply_timeout(&mut self, timeout: Timeout) -> Result<Option<RoundOutput<Ctx>>, Error<Ctx>> {
        let input = match timeout.step {
            TimeoutStep::Propose => RoundInput::TimeoutPropose,
            TimeoutStep::Prevote => RoundInput::TimeoutPrevote,
            TimeoutStep::Precommit => RoundInput::TimeoutPrecommit,
        };

        self.apply_input(timeout.round, input)
    }

<<<<<<< HEAD
    /// Apply the event, update the state.
    pub fn apply_event(
=======
    /// Apply the input, update the state.
    fn apply_input(
>>>>>>> a73929e5
        &mut self,
        input_round: Round,
        input: RoundInput<Ctx>,
    ) -> Result<Option<RoundOutput<Ctx>>, Error<Ctx>> {
        let round_state = core::mem::take(&mut self.round_state);
<<<<<<< HEAD

        // Multiplex the event with the round state.
        let mux_event = match event {
            RoundEvent::PolkaValue(value_id) => {
                if let Some(proposal) = &round_state.proposal {
                    if proposal.value().id() == value_id {
                        self.pending_inputs.push_back((
                            event_round,
                            RoundEvent::ProposalAndPolkaCurrent(proposal.clone()),
                        ));
                    }
                }

                RoundEvent::PolkaAny
            }
            RoundEvent::PrecommitValue(value_id) => {
                if let Some(proposal) = &round_state.proposal {
                    if proposal.value().id() == value_id {
                        self.pending_inputs.push_back((
                            event_round,
                            RoundEvent::ProposalAndPrecommitValue(proposal.clone()),
                        ));
                    }
                }

                RoundEvent::PrecommitAny
            }
=======
        let proposer = self.get_proposer(round_state.round)?;

        let data = Info::new(input_round, &self.address, proposer.address());

        // Multiplex the input with the round state.
        let mux_input = match input {
            RoundInput::PolkaValue(value_id) => match round_state.proposal {
                Some(ref proposal) if proposal.value().id() == value_id => {
                    RoundInput::ProposalAndPolkaCurrent(proposal.clone())
                }
                _ => RoundInput::PolkaAny,
            },
            RoundInput::PrecommitValue(value_id) => match round_state.proposal {
                Some(ref proposal) if proposal.value().id() == value_id => {
                    RoundInput::ProposalAndPrecommitValue(proposal.clone())
                }
                _ => RoundInput::PrecommitAny,
            },
>>>>>>> a73929e5

            _ => input,
        };

<<<<<<< HEAD
        let proposer = self.get_proposer(round_state.round)?;
        let data = Info::new(event_round, &self.address, proposer.address());

        // Apply the event to the round state machine
        let transition = round_state.apply(&data, mux_event);
=======
        // Apply the input to the round state machine
        let transition = round_state.apply(&data, mux_input);
>>>>>>> a73929e5

        // Update state
        self.round_state = transition.next_state;

        // Return output, if any
        Ok(transition.output)
    }
}

impl<Ctx> fmt::Debug for Driver<Ctx>
where
    Ctx: Context,
{
    #[cfg_attr(coverage_nightly, coverage(off))]
    fn fmt(&self, f: &mut fmt::Formatter<'_>) -> fmt::Result {
        f.debug_struct("Driver")
            .field("address", &self.address)
            .field("validator_set", &self.validator_set)
            .field("votes", &self.votes)
            .field("round_state", &self.round_state)
            .finish()
    }
}<|MERGE_RESOLUTION|>--- conflicted
+++ resolved
@@ -75,7 +75,7 @@
     pub votes: VoteKeeper<Ctx>,
     pub round_state: RoundState<Ctx>,
 
-    pub pending_inputs: VecDeque<(Round, RoundEvent<Ctx>)>,
+    pub pending_inputs: VecDeque<(Round, RoundInput<Ctx>)>,
 
     rx_input: Receiver<Input<Ctx>>,
     // tx_input: Sender<Input<Ctx>>,
@@ -143,7 +143,7 @@
         loop {
             if let Some((round, input)) = self.pending_inputs.pop_front() {
                 let output = self
-                    .apply_event(round, input)
+                    .apply_input(round, input)
                     .map(|opt| opt.map(|out| self.convert(out)));
 
                 self.emit(output);
@@ -382,80 +382,49 @@
         self.apply_input(timeout.round, input)
     }
 
-<<<<<<< HEAD
-    /// Apply the event, update the state.
-    pub fn apply_event(
-=======
     /// Apply the input, update the state.
-    fn apply_input(
->>>>>>> a73929e5
+    pub fn apply_input(
         &mut self,
         input_round: Round,
         input: RoundInput<Ctx>,
     ) -> Result<Option<RoundOutput<Ctx>>, Error<Ctx>> {
         let round_state = core::mem::take(&mut self.round_state);
-<<<<<<< HEAD
 
         // Multiplex the event with the round state.
-        let mux_event = match event {
-            RoundEvent::PolkaValue(value_id) => {
+        let mux_event = match input {
+            RoundInput::PolkaValue(value_id) => {
                 if let Some(proposal) = &round_state.proposal {
                     if proposal.value().id() == value_id {
                         self.pending_inputs.push_back((
-                            event_round,
-                            RoundEvent::ProposalAndPolkaCurrent(proposal.clone()),
+                            input_round,
+                            RoundInput::ProposalAndPolkaCurrent(proposal.clone()),
                         ));
                     }
                 }
 
-                RoundEvent::PolkaAny
-            }
-            RoundEvent::PrecommitValue(value_id) => {
+                RoundInput::PolkaAny
+            }
+            RoundInput::PrecommitValue(value_id) => {
                 if let Some(proposal) = &round_state.proposal {
                     if proposal.value().id() == value_id {
                         self.pending_inputs.push_back((
-                            event_round,
-                            RoundEvent::ProposalAndPrecommitValue(proposal.clone()),
+                            input_round,
+                            RoundInput::ProposalAndPrecommitValue(proposal.clone()),
                         ));
                     }
                 }
 
-                RoundEvent::PrecommitAny
-            }
-=======
+                RoundInput::PrecommitAny
+            }
+
+            _ => input,
+        };
+
         let proposer = self.get_proposer(round_state.round)?;
-
         let data = Info::new(input_round, &self.address, proposer.address());
-
-        // Multiplex the input with the round state.
-        let mux_input = match input {
-            RoundInput::PolkaValue(value_id) => match round_state.proposal {
-                Some(ref proposal) if proposal.value().id() == value_id => {
-                    RoundInput::ProposalAndPolkaCurrent(proposal.clone())
-                }
-                _ => RoundInput::PolkaAny,
-            },
-            RoundInput::PrecommitValue(value_id) => match round_state.proposal {
-                Some(ref proposal) if proposal.value().id() == value_id => {
-                    RoundInput::ProposalAndPrecommitValue(proposal.clone())
-                }
-                _ => RoundInput::PrecommitAny,
-            },
->>>>>>> a73929e5
-
-            _ => input,
-        };
-
-<<<<<<< HEAD
-        let proposer = self.get_proposer(round_state.round)?;
-        let data = Info::new(event_round, &self.address, proposer.address());
 
         // Apply the event to the round state machine
         let transition = round_state.apply(&data, mux_event);
-=======
-        // Apply the input to the round state machine
-        let transition = round_state.apply(&data, mux_input);
->>>>>>> a73929e5
 
         // Update state
         self.round_state = transition.next_state;
