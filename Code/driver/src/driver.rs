use malachite_round::state_machine::RoundData;

use malachite_common::{
    Context, Proposal, Round, SignedVote, Timeout, TimeoutStep, Validator, ValidatorSet, Value,
    Vote, VoteType,
};
use malachite_round::events::Event as RoundEvent;
use malachite_round::message::Message as RoundMessage;
use malachite_round::state::State as RoundState;
use malachite_vote::keeper::Message as VoteMessage;
use malachite_vote::keeper::VoteKeeper;
use malachite_vote::Threshold;
use malachite_vote::ThresholdParams;

use crate::env::Env as DriverEnv;
use crate::event::Event;
use crate::message::Message;
use crate::Error;
use crate::ProposerSelector;
use crate::Validity;

/// Driver for the state machine of the Malachite consensus engine at a given height.
#[derive(Clone, Debug)]
pub struct Driver<Ctx, Env, PSel>
where
    Ctx: Context,
    Env: DriverEnv<Ctx>,
    PSel: ProposerSelector<Ctx>,
{
    pub ctx: Ctx,
    pub env: Env,
    pub proposer_selector: PSel,

    pub address: Ctx::Address,
    pub validator_set: Ctx::ValidatorSet,

    pub votes: VoteKeeper<Ctx>,
    pub round_state: RoundState<Ctx>,
}

impl<Ctx, Env, PSel> Driver<Ctx, Env, PSel>
where
    Ctx: Context,
    Env: DriverEnv<Ctx>,
    PSel: ProposerSelector<Ctx>,
{
    pub fn new(
        ctx: Ctx,
        env: Env,
        proposer_selector: PSel,
        validator_set: Ctx::ValidatorSet,
        address: Ctx::Address,
    ) -> Self {
        let votes = VoteKeeper::new(
            validator_set.total_voting_power(),
            ThresholdParams::default(), // TODO: Make this configurable
        );

        Self {
            ctx,
            env,
            proposer_selector,
            address,
            validator_set,
            votes,
            round_state: RoundState::default(),
        }
    }

    pub fn height(&self) -> &Ctx::Height {
        &self.round_state.height
    }

    pub fn round(&self) -> Round {
        self.round_state.round
    }

    async fn get_value(&self) -> Option<Ctx::Value> {
        self.env
            .get_value(self.height().clone(), self.round())
            .await
    }

    pub async fn execute(&mut self, msg: Event<Ctx>) -> Result<Option<Message<Ctx>>, Error<Ctx>> {
        let round_msg = match self.apply(msg).await? {
            Some(msg) => msg,
            None => return Ok(None),
        };

        let msg = match round_msg {
            RoundMessage::NewRound(round) => Message::NewRound(self.height().clone(), round),

            RoundMessage::Proposal(proposal) => {
                // sign the proposal
                Message::Propose(proposal)
            }

            RoundMessage::Vote(vote) => {
                let signed_vote = self.ctx.sign_vote(vote);
                Message::Vote(signed_vote)
            }

            RoundMessage::ScheduleTimeout(timeout) => Message::ScheduleTimeout(timeout),

            RoundMessage::Decision(value) => {
                // TODO: update the state
                Message::Decide(value.round, value.value)
            }
        };

        Ok(Some(msg))
    }

    async fn apply(&mut self, event: Event<Ctx>) -> Result<Option<RoundMessage<Ctx>>, Error<Ctx>> {
        match event {
            Event::NewRound(height, round) => self.apply_new_round(height, round).await,

            Event::Proposal(proposal, validity) => {
                Ok(self.apply_proposal(proposal, validity).await)
            }

            Event::Vote(signed_vote) => self.apply_vote(signed_vote),

            Event::TimeoutElapsed(timeout) => Ok(self.apply_timeout(timeout)),
        }
    }

    async fn apply_new_round(
        &mut self,
        height: Ctx::Height,
        round: Round,
    ) -> Result<Option<RoundMessage<Ctx>>, Error<Ctx>> {
        self.round_state = RoundState::new(height, round);

        let proposer_address = self
            .proposer_selector
            .select_proposer(round, &self.validator_set);

        let proposer = self
            .validator_set
            .get_by_address(&proposer_address)
            .ok_or_else(|| Error::ProposerNotFound(proposer_address.clone()))?;

        let event = if proposer.address() == &self.address {
            // We are the proposer
            // TODO: Schedule propose timeout

            let Some(value) = self.get_value().await else {
                return Err(Error::NoValueToPropose);
            };

            RoundEvent::NewRoundProposer(value)
        } else {
            RoundEvent::NewRound
        };

        Ok(self.apply_event(round, event))
    }

    async fn apply_proposal(
        &mut self,
        proposal: Ctx::Proposal,
        validity: Validity,
    ) -> Option<RoundMessage<Ctx>> {
        // Check that there is an ongoing round
        if self.round_state.round == Round::NIL {
            return None;
        }

        // Only process the proposal if there is no other proposal
        if self.round_state.proposal.is_some() {
            return None;
        }

        // Check that the proposal is for the current height and round
        if self.round_state.height != proposal.height()
            || self.round_state.round != proposal.round()
        {
            return None;
        }

        // TODO: Document
        if proposal.pol_round().is_defined() && proposal.pol_round() >= self.round_state.round {
            return None;
        }

        // TODO: Verify proposal signature (make some of these checks part of message validation)

        match proposal.pol_round() {
            Round::Nil => {
                // Is it possible to get +2/3 prevotes before the proposal?
                // Do we wait for our own prevote to check the threshold?
                let round = proposal.round();
                let event = if validity.is_valid() {
                    RoundEvent::Proposal(proposal)
                } else {
                    RoundEvent::ProposalInvalid
                };

                self.apply_event(round, event)
            }
            Round::Some(_)
                if self.votes.is_threshold_met(
                    &proposal.pol_round(),
                    VoteType::Prevote,
                    Threshold::Value(proposal.value().id()),
                ) =>
            {
                let round = proposal.round();
                let event = if validity.is_valid() {
                    RoundEvent::Proposal(proposal)
                } else {
                    RoundEvent::ProposalInvalid
                };

                self.apply_event(round, event)
            }
            _ => None,
        }
    }

    fn apply_vote(
        &mut self,
        signed_vote: SignedVote<Ctx>,
    ) -> Result<Option<RoundMessage<Ctx>>, Error<Ctx>> {
        let validator = self
            .validator_set
            .get_by_address(signed_vote.validator_address())
            .ok_or_else(|| Error::ValidatorNotFound(signed_vote.validator_address().clone()))?;

        if !self
            .ctx
            .verify_signed_vote(&signed_vote, validator.public_key())
        {
            return Err(Error::InvalidVoteSignature(
                signed_vote.clone(),
                validator.clone(),
            ));
        }

        let vote_round = signed_vote.vote.round();
        let current_round = self.round();

        let Some(vote_msg) =
            self.votes
<<<<<<< HEAD
                .apply_vote(signed_vote.vote, validator.voting_power(), round)
=======
                .apply_vote(signed_vote.vote, validator.voting_power(), current_round)
>>>>>>> 2a7862b2
        else {
            return Ok(None);
        };

        let round_event = match vote_msg {
            VoteMessage::PolkaAny => RoundEvent::PolkaAny,
            VoteMessage::PolkaNil => RoundEvent::PolkaNil,
            VoteMessage::PolkaValue(v) => RoundEvent::PolkaValue(v),
            VoteMessage::PrecommitAny => RoundEvent::PrecommitAny,
            VoteMessage::PrecommitValue(v) => RoundEvent::PrecommitValue(v),
            VoteMessage::SkipRound(r) => RoundEvent::SkipRound(r),
        };

        Ok(self.apply_event(vote_round, round_event))
    }

    fn apply_timeout(&mut self, timeout: Timeout) -> Option<RoundMessage<Ctx>> {
        let event = match timeout.step {
            TimeoutStep::Propose => RoundEvent::TimeoutPropose,
            TimeoutStep::Prevote => RoundEvent::TimeoutPrevote,
            TimeoutStep::Precommit => RoundEvent::TimeoutPrecommit,
        };

        self.apply_event(timeout.round, event)
    }

    /// Apply the event, update the state.
    fn apply_event(&mut self, round: Round, event: RoundEvent<Ctx>) -> Option<RoundMessage<Ctx>> {
        let round_state = core::mem::take(&mut self.round_state);

        let data = RoundData::new(round, round_state.height.clone(), &self.address);

        // Multiplex the event with the round state.
        let mux_event = match event {
            RoundEvent::PolkaValue(value_id) => match round_state.proposal {
                Some(ref proposal) if proposal.value().id() == value_id => {
                    RoundEvent::ProposalAndPolkaCurrent(proposal.clone())
                }
                _ => RoundEvent::PolkaAny,
            },
            RoundEvent::PrecommitValue(value_id) => match round_state.proposal {
                Some(ref proposal) if proposal.value().id() == value_id => {
                    RoundEvent::ProposalAndPrecommitValue(proposal.clone())
                }
                _ => RoundEvent::PrecommitAny,
            },

            _ => event,
        };

        // Apply the event to the round state machine
        let transition = round_state.apply_event(&data, mux_event);

        // Update state
        self.round_state = transition.next_state;

        // Return message, if any
        transition.message
    }
}<|MERGE_RESOLUTION|>--- conflicted
+++ resolved
@@ -243,11 +243,7 @@
 
         let Some(vote_msg) =
             self.votes
-<<<<<<< HEAD
-                .apply_vote(signed_vote.vote, validator.voting_power(), round)
-=======
                 .apply_vote(signed_vote.vote, validator.voting_power(), current_round)
->>>>>>> 2a7862b2
         else {
             return Ok(None);
         };
