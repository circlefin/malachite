use malachite_common::{Context, Round, SignedVote, Timeout};

use crate::Validity;

/// Events that can be received by the [`Driver`](crate::Driver).
#[derive(Clone, Debug, PartialEq, Eq)]
pub enum Event<Ctx>
where
    Ctx: Context,
{
<<<<<<< HEAD
    /// Start a new round
    NewRound(Round),

    /// Propose a value for the given round
    ProposeValue(Round, Ctx::Value),

    /// Receive a proposal, of the given validity
=======
    NewRound(Ctx::Height, Round),
>>>>>>> 0ea4ce98
    Proposal(Ctx::Proposal, Validity),

    /// Receive a signed vote
    Vote(SignedVote<Ctx>),

    /// Receive a timeout
    TimeoutElapsed(Timeout),
}<|MERGE_RESOLUTION|>--- conflicted
+++ resolved
@@ -8,17 +8,13 @@
 where
     Ctx: Context,
 {
-<<<<<<< HEAD
     /// Start a new round
-    NewRound(Round),
+    NewRound(Ctx::Height, Round),
 
     /// Propose a value for the given round
     ProposeValue(Round, Ctx::Value),
 
     /// Receive a proposal, of the given validity
-=======
-    NewRound(Ctx::Height, Round),
->>>>>>> 0ea4ce98
     Proposal(Ctx::Proposal, Validity),
 
     /// Receive a signed vote
