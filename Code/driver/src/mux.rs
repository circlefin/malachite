use malachite_common::ValueId;
use malachite_common::{Context, Proposal, Round, Value, VoteType};
use malachite_round::input::Input as RoundInput;
use malachite_round::state::State as RoundState;
use malachite_round::state::Step;
use malachite_vote::keeper::Output as VoteKeeperOutput;
use malachite_vote::keeper::VoteKeeper;
use malachite_vote::Threshold;

<<<<<<< HEAD
pub fn multiplex_proposal<Ctx>(
    input: RoundInput<Ctx>,
    input_round: Round,
    proposal: Option<&Ctx::Proposal>,
) -> RoundInput<Ctx>
where
    Ctx: Context,
{
    match input {
        // Check if we have a proposal for the input round,
        // if so, send `ProposalAndPolkaCurrent` instead of `PolkaAny`
        // to the state machine.
        RoundInput::PolkaValue(value_id) => {
            if let Some(proposal) = proposal {
                assert_eq!(proposal.round(), input_round);
                assert_eq!(proposal.value().id(), value_id);

                RoundInput::ProposalAndPolkaCurrent(proposal.clone())
=======
use crate::proposals::Proposals;
use crate::Validity;

pub fn multiplex_proposal<Ctx>(
    round_state: &RoundState<Ctx>,
    votekeeper: &VoteKeeper<Ctx>,
    proposals: &mut Proposals<Ctx>,
    proposal: Ctx::Proposal,
    validity: Validity,
) -> Option<RoundInput<Ctx>>
where
    Ctx: Context,
{
    // Check that there is an ongoing round
    if round_state.round == Round::Nil {
        return None;
    }

    // Check that the proposal is for the current height
    if round_state.height != proposal.height() {
        return None;
    }

    // Store the proposal
    proposals.insert(proposal.clone());

    let polka_for_pol = votekeeper.is_threshold_met(
        &proposal.pol_round(),
        VoteType::Prevote,
        Threshold::Value(proposal.value().id()),
    );

    let polka_previous = proposal.pol_round().is_defined()
        && polka_for_pol
        && proposal.pol_round() < round_state.round;

    // Handle invalid proposal
    if !validity.is_valid() {
        if round_state.step == Step::Propose {
            if proposal.pol_round().is_nil() {
                // L26
                return Some(RoundInput::InvalidProposal);
            } else if polka_previous {
                // L32
                return Some(RoundInput::InvalidProposalAndPolkaPrevious(
                    proposal.clone(),
                ));
>>>>>>> 5412436c
            } else {
                return None;
            }
        } else {
            return None;
        }
    }

<<<<<<< HEAD
        // Check if we have a proposal for the input round,
        // if so, send `ProposalAndPrecommitValue` instead of `PrecommitAny`.
        RoundInput::PrecommitValue(value_id) => {
            if let Some(proposal) = proposal {
                assert_eq!(proposal.round(), input_round);
                assert_eq!(proposal.value().id(), value_id);

                RoundInput::ProposalAndPrecommitValue(proposal.clone())
            } else {
                RoundInput::PrecommitAny
=======
    // We have a valid proposal.
    // L49
    // TODO - check if not already decided
    if votekeeper.is_threshold_met(
        &proposal.round(),
        VoteType::Precommit,
        Threshold::Value(proposal.value().id()),
    ) {
        return Some(RoundInput::ProposalAndPrecommitValue(proposal.clone()));
    }

    // If the proposal is for a different round, drop the proposal
    if round_state.round != proposal.round() {
        return None;
    }

    let polka_for_current = votekeeper.is_threshold_met(
        &proposal.round(),
        VoteType::Prevote,
        Threshold::Value(proposal.value().id()),
    );

    let polka_current = polka_for_current && round_state.step >= Step::Prevote;

    // L36
    if polka_current {
        return Some(RoundInput::ProposalAndPolkaCurrent(proposal));
    }

    // L28
    if round_state.step == Step::Propose && polka_previous {
        // TODO: Check proposal vr is equal to threshold vr
        return Some(RoundInput::ProposalAndPolkaPrevious(proposal));
    }

    Some(RoundInput::Proposal(proposal))
}

pub fn multiplex_on_vote_threshold<Ctx>(
    new_threshold: VoteKeeperOutput<ValueId<Ctx>>,
    proposals: &Proposals<Ctx>,
) -> Option<RoundInput<Ctx>>
where
    Ctx: Context,
{
    let proposal = proposals.all().next();

    if let Some(proposal) = proposal {
        match new_threshold {
            VoteKeeperOutput::PolkaAny => Some(RoundInput::PolkaAny),
            VoteKeeperOutput::PolkaNil => Some(RoundInput::PolkaNil),
            VoteKeeperOutput::PolkaValue(v) => {
                if v == proposal.value().id() {
                    Some(RoundInput::ProposalAndPolkaCurrent(proposal.clone()))
                } else {
                    Some(RoundInput::PolkaAny)
                }
>>>>>>> 5412436c
            }
            VoteKeeperOutput::PrecommitAny => Some(RoundInput::PrecommitAny),
            VoteKeeperOutput::PrecommitValue(v) => {
                if v == proposal.value().id() {
                    Some(RoundInput::ProposalAndPrecommitValue(proposal.clone()))
                } else {
                    Some(RoundInput::PrecommitAny)
                }
            }
            VoteKeeperOutput::SkipRound(r) => Some(RoundInput::SkipRound(r)),
        }
    } else {
        match new_threshold {
            VoteKeeperOutput::PolkaAny => Some(RoundInput::PolkaAny),
            VoteKeeperOutput::PolkaNil => Some(RoundInput::PolkaNil),
            VoteKeeperOutput::PolkaValue(_) => Some(RoundInput::PolkaAny),
            VoteKeeperOutput::PrecommitAny => Some(RoundInput::PrecommitAny),
            VoteKeeperOutput::PrecommitValue(_) => Some(RoundInput::PrecommitAny),
            VoteKeeperOutput::SkipRound(r) => Some(RoundInput::SkipRound(r)),
        }
    }
}

pub fn multiplex_on_step_change<Ctx>(
    pending_step: Step,
    round: Round,
    votekeeper: &VoteKeeper<Ctx>,
    proposal: Option<&Ctx::Proposal>,
) -> Option<RoundInput<Ctx>>
where
    Ctx: Context,
{
    match pending_step {
        Step::NewRound => None, // Some(RoundInput::NewRound),

        Step::Prevote => {
<<<<<<< HEAD
=======
            // TODO: What to do if multiple proposals?
            let proposal = proposals.all().next();

>>>>>>> 5412436c
            if has_polka_nil(votekeeper, round) {
                Some(RoundInput::PolkaNil)
            } else if let Some(proposal) = has_polka_value(proposal, votekeeper, round) {
                Some(RoundInput::ProposalAndPolkaCurrent(proposal.clone()))
            } else if has_polka_any(votekeeper, round) {
                Some(RoundInput::PolkaAny)
            } else {
                None
            }
        }

        Step::Propose => None,
        Step::Precommit => None,
        Step::Commit => None,
    }
}

fn has_polka_nil<Ctx>(votekeeper: &VoteKeeper<Ctx>, round: Round) -> bool
where
    Ctx: Context,
{
    votekeeper.is_threshold_met(&round, VoteType::Prevote, Threshold::Nil)
}

fn has_polka_value<'p, Ctx>(
    proposal: Option<&'p Ctx::Proposal>,
    votekeeper: &VoteKeeper<Ctx>,
    round: Round,
) -> Option<&'p Ctx::Proposal>
where
    Ctx: Context,
{
    let proposal = proposal?;

    votekeeper
        .is_threshold_met(
            &round,
            VoteType::Prevote,
            Threshold::Value(proposal.value().id()),
        )
        .then_some(proposal)
}

fn has_polka_any<Ctx>(votekeeper: &VoteKeeper<Ctx>, round: Round) -> bool
where
    Ctx: Context,
{
    votekeeper.is_threshold_met(&round, VoteType::Prevote, Threshold::Any)
}<|MERGE_RESOLUTION|>--- conflicted
+++ resolved
@@ -7,33 +7,12 @@
 use malachite_vote::keeper::VoteKeeper;
 use malachite_vote::Threshold;
 
-<<<<<<< HEAD
-pub fn multiplex_proposal<Ctx>(
-    input: RoundInput<Ctx>,
-    input_round: Round,
-    proposal: Option<&Ctx::Proposal>,
-) -> RoundInput<Ctx>
-where
-    Ctx: Context,
-{
-    match input {
-        // Check if we have a proposal for the input round,
-        // if so, send `ProposalAndPolkaCurrent` instead of `PolkaAny`
-        // to the state machine.
-        RoundInput::PolkaValue(value_id) => {
-            if let Some(proposal) = proposal {
-                assert_eq!(proposal.round(), input_round);
-                assert_eq!(proposal.value().id(), value_id);
-
-                RoundInput::ProposalAndPolkaCurrent(proposal.clone())
-=======
-use crate::proposals::Proposals;
 use crate::Validity;
 
 pub fn multiplex_proposal<Ctx>(
     round_state: &RoundState<Ctx>,
     votekeeper: &VoteKeeper<Ctx>,
-    proposals: &mut Proposals<Ctx>,
+    current_proposal: &mut Option<Ctx::Proposal>,
     proposal: Ctx::Proposal,
     validity: Validity,
 ) -> Option<RoundInput<Ctx>>
@@ -51,7 +30,7 @@
     }
 
     // Store the proposal
-    proposals.insert(proposal.clone());
+    *current_proposal = Some(proposal.clone());
 
     let polka_for_pol = votekeeper.is_threshold_met(
         &proposal.pol_round(),
@@ -74,7 +53,6 @@
                 return Some(RoundInput::InvalidProposalAndPolkaPrevious(
                     proposal.clone(),
                 ));
->>>>>>> 5412436c
             } else {
                 return None;
             }
@@ -83,18 +61,6 @@
         }
     }
 
-<<<<<<< HEAD
-        // Check if we have a proposal for the input round,
-        // if so, send `ProposalAndPrecommitValue` instead of `PrecommitAny`.
-        RoundInput::PrecommitValue(value_id) => {
-            if let Some(proposal) = proposal {
-                assert_eq!(proposal.round(), input_round);
-                assert_eq!(proposal.value().id(), value_id);
-
-                RoundInput::ProposalAndPrecommitValue(proposal.clone())
-            } else {
-                RoundInput::PrecommitAny
-=======
     // We have a valid proposal.
     // L49
     // TODO - check if not already decided
@@ -135,14 +101,12 @@
 
 pub fn multiplex_on_vote_threshold<Ctx>(
     new_threshold: VoteKeeperOutput<ValueId<Ctx>>,
-    proposals: &Proposals<Ctx>,
+    current_proposal: Option<&Ctx::Proposal>,
 ) -> Option<RoundInput<Ctx>>
 where
     Ctx: Context,
 {
-    let proposal = proposals.all().next();
-
-    if let Some(proposal) = proposal {
+    if let Some(proposal) = current_proposal {
         match new_threshold {
             VoteKeeperOutput::PolkaAny => Some(RoundInput::PolkaAny),
             VoteKeeperOutput::PolkaNil => Some(RoundInput::PolkaNil),
@@ -152,7 +116,6 @@
                 } else {
                     Some(RoundInput::PolkaAny)
                 }
->>>>>>> 5412436c
             }
             VoteKeeperOutput::PrecommitAny => Some(RoundInput::PrecommitAny),
             VoteKeeperOutput::PrecommitValue(v) => {
@@ -189,12 +152,6 @@
         Step::NewRound => None, // Some(RoundInput::NewRound),
 
         Step::Prevote => {
-<<<<<<< HEAD
-=======
-            // TODO: What to do if multiple proposals?
-            let proposal = proposals.all().next();
-
->>>>>>> 5412436c
             if has_polka_nil(votekeeper, round) {
                 Some(RoundInput::PolkaNil)
             } else if let Some(proposal) = has_polka_value(proposal, votekeeper, round) {
