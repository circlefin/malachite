use core::fmt;

use alloc::collections::{BTreeMap, BTreeSet};

use malachite_common::{Context, Round, ValueId, Vote, VoteType};

use crate::round_votes::RoundVotes;
use crate::round_weights::RoundWeights;
use crate::{Threshold, ThresholdParam, ThresholdParams, Weight};

/// Messages emitted by the vote keeper
#[derive(Clone, Debug, PartialEq, Eq, PartialOrd, Ord, Hash)]
pub enum Output<Value> {
    PolkaAny,
    PolkaNil,
    PolkaValue(Value),
    PrecommitAny,
    PrecommitValue(Value),
    SkipRound(Round),
}

pub struct PerRound<Ctx>
where
    Ctx: Context,
{
    votes: RoundVotes<Ctx::Address, ValueId<Ctx>>,
    addresses_weights: RoundWeights<Ctx::Address>,
    emitted_msgs: BTreeSet<Output<ValueId<Ctx>>>,
}

impl<Ctx> PerRound<Ctx>
where
    Ctx: Context,
{
    fn new() -> Self {
        Self {
            votes: RoundVotes::new(),
            addresses_weights: RoundWeights::new(),
            emitted_msgs: BTreeSet::new(),
        }
    }

    pub fn votes(&self) -> &RoundVotes<Ctx::Address, ValueId<Ctx>> {
        &self.votes
    }

    pub fn addresses_weights(&self) -> &RoundWeights<Ctx::Address> {
        &self.addresses_weights
    }

<<<<<<< HEAD
    pub fn emitted_outputs(&self) -> &BTreeSet<Message<ValueId<Ctx>>> {
=======
    pub fn emitted_msgs(&self) -> &BTreeSet<Output<ValueId<Ctx>>> {
>>>>>>> 4c5a1a74
        &self.emitted_msgs
    }
}

impl<Ctx> Clone for PerRound<Ctx>
where
    Ctx: Context,
{
    #[cfg_attr(coverage_nightly, coverage(off))]
    fn clone(&self) -> Self {
        Self {
            votes: self.votes.clone(),
            addresses_weights: self.addresses_weights.clone(),
            emitted_msgs: self.emitted_msgs.clone(),
        }
    }
}

impl<Ctx> fmt::Debug for PerRound<Ctx>
where
    Ctx: Context,
{
    #[cfg_attr(coverage_nightly, coverage(off))]
    fn fmt(&self, f: &mut fmt::Formatter<'_>) -> fmt::Result {
        f.debug_struct("PerRound")
            .field("votes", &self.votes)
            .field("addresses_weights", &self.addresses_weights)
            .field("emitted_msgs", &self.emitted_msgs)
            .finish()
    }
}

/// Keeps track of votes and emits messages when thresholds are reached.
pub struct VoteKeeper<Ctx>
where
    Ctx: Context,
{
    total_weight: Weight,
    threshold_params: ThresholdParams,
    per_round: BTreeMap<Round, PerRound<Ctx>>,
}

impl<Ctx> VoteKeeper<Ctx>
where
    Ctx: Context,
{
    pub fn new(total_weight: Weight, threshold_params: ThresholdParams) -> Self {
        VoteKeeper {
            total_weight,
            threshold_params,
            per_round: BTreeMap::new(),
        }
    }

    pub fn total_weight(&self) -> &Weight {
        &self.total_weight
    }

    pub fn per_round(&self) -> &BTreeMap<Round, PerRound<Ctx>> {
        &self.per_round
    }

    /// Apply a vote with a given weight, potentially triggering an output.
    pub fn apply_vote(
        &mut self,
        vote: Ctx::Vote,
        weight: Weight,
        current_round: Round,
    ) -> Option<Output<ValueId<Ctx>>> {
        let round = self
            .per_round
            .entry(vote.round())
            .or_insert_with(PerRound::new);

        round.votes.add_vote(
            vote.vote_type(),
            vote.validator_address().clone(),
            vote.value().clone(),
            weight,
        );

        round
            .addresses_weights
            .set_once(vote.validator_address().clone(), weight);

        if vote.round() > current_round {
            let combined_weight = round.addresses_weights.sum();

            let skip_round = self
                .threshold_params
                .honest
                .is_met(combined_weight, self.total_weight);

            if skip_round {
                let msg = Output::SkipRound(vote.round());
                round.emitted_msgs.insert(msg.clone());
                return Some(msg);
            }
        }

        let threshold = compute_threshold(
            vote.vote_type(),
            round,
            vote.value(),
            self.threshold_params.quorum,
            self.total_weight,
        );

        let msg = threshold_to_output(vote.vote_type(), vote.round(), threshold);

        match msg {
            Some(msg) if !round.emitted_msgs.contains(&msg) => {
                round.emitted_msgs.insert(msg.clone());
                Some(msg)
            }
            _ => None,
        }
    }

    /// Check if a threshold is met, ie. if we have a quorum for that threshold.
    pub fn is_threshold_met(
        &self,
        round: &Round,
        vote_type: VoteType,
        threshold: Threshold<ValueId<Ctx>>,
    ) -> bool {
        self.per_round.get(round).map_or(false, |round| {
            round.votes.is_threshold_met(
                vote_type,
                threshold,
                self.threshold_params.quorum,
                self.total_weight,
            )
        })
    }
}

/// Compute whether or not we have reached a threshold for the given value,
/// and return that threshold.
fn compute_threshold<Ctx>(
    vote_type: VoteType,
    round: &PerRound<Ctx>,
    value: &Option<ValueId<Ctx>>,
    quorum: ThresholdParam,
    total_weight: Weight,
) -> Threshold<ValueId<Ctx>>
where
    Ctx: Context,
{
    let weight = round.votes.get_weight(vote_type, value);

    match value {
        Some(value) if quorum.is_met(weight, total_weight) => Threshold::Value(value.clone()),

        None if quorum.is_met(weight, total_weight) => Threshold::Nil,

        _ => {
            let weight_sum = round.votes.weight_sum(vote_type);

            if quorum.is_met(weight_sum, total_weight) {
                Threshold::Any
            } else {
                Threshold::Unreached
            }
        }
    }
}

/// Map a vote type and a threshold to a state machine output.
fn threshold_to_output<Value>(
    typ: VoteType,
    round: Round,
    threshold: Threshold<Value>,
) -> Option<Output<Value>> {
    match (typ, threshold) {
        (_, Threshold::Unreached) => None,
        (_, Threshold::Skip) => Some(Output::SkipRound(round)),

        (VoteType::Prevote, Threshold::Any) => Some(Output::PolkaAny),
        (VoteType::Prevote, Threshold::Nil) => Some(Output::PolkaNil),
        (VoteType::Prevote, Threshold::Value(v)) => Some(Output::PolkaValue(v)),

        (VoteType::Precommit, Threshold::Any) => Some(Output::PrecommitAny),
        (VoteType::Precommit, Threshold::Nil) => Some(Output::PrecommitAny),
        (VoteType::Precommit, Threshold::Value(v)) => Some(Output::PrecommitValue(v)),
    }
}

impl<Ctx> Clone for VoteKeeper<Ctx>
where
    Ctx: Context,
{
    #[cfg_attr(coverage_nightly, coverage(off))]
    fn clone(&self) -> Self {
        Self {
            total_weight: self.total_weight,
            threshold_params: self.threshold_params,
            per_round: self.per_round.clone(),
        }
    }
}

impl<Ctx> fmt::Debug for VoteKeeper<Ctx>
where
    Ctx: Context,
{
    #[cfg_attr(coverage_nightly, coverage(off))]
    fn fmt(&self, f: &mut fmt::Formatter<'_>) -> fmt::Result {
        f.debug_struct("VoteKeeper")
            .field("total_weight", &self.total_weight)
            .field("threshold_params", &self.threshold_params)
            .field("per_round", &self.per_round)
            .finish()
    }
}<|MERGE_RESOLUTION|>--- conflicted
+++ resolved
@@ -25,7 +25,7 @@
 {
     votes: RoundVotes<Ctx::Address, ValueId<Ctx>>,
     addresses_weights: RoundWeights<Ctx::Address>,
-    emitted_msgs: BTreeSet<Output<ValueId<Ctx>>>,
+    emitted_outputs: BTreeSet<Output<ValueId<Ctx>>>,
 }
 
 impl<Ctx> PerRound<Ctx>
@@ -36,7 +36,7 @@
         Self {
             votes: RoundVotes::new(),
             addresses_weights: RoundWeights::new(),
-            emitted_msgs: BTreeSet::new(),
+            emitted_outputs: BTreeSet::new(),
         }
     }
 
@@ -48,12 +48,8 @@
         &self.addresses_weights
     }
 
-<<<<<<< HEAD
-    pub fn emitted_outputs(&self) -> &BTreeSet<Message<ValueId<Ctx>>> {
-=======
-    pub fn emitted_msgs(&self) -> &BTreeSet<Output<ValueId<Ctx>>> {
->>>>>>> 4c5a1a74
-        &self.emitted_msgs
+    pub fn emitted_outputs(&self) -> &BTreeSet<Output<ValueId<Ctx>>> {
+        &self.emitted_outputs
     }
 }
 
@@ -66,7 +62,7 @@
         Self {
             votes: self.votes.clone(),
             addresses_weights: self.addresses_weights.clone(),
-            emitted_msgs: self.emitted_msgs.clone(),
+            emitted_outputs: self.emitted_outputs.clone(),
         }
     }
 }
@@ -80,7 +76,7 @@
         f.debug_struct("PerRound")
             .field("votes", &self.votes)
             .field("addresses_weights", &self.addresses_weights)
-            .field("emitted_msgs", &self.emitted_msgs)
+            .field("emitted_outputs", &self.emitted_outputs)
             .finish()
     }
 }
@@ -148,7 +144,7 @@
 
             if skip_round {
                 let msg = Output::SkipRound(vote.round());
-                round.emitted_msgs.insert(msg.clone());
+                round.emitted_outputs.insert(msg.clone());
                 return Some(msg);
             }
         }
@@ -164,8 +160,8 @@
         let msg = threshold_to_output(vote.vote_type(), vote.round(), threshold);
 
         match msg {
-            Some(msg) if !round.emitted_msgs.contains(&msg) => {
-                round.emitted_msgs.insert(msg.clone());
+            Some(msg) if !round.emitted_outputs.contains(&msg) => {
+                round.emitted_outputs.insert(msg.clone());
                 Some(msg)
             }
             _ => None,
