--- conflicted
+++ resolved
@@ -19,12 +19,7 @@
     SkipRound(Round),
 }
 
-<<<<<<< HEAD
-#[derive(Clone, Debug)]
 pub struct PerRound<Ctx>
-=======
-struct PerRound<Ctx>
->>>>>>> 952c4e3d
 where
     Ctx: Context,
 {
