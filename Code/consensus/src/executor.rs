--- conflicted
+++ resolved
@@ -28,31 +28,17 @@
     round_states: BTreeMap<Round, RoundState<C>>,
 }
 
-<<<<<<< HEAD
-=======
-#[derive(Clone, Debug, PartialEq, Eq)]
-pub enum Message<C>
-where
-    C: Consensus,
-{
-    NewRound(Round),
-    Proposal(C::Proposal),
-    Vote(C::Vote),
-    Timeout(Timeout),
-}
-
 #[derive(Clone, Debug, PartialEq, Eq)]
 pub enum Output<C>
 where
     C: Consensus,
 {
     Propose(C::Proposal),
-    Vote(C::Vote),
+    Vote(SignedVote<C>),
     Decide(Round, C::Value),
     SetTimeout(Timeout),
 }
 
->>>>>>> 5e5d1753
 impl<C> Executor<C>
 where
     C: Consensus,
@@ -110,11 +96,7 @@
                 let signature = C::sign_vote(&vote, self.key.expose_secret());
                 let signed_vote = SignedVote::new(vote, address, signature);
 
-<<<<<<< HEAD
-                Some(Message::Vote(signed_vote))
-=======
-                Some(Output::Vote(v))
->>>>>>> 5e5d1753
+                Some(Output::Vote(signed_vote))
             }
 
             RoundMessage::Timeout(timeout) => Some(Output::SetTimeout(timeout)),
