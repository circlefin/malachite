--- conflicted
+++ resolved
@@ -411,15 +411,9 @@
 
 ## Functions
 
-<<<<<<< HEAD
 The [pseudo-code][pseudo-code] of the consensus algorithm includes calls to
 functions that are not defined in the pseudo-code itself, but are assumed to be
 implemented by the context/application that uses the consensus protocol.
-=======
-The [pseudo-code][pseudo-code] of the algorithm includes calls to functions
-that are not defined in the pseudo-code itself, but are assumed to be
-implemented by the processes running the consensus protocol.
->>>>>>> 304c8ee5
 
 ### Proposer Selection
 
