--- conflicted
+++ resolved
@@ -688,14 +688,9 @@
 >
 > In the same environment, ensuring Property 2 requires correct to relay the
 > received messages.
-<<<<<<< HEAD
-> In this way, if the sender crashes and the message is not received by some
-> correct processes, the other correct processes will relay it to them.
-=======
 > In this way, if the sender crashes and the message is received by some
 > correct processes but not received by other correct processes, then the ones
 > that received the message will relay it to those that did not.
->>>>>>> 77c741e1
 > In the same way, if the sender is Byzantine and purposely does not send the
 > message to a subset of processes, the message will be relayed to them.
 >
@@ -704,11 +699,6 @@
 > In other words, the `broadcast` primitive cannot be just implemented by
 > sending the same message (via "unicast") to every process.
 
-<<<<<<< HEAD
-[comment]: <> (I wonder whether the next paragraph is more design related)
-
-=======
->>>>>>> 77c741e1
 Fortunately, it turns out that the Gossip communication property does not need
 to be ensured for _every_ broadcast message.
 As discussed in [#260][synchronization-issue], only messages whose reception
@@ -734,17 +724,10 @@
 These functions are guarded by conditions that verify if the state, in
 particular the round step, has not changed since when their execution was
 scheduled.
-<<<<<<< HEAD
-It the state has changed, the execution may not produce any action.
-
-> Implementations could cancel scheduled timeouts when the state changes and
-> the associated conditions are no longer observed.
-=======
 If the state has changed, the execution may not produce any action.
 
 > Implementations could cancel scheduled timeouts when the conditions that
 > guard the scheduled functions are no longer observed.
->>>>>>> 77c741e1
 
 The `timeout<Step>(round)` functions return a duration, the minimum amount of
 time from when `schedule` was called, for the scheduled timeout.
@@ -782,7 +765,6 @@
 messages broadcast or received by correct processes at times `t < GST`.
 Which renders this property even more complex to achieve, since it imposes
 conditions for messages sent or received _before_ `GST`.
-<<<<<<< HEAD
 
 ## Correctness
 
@@ -854,8 +836,6 @@
 in round `r` learn the POL for round `r' > r` (this should eventually happen by
 the [gossip communication property](#network)), so that they can disregard
 their own lock.
-=======
->>>>>>> 77c741e1
 
 [^1]: This document adopts _process_ to refer to the active participants of the
   consensus algorithm, which can propose and vote for values.
@@ -870,10 +850,6 @@
 [starkware-proofs]: ../starknet/proofs-scheduling/README.md
 [synchronization-issue]: https://github.com/informalsystems/malachite/issues/260
 [synchronization-spec]: ../synchronization/README.md
-<<<<<<< HEAD
 [partially-synchronous]: https://dl.acm.org/doi/10.1145/42282.42283
 [line29-issue]: https://github.com/informalsystems/malachite/issues/366
-[equivocation-discussion]: https://github.com/informalsystems/malachite/discussions/380
-=======
-[partially-synchronous]: https://dl.acm.org/doi/10.1145/42282.42283
->>>>>>> 77c741e1
+[equivocation-discussion]: https://github.com/informalsystems/malachite/discussions/380