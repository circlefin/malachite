// -*- mode: Bluespec; -*-

module votekeeper {

    import types.* from "./types"
    import basicSpells.* from "../spells/basic"
    import extraSpells.* from "../spells/extra"

    // ****************************************************************************
    // Types
    // ****************************************************************************

    type WeightedVote = 
        | NoWeightedVote 
        | WV((Vote, Weight, Round))

    type VoteCount = {
        totalWeight: Weight,
        valuesWeights: Value -> Weight,
        votesAddresses: Set[Address],
        receivedVotes: Set[Vote],
    }

    type RoundVotes = {
        height: Height,
        round: Round,
        prevotes: VoteCount,
        precommits: VoteCount,
        emittedOutputs: Set[VoteKeeperOutput],
        votesAddressesWeights: Address -> Weight
    }

    type Threshold =
        | UnreachedThreshold
        | NilThreshold
        | AnyThreshold
        | SkipThreshold
        | ValueThreshold(NonNilValue)

    type VoteKeeperOutput = 
        | NoVKOutput
        | PolkaAnyVKOutput(Round)
        | PolkaNilVKOutput(Round)
        | PolkaValueVKOutput((Round, NonNilValue))
        | PrecommitAnyVKOutput(Round)
        | PrecommitValueVKOutput((Round, NonNilValue))
        | SkipVKOutput(Round)

    type Bookkeeper = {
        height: Height,
        totalWeight: Weight,
        rounds: Round -> RoundVotes,
        evidence: Set[Set[Vote]]
    }

    pure def initBookKeeper(initialHeight: Height, totalVotingPower: Weight): Bookkeeper = { 
        height: initialHeight, 
        totalWeight: totalVotingPower, 
        rounds: Map(),
        evidence: Set(),
    }

    // ****************************************************************************
    // Functional Layer
    // ****************************************************************************

    // Internal functions

    pure def newRoundVotes(height: Height, round: Round, totalWeight: Weight): RoundVotes = {
        height: height,
        round: round,
        prevotes: newVoteCount(totalWeight),
        precommits: newVoteCount(totalWeight),
        emittedOutputs: Set(),
        votesAddressesWeights: Map()
    }

    // creates a new voteCount
    pure def newVoteCount(total: Weight): VoteCount =
        { totalWeight: total, valuesWeights: Map(), votesAddresses: Set(), receivedVotes: Set() }

    // Returns true if weight > 2/3 * total (quorum: at least f+1 correct)
    pure def isQuorum(weight: Weight, total: Weight): bool =
        3 * weight > 2 * total

    run isQuorumTest = all {
        assert(isQuorum(0,0) == false),
        assert(isQuorum(2,6) == false),
        assert(isQuorum(4,6) == false),
        assert(isQuorum(5,6) == true),
    }

    // True iff the vote count has a quorum on a specific value.
    pure def hasQuorumOnValue(voteCount: VoteCount, value: Value): bool =
        isQuorum(voteCount.valuesWeights.getOrElse(value, 0), voteCount.totalWeight)

    // True iff the vote count has a quorum on value nil.
    pure def hasQuorumOnNil(voteCount: VoteCount): bool =
        hasQuorumOnValue(voteCount, Nil)

    // True iff the vote count has a quorum on any value.
    pure def hasQuorumOnAny(voteCount: VoteCount): bool =
        isQuorum(voteCount.valuesWeights.mapSumValues(), voteCount.totalWeight)

    // Returns true if weight > 1/3 * total (small quorum: at least one correct)
    pure def isSkip(weight: Weight, total: Weight): bool =
        3 * weight > total

    run isSkipTest = all {
        assert(isSkip(0,0) == false),
        assert(isSkip(2,6) == false),
        assert(isSkip(3,6) == true),
    }

    // Adds a weighted vote to a voteCount if there is no vote registered for the voter.
    pure def addVote(voteCount: VoteCount, vote: Vote, weight: Weight): VoteCount =
        val newRcvd = voteCount.receivedVotes.union(Set(vote))
        if (vote.srcAddress.in(voteCount.votesAddresses))
            // Do not count vote if address has already voted. 
            voteCount
                .with("receivedVotes", newRcvd)
        else 
            val newWeight = voteCount.valuesWeights.getOrElse(vote.valueId, 0) + weight             
            voteCount
                .with("valuesWeights", voteCount.valuesWeights.mapSafeSet(vote.valueId, newWeight))
                .with("votesAddresses", voteCount.votesAddresses.setAdd(vote.srcAddress))
                .with("receivedVotes", newRcvd)

    run addVoteTest =
        val voteCount = { 
            totalWeight: 100, 
            valuesWeights: Map(Val("val1") -> 30, Val("val2") -> 20), 
            votesAddresses: Set("alice", "bob"),
            receivedVotes: Set() // TODO: make consistent with other fields?
        }
        val vote = mkVote(Precommit, "john", 1, 10, Val("val3"))
        all {
            // new voter, new value
            assert(addVote(voteCount, vote, 10) == { 
                totalWeight: 100, 
                valuesWeights: Map(Val("val1") -> 30, Val("val2") -> 20, Val("val3") -> 10), 
                votesAddresses: Set("alice", "bob", "john"),
                receivedVotes: Set(vote),
            }),
            // new voter, existing value
            assert(addVote(voteCount, vote.with("valueId", Val("val2")), 10) == { 
                totalWeight: 100, 
                valuesWeights: Map(Val("val1") -> 30, Val("val2") -> 30), 
                votesAddresses: Set("alice", "bob", "john"),
                receivedVotes: Set(vote.with("valueId", Val("val2"))),
            }),
            // existing voter
            assert(addVote(voteCount, vote.with("srcAddress", "alice"), 10) == 
                voteCount.with("receivedVotes", Set(vote.with("srcAddress", "alice")))),
        }

    // Given a voteCount and a value, the function returns:
    // - A threshold Value if there is a quorum for the given value;
    // - A threshold Nil if there is a quorum for the nil and no quorum for the value;
    // - A threshold Any if there is no quorum for the value or nil and there is a quorum for any (including nil);
    // - A threshold Unreached otherwise indicating that no quorum has been yet reached.
    pure def computeThreshold(voteCount: VoteCount, value: Value): Threshold =
        if (voteCount.hasQuorumOnValue(value)) {
            match value {
                | Nil => NilThreshold
                | Val(v) => ValueThreshold(v)
            }
        } else if (voteCount.hasQuorumOnAny()) {
            AnyThreshold
        } else 
            UnreachedThreshold

    run computeThresholdTest =
        val voteCount = {totalWeight: 100, valuesWeights: Map(), votesAddresses: Set("alice", "bob"), receivedVotes: Set()}
        val mapValueReached = Map(Val("v1") -> 67, Val("v2") -> 20)
        val mapNilReached = Map(Nil -> 70, Val("v2") -> 20)
        val mapNoneReached = Map(Nil -> 20, Val("v2") -> 20)
        all {
            assert(computeThreshold(voteCount, Val("v3")) == UnreachedThreshold),
            assert(computeThreshold(voteCount.with("valuesWeights", mapValueReached), Val("v1")) == ValueThreshold("v1")),
            assert(computeThreshold(voteCount.with("valuesWeights", mapValueReached), Val("v2")) == AnyThreshold),
            assert(computeThreshold(voteCount.with("valuesWeights", mapNilReached), Nil) == NilThreshold),
            assert(computeThreshold(voteCount.with("valuesWeights", mapNilReached), Val("v2")) == AnyThreshold),
            assert(computeThreshold(voteCount.with("valuesWeights", mapNoneReached), Val("v1")) == UnreachedThreshold),
            assert(computeThreshold(voteCount.with("valuesWeights", mapNoneReached), Nil) == UnreachedThreshold),
        }

    // Given a round, voteType and threshold, return the corresponding VoteKeeperOutput
    pure def toVoteKeeperOutput(round: Round, voteType: VoteType, threshold: Threshold): VoteKeeperOutput =
        match threshold {
            | UnreachedThreshold => 
                NoVKOutput
            | ValueThreshold(value) =>
                match voteType {
                    | Prevote => PolkaValueVKOutput((round, value))
                    | Precommit => PrecommitValueVKOutput((round, value))
                }
            | NilThreshold =>
                match voteType {
                    | Prevote => PolkaNilVKOutput(round)
                    | Precommit => PrecommitAnyVKOutput(round)
                }
            | AnyThreshold =>
                match voteType {
                    | Prevote => PolkaAnyVKOutput(round)
                    | Precommit => PrecommitAnyVKOutput(round)
                }
            | SkipThreshold => 
                SkipVKOutput(round)
        }

    run toVoteKeeperOutputTest =
        val round = 10
        all {
            assert(toVoteKeeperOutput(round, Prevote, UnreachedThreshold) == NoVKOutput),
            assert(toVoteKeeperOutput(round, Precommit, UnreachedThreshold) == NoVKOutput),
            assert(toVoteKeeperOutput(round, Prevote, AnyThreshold) == PolkaAnyVKOutput(round)),
            assert(toVoteKeeperOutput(round, Prevote, NilThreshold) == PolkaNilVKOutput(round)),
            assert(toVoteKeeperOutput(round, Prevote, ValueThreshold("v1")) == PolkaValueVKOutput((round, "v1"))),
            assert(toVoteKeeperOutput(round, Precommit, AnyThreshold) == PrecommitAnyVKOutput(round)),
            assert(toVoteKeeperOutput(round, Precommit, NilThreshold) == PrecommitAnyVKOutput(round)),
            assert(toVoteKeeperOutput(round, Precommit, ValueThreshold("v1")) == PrecommitValueVKOutput((round, "v1"))),
            assert(toVoteKeeperOutput(round, Prevote, SkipThreshold) == SkipVKOutput(round)),
            assert(toVoteKeeperOutput(round, Precommit, SkipThreshold) == SkipVKOutput(round)),
        }

    // Called by the executor when it receives a vote. The function takes the following steps:
    // - It first adds the vote and then computes a threshold.
    // - If there exist a threshold and has not emitted before, the function returns the corresponding VoteKeeperOutput.
    // - Otherwise, the function returns a no-threshold output.
    // - Note that if there is no threshold after adding the vote, the function checks if there is a skip threshold. // FIXME: not matching
    // TO DISCUSS:
    // - There might be a problem if we generalize from single-shot to multi-shot: the keeper only keeps the totalWeight
    //   of the current height; I wonder if we need to keep the totalWeight for every Height that we may receive a vote for.
    pure def applyVote(keeper: Bookkeeper, vote: Vote, weight: Weight, currentRound: Round): { bookkeeper: Bookkeeper, output: VoteKeeperOutput } =
        val round = vote.round
        val roundVotes = keeper.rounds.getOrElse(round, newRoundVotes(keeper.height, round, keeper.totalWeight))
        
        val updatedVoteCount = 
            match vote.voteType {
                | Prevote => roundVotes.prevotes.addVote(vote, weight)
                | Precommit => roundVotes.precommits.addVote(vote, weight)
            }

        // check if sender of vote, equivocated
<<<<<<< HEAD
        val msgsBySender = updatedVoteCount.receivedVotes.filter(x => x.srcAddress == vote.srcAddress)
        val newEvidence = if (msgsBySender.size() == 1)
                            Set()
                        else
                            msgsBySender
=======
        // TODO:    we could check if sender equivocated on this height/round before and only record first occurrence,
        //          but this depends on requirements for slashing
        val msgsBySender = updatedVoteCount.receivedVotes.filter(x => x.srcAddress == vote.srcAddress)
        val newEvidence =   if (msgsBySender.size() == 1)
                                Set()
                            else
                                msgsBySender
>>>>>>> 183d1593

        val updatedVotesAddressesWeights =
            if (roundVotes.votesAddressesWeights.has(vote.srcAddress)) 
                roundVotes.votesAddressesWeights
            else 
                roundVotes.votesAddressesWeights.mapSafeSet(vote.srcAddress, weight)

        // Combined weight of all validators at this height // FIXME: height or round?
        val combinedWeight = updatedVotesAddressesWeights.mapSumValues()

        val finalOutput =
            if (vote.round > currentRound and isSkip(combinedWeight, keeper.totalWeight))
                SkipVKOutput(vote.round) // FIXME: can we produce multiple events of this type?
            else
                val threshold = computeThreshold(updatedVoteCount, vote.valueId)
                val output = toVoteKeeperOutput(vote.round, vote.voteType, threshold)
                if (not(output.in(roundVotes.emittedOutputs))) 
                    output
                else 
                    NoVKOutput

        val updatedRoundVotes = 
            match vote.voteType {
                | Prevote => roundVotes.with("prevotes", updatedVoteCount)                                   
                | Precommit => roundVotes.with("precommits", updatedVoteCount)
            }
        val updatedRoundVotes2 = updatedRoundVotes
            .with("votesAddressesWeights", updatedVotesAddressesWeights)
            .with("emittedOutputs", roundVotes.emittedOutputs.setAddIf(finalOutput, finalOutput != NoVKOutput))

        val updatedBookkeeper = keeper
            .with("rounds", keeper.rounds.mapSafeSet(vote.round, updatedRoundVotes2))

        val resultingBookkeeper =   if (newEvidence == Set()) updatedBookkeeper
                                    else updatedBookkeeper.with("evidence", keeper.evidence.union(Set(newEvidence)))

        { bookkeeper: resultingBookkeeper, output: finalOutput }

    run applyVoteTest =
        val roundVotes: RoundVotes = {
            height: 0,
            round: 0,
            prevotes: { totalWeight: 4, votesAddresses: Set(), valuesWeights: Map(Val("v1") -> 1, Nil -> 3), receivedVotes: Set()  },
            precommits: { totalWeight: 4, votesAddresses: Set(), valuesWeights: Map(), receivedVotes: Set() },
            emittedOutputs: Set(),
            votesAddressesWeights: Map(),
        }
        val vk: Bookkeeper = { height: 0, totalWeight: 4, rounds: Map(0 -> roundVotes), evidence: Set() }
        val o1 = applyVote(vk, mkVote(Precommit, "a0", 0, 0, Nil), 1, 0)
        val o2 = applyVote(o1.bookkeeper, mkVote(Precommit, "a1", 0, 0, Nil), 1, 0)
        val o3 = applyVote(o2.bookkeeper, mkVote(Precommit, "a2", 0, 0, Nil), 1, 0)
        val o4 = applyVote(o3.bookkeeper, mkVote(Precommit, "a3", 0, 0, Nil), 1, 0)
        val o5 = applyVote(o4.bookkeeper, mkVote(Precommit, "a4", 0, 1, Nil), 3, 0)
        val o6 = applyVote(o5.bookkeeper, mkVote(Precommit, "a4", 0, 1, Val("faulty")), 3, 0)
        all {
            assert(o1.output == NoVKOutput),
            assert(o2.output == NoVKOutput),
            assert(o3.output == PrecommitAnyVKOutput(0)),
            assert(o4.output == NoVKOutput),
            assert(o5.output == SkipVKOutput(1)),
            assert(o6.bookkeeper.evidence != Set())
<<<<<<< HEAD
        }


pure def validCommit (commit: Set[Vote], commitWeight: Weight, keeper: Bookkeeper) : bool = 
    val v = chooseSome(commit)
    all {
        v.valueId != Nil,
        v.voteType == Precommit,
        commit.forall(x => all {    x.height == v.height,
                                    x.round == v.round,
                                    x.valueId == v.valueId,
                                    x.voteType == Precommit}),
        commitWeight > 2 / 3 * keeper.totalWeight, 
    }

pure def commitRound (commit: Set[Vote]) : Round = chooseSome(commit).round
pure def commitValue (commit: Set[Vote]) : Value = chooseSome(commit).valueId

pure def voteCountFromCommit (commit: Set[Vote], commitWeight: Weight) : VoteCount =
    {
        totalWeight: commitWeight,
        valuesWeights: Map(commitValue(commit) -> commitWeight),
        votesAddresses: commit.map(x => x.srcAddress),
        receivedVotes: commit,
    }

// This takes a commit, checks for evidence, and overwrites the roundVotes with the new commit
// TODO: add test for applyCommit with/without evidence
pure def applyCommit(keeper: Bookkeeper, commit: Set[Vote], commitWeight: Weight, currentRound: Round): { bookkeeper: Bookkeeper, output: VoteKeeperOutput } =
    if (not(validCommit(commit, commitWeight, keeper)))
        { bookkeeper: keeper, output: NoVKOutput }
    else
        // getting the roundVotes that are touched by the commit
        val round = commit.commitRound()
        val roundVotes = keeper.rounds.getOrElse(round, newRoundVotes(keeper.height, round, keeper.totalWeight))
        // compute evidence
        val oldPrecommits = roundVotes.precommits.receivedVotes
        val doubleVotes = commit.filter(cv => oldPrecommits.exists(ov => cv.srcAddress == ov.srcAddress and cv.valueId != ov.valueId))
        val newEvidence = doubleVotes.map(cv => Set(cv).union(oldPrecommits.filter(ov => cv.srcAddress == ov.srcAddress)))
        // overwrite roundvotes with commit
        val newRoundVotes = roundVotes.with("precommits", voteCountFromCommit(commit, commitWeight))
        val newRounds = keeper.rounds.set(commit.commitRound(), newRoundVotes)
        // compute the new bookkeeper state with evidence and updated roundvotes
        val newkeeper = keeper
                            .with("evidence", keeper.evidence.union(newEvidence))
                            .with("rounds", newRounds)
        match commit.commitValue() {
            | Val(v) => { bookkeeper: newkeeper, output: PrecommitValueVKOutput((round, v)) }
            | Nil => { bookkeeper: keeper, output: NoVKOutput } // already done in validity check in the top-level if, but 
                                                                // currently needed to have the match complete
=======
>>>>>>> 183d1593
        }
        
        


    // Called by the driver to check if there is a specific threshold for a given round and voteType.
    // TO DISCUSS:
    // - The function does not consider Skip threshold. This because if the driver receives a Skip output
    //   and do not act on it, this means that it will never do it in the future. We should discuss that this
    //   is the case.
    pure def checkThreshold(keeper: Bookkeeper, round: Round, voteType: VoteType, threshold: Threshold): bool =
        if (keeper.rounds.has(round)) {
            val roundVotes = keeper.rounds.get(round)
            val voteCount = if (voteType == Prevote) roundVotes.prevotes else roundVotes.precommits
            checkThresholdOnVoteCount(threshold, voteCount)
        } else false

    pure def checkThresholdOnVoteCount(threshold: Threshold, voteCount: VoteCount): bool =
        match threshold {
            | ValueThreshold(v) => voteCount.hasQuorumOnValue(Val(v))
            | NilThreshold => voteCount.hasQuorumOnValue(Nil)
            | AnyThreshold => voteCount.hasQuorumOnAny()
            | _ => false
        }

    // ************************************************************************
    // Properties/Invariants
    // ************************************************************************

    // Each weight in a voteCount is less or equal than the total weight.
    def voteValidWeightInv(voteCount) = 
        voteCount.valuesWeights.forallValues(weight => weight <= voteCount.totalWeight)

    // The sum of all weights is less or equal than the total weight.
    def voteValidWeightSumInv(voteCount: VoteCount): bool = 
        voteCount.valuesWeights.mapSumValues() <= voteCount.totalWeight

    def roundVotesInv(rounds: Round -> RoundVotes): bool = 
        rounds.forallEntries((round, roundVotes) => all {
            voteValidWeightInv(roundVotes.prevotes),
            voteValidWeightInv(roundVotes.precommits),
            voteValidWeightSumInv(roundVotes.prevotes),
            voteValidWeightSumInv(roundVotes.precommits),
        })

    def Inv = all {
        roundVotesInv(bookkeeper.rounds)
    }

    // ************************************************************************
    // State 
    // ************************************************************************

    // The value used as parameter on each action taken.
    var weightedVote: WeightedVote
    // The state of the Bookkeeper.
    var bookkeeper: Bookkeeper
    // The output outputting from applying a weighted vote to the bookkeeper.
    var lastEmitted: VoteKeeperOutput

    // ************************************************************************
    // Actions
    // ************************************************************************

    action allUnchanged: bool = all {
        weightedVote' = weightedVote,
        bookkeeper' = bookkeeper,
        lastEmitted' = lastEmitted,
    }

    action initWith(initialHeight: Height, initialTotalWeight: Weight): bool = all {
        weightedVote' = NoWeightedVote,
        bookkeeper' = initBookKeeper(initialHeight, initialTotalWeight),
        lastEmitted' = NoVKOutput,
    }

    // The vote bookkeeper receives a weighted vote for a round, and produces an output.
    action applyVoteAction(vote: Vote, weight: Weight, currentRound: Round): bool =
        // HV: currentRound should be taken from the bookkeeper?
        val output = applyVote(bookkeeper, vote, weight, currentRound)
        all {
            weightedVote' = WV((vote, weight, currentRound)),
            bookkeeper' = output.bookkeeper,
            lastEmitted' = output.output
        }

}<|MERGE_RESOLUTION|>--- conflicted
+++ resolved
@@ -243,13 +243,11 @@
             }
 
         // check if sender of vote, equivocated
-<<<<<<< HEAD
         val msgsBySender = updatedVoteCount.receivedVotes.filter(x => x.srcAddress == vote.srcAddress)
         val newEvidence = if (msgsBySender.size() == 1)
                             Set()
                         else
                             msgsBySender
-=======
         // TODO:    we could check if sender equivocated on this height/round before and only record first occurrence,
         //          but this depends on requirements for slashing
         val msgsBySender = updatedVoteCount.receivedVotes.filter(x => x.srcAddress == vote.srcAddress)
@@ -257,7 +255,7 @@
                                 Set()
                             else
                                 msgsBySender
->>>>>>> 183d1593
+
 
         val updatedVotesAddressesWeights =
             if (roundVotes.votesAddressesWeights.has(vote.srcAddress)) 
@@ -319,7 +317,6 @@
             assert(o4.output == NoVKOutput),
             assert(o5.output == SkipVKOutput(1)),
             assert(o6.bookkeeper.evidence != Set())
-<<<<<<< HEAD
         }
 
 
@@ -370,8 +367,6 @@
             | Val(v) => { bookkeeper: newkeeper, output: PrecommitValueVKOutput((round, v)) }
             | Nil => { bookkeeper: keeper, output: NoVKOutput } // already done in validity check in the top-level if, but 
                                                                 // currently needed to have the match complete
-=======
->>>>>>> 183d1593
         }
         
         
