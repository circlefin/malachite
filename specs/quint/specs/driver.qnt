--- conflicted
+++ resolved
@@ -340,7 +340,6 @@
             | ProposeValueDInput(v) =>
                 callConsensus(state, state.bk, NoCertificate, ProposeValueCInput(v))
             | VoteDInput(vote) => 
-<<<<<<< HEAD
                 val res = applyVote(state.bk, vote, state.valset.get(vote.srcAddress), state.cs.round)
                 val cert = getCertificate(res.bookkeeper, res.output)
                 val newState = { ...state, bk: res.bookkeeper, voteKeeperOutput: res.output}
@@ -368,34 +367,6 @@
                     | DecidedOutput(v) => handleDecided(cons_res.ds, cons_res.out, v, cons_res.certificate)
                     | SkipRoundOutput(r) => handleSkip(cons_res.ds, r)
                     | _ => toDriverOutput(cons_res.ds, cons_res.out, cert)
-=======
-                match vote.voteType {
-                    | Precommit =>
-                        val res = applyVote(state.bk, vote, state.cs.round)
-                        val newState = { ...state, bk: res.bookkeeper, voteKeeperOutput: res.output}
-                        // only a commit event can come here. 
-                        val cons_res = handlePrecommit(newState, vote, res.output) 
-                        val newState2 = cons_res._1
-                        val conOut = cons_res._2
-                        match conOut {
-                            | DecidedOutput(v) => handleDecided(newState2, conOut, v)
-                            | SkipRoundOutput(r) => handleSkip(newState2, r)
-                            | _ => (newState2, conOut)
-                        }
-                    | Prevote =>
-                        val res = applyVote(state.bk, vote, state.cs.round)
-                        val newState = { ...state, bk: res.bookkeeper, voteKeeperOutput: res.output}
-                        // only a commit event can come here. 
-                        val cons_res = handlePrevote(newState, res.output) 
-                        val newState2 = cons_res._1
-                        val conOut = cons_res._2
-                        match cons_res._2 {
-                            // dead branch. But we should put this after consensus call logic into a function
-                            | DecidedOutput(v) => handleDecided(newState2, conOut, v)
-                            | SkipRoundOutput(r) => handleSkip(newState2, r)
-                            | _ => (newState2, conOut)
-                        }
->>>>>>> 6cb9578c
                 }
             | TimeoutDInput(timeout) =>
                 val res = state.handleTimeout(timeout)
