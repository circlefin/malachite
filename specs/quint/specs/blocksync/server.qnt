--- conflicted
+++ resolved
@@ -3,133 +3,7 @@
 // Blocksync protocol: server side.
 
 module bsync_server {
-<<<<<<< HEAD
-	import blocksync.* from "./blocksync"
 
-	type Server = {
-	    id: Address,
-
-	    chain: List[BlockStoreEntry],
-
-	    // Incoming requests
-	    requestMsgs: Set[RequestMsg]
-	}
-
-	pure def newServer(addr: Address) : Server = {
-		id: addr,
-		chain: List(),
-		requestMsgs: Set()
-	}
-
-	// generate a status message
-	pure def syncStatus (server: Server) : StatusMsg =
-	    // TODO: perhaps we should add to height to the chain entries to capture non-zero bases
-	    { peer: server.id , base: 0, top: server.chain.length() - 1 }
-
-	/// new server state and response messages to be sent
-	type ServerOutput = {
-	    sync: Server,
-	    msg: Option[ResponseMsg],
-	}
-
-	// main method: respond to incoming request, if any
-	pure def syncServer (s: Server) : ServerOutput =
-	    if (s.requestMsgs.size() > 0)
-	        val m = s.requestMsgs.fold(emptyReqMsg, (acc, i) => i) // chooseSome() // TODO: fix
-	        val result =
-	            if (m.height < s.chain.length())
-	                match m.rtype {
-	                    | SyncCertificate =>
-	                            val cm = {  client: m.client,
-	                                        server: s.id,
-	                                        height: m.height,
-	                                        response: RespCertificate(s.chain[m.height].commit)}
-	                            Some(cm)
-	                    | SyncBlock  =>
-	                            val bl = {  client: m.client,
-	                                        server: s.id,
-	                                        height: m.height,
-	                                        response: RespBlock(s.chain[m.height].decision)}
-	                            Some(bl)
-											| SyncBlockStoreEntry =>
-	                            val bs = {  client: m.client,
-	                                        server: s.id,
-	                                        height: m.height,
-	                                        response: RespBlockStoreEntry(s.chain[m.height])}
-	                            Some(bs)
-
-	                }
-	            else None
-	        {   sync: { ...s, requestMsgs: s.requestMsgs.exclude(Set(m))},
-	            msg: result}
-	    else {
-	        sync: s,
-	        msg: None}
-
-	// State machine
-
-	var bsyncServers: Address -> Server
-
-	action initServer(nodes) = all {
-	    bsyncServers' = nodes.mapBy(v => newServer(v)),
-	}
-
-	action unchangedServer = all {
-	    bsyncServers' = bsyncServers,
-	}
-
-	// Deliver a request message, from requestsBuffer, to node
-	action deliverRequest(node) = all {
-	    requestsBuffer.get(node).size() > 0,
-	    val server = bsyncServers.get(node)
-	    nondet msg = requestsBuffer.get(node).oneOf()
-	    all {
-		bsyncServers' = bsyncServers.put(node, {... server,
-	                                requestMsgs: server.requestMsgs.union(Set(msg))}),
-		statusBuffer' = statusBuffer,
-		requestsBuffer' = requestsBuffer.put(node, requestsBuffer.get(node).exclude(Set(msg))),
-		responsesBuffer' = responsesBuffer,
-	   }
-	}
-
-	// Server at node broadcasts its blockchain status
-	action broadcastStatus(node) = all {
-	    val server = bsyncServers.get(node)
-	    val msg = server.syncStatus()
-	    all {
-		bsyncServers' = bsyncServers.put(node, server),
-	        statusBuffer' = broadcastStatusMsg(statusBuffer, msg),
-	        requestsBuffer' = requestsBuffer,
-	        responsesBuffer' = responsesBuffer,
-	    }
-	}
-
-	// Server at node takes a step (checking for requests and responding)
-	action stepServer(node) = all {
-	    val server = bsyncServers.get(node)
-	    val result = server.syncServer()
-	    all {
-		bsyncServers' = bsyncServers.put(node, server),
-	        statusBuffer' = statusBuffer,
-	        requestsBuffer' = requestsBuffer,
-	        responsesBuffer' = match result.msg {
-	            | Some(m) => responsesBuffer.sendResponse(m)
-	            | None => responsesBuffer
-	        },
-	    }
-	}
-
-	// Updates the server status, the latest available blockchain content.
-	// This action must be called by the component that knows the chain.
-	action updateServer(node, chain) = all {
-	    val server = bsyncServers.get(node)
-	    all {
-	        chain != server.chain,
-	        bsyncServers' = bsyncServers.put(node, { ...server, chain: chain }),
-		unchangedBsync,
-	    }
-	}
-=======
   import blocksync.* from "./blocksync"
 
   type Server = {
@@ -177,6 +51,12 @@
                                       height: m.height,
                                       response: RespBlock(s.chain[m.height].decision)}
                           Some(bl)
+									| SyncBlockStoreEntry =>
+	                        val bs = {  client: m.client,
+	                                    server: s.id,
+	                                    height: m.height,
+	                                    response: RespBlockStoreEntry(s.chain[m.height])}
+													Some(bs)
               }
           else None
       {   sync: { ...s, requestMsgs: s.requestMsgs.exclude(Set(m))},
@@ -248,6 +128,6 @@
       unchangedBsync,
     }
   }
->>>>>>> 6a744fb8
+
 
 }