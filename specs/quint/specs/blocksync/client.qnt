--- conflicted
+++ resolved
@@ -96,11 +96,7 @@
   /// step of a client:
   /// 1. update peer statuses, 2. if there is no open request, request something
   /// 3. otherwise check whether we have a response and act accordingly
-<<<<<<< HEAD
-  pure def bsyncClient (s: BsyncClient, fullEntries: bool) : ClientResult =
-=======
-  pure def bsyncClientLogic (s: BsyncClient) : ClientResult =
->>>>>>> efa36c7b
+  pure def bsyncClientLogic (s: BsyncClient, fullEntries: bool) : ClientResult =
       val newPeerStates = updatePeerStatus(s.peerStatus, s.statusMsgs)
       val newS = { ...s, peerStatus: newPeerStates}
       if (s.lastSyncedHeight >= s.height)
@@ -226,8 +222,8 @@
   }
 
   // Client v takes a step
-  action clientLogic(v, outputAction) = all {
-    val result = bsyncClientLogic(bsyncClients.get(v))
+  action clientLogic(v, outputAction, full) = all {
+    val result = bsyncClientLogic(bsyncClients.get(v), full)
     all {
       // updates the client's state
       applyClientUpdate(v, result),
