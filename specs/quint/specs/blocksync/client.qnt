// -*- mode: Bluespec; -*-
//
// Blocksync protocol: client side.

module bsync_client {
<<<<<<< HEAD
	import blocksync.* from "./blocksync"

	/// The state of the synchronizer
	type BsyncClient = {
	    id: Address,

	    peerStatus: Address -> BlockRange,
	    openRequests: Set[RequestMsg],

	    height: Height,
	    lastSyncedHeight: Height,   // "done" if greater than or equal to height
	                                // TODO: we could add buffers for certificates and values
	    // inbuffers
	    statusMsgs: Set[StatusMsg],
	    responseMsgs: Set[ResponseMsg],
	}

	type BsyncClientOutput =
	    | SOCertificate(Set[Vote])
	    | SOBlock(Proposal)
			| SOBlockStoreEntry(BlockStoreEntry)
	    | SONoOutput

	//
	// BsyncClient functions
	//

	/// Initialize the synchronizer
	pure def initBsyncClient(id: Address, peers: Set[Address]) : BsyncClient =
	    {
		id: id,
	        peerStatus: peers.mapBy(x => {base:-1, top:-1}),
	        openRequests: Set(),
	        height: -1,
	        lastSyncedHeight: -1,
	        statusMsgs: Set(),
	        responseMsgs: Set(),
	    }

	/// Auxiliary function to iterate over the received status messages
	pure def updatePeerStatus (ps: Address -> BlockRange, msgs: Set[StatusMsg]) : Address -> BlockRange =
	    msgs.fold(ps, (newStatus , msg) =>
	        if (newStatus.get(msg.peer).top < msg.top) // TODO: think about base?
	            newStatus.put(msg.peer, {base: msg.base, top: msg.top})
	        else
	            newStatus
	    )

	/// inform the synchronizer that consensus has entered height h
	pure def syncNewHeight (s: BsyncClient, h: Height) : BsyncClient =
	    if (h <= s.height)
	        s
	    else
	        s.with("height", h)

	/// returned by the synchronizer: sync is the new state, so is the output towards
	/// the consensus driver, req are messages sent towards peers/servers
	type ClientResult = {
	    sync: BsyncClient,
	    so: BsyncClientOutput,
	    req: Option[RequestMsg]
	}



	/// We have received a certificate. now we need to issue the
	/// corresponding block request and generate a certificate output.
	pure def syncHandleCertificate (s: BsyncClient, cert: Set[Vote], peer: str ) : ClientResult =
	    val blockReq = {    client: s.id,
	                        server: peer,
	                        rtype: SyncBlock,
	                        height: s.height}
	    {   sync: {...s, openRequests: Set(blockReq)}, // If we have parallelization we need to be more precise here
	        so: SOCertificate(cert),
	        req: Some(blockReq)}

	/// we have received a block. now we need to  generate a block output
	pure def syncHandleBlock (s: BsyncClient, p: Proposal) : ClientResult =
	    {   sync: {...s,    openRequests: Set(), // If we have parallelization we need to remove one element,
	                        lastSyncedHeight: s.height }, // blockheight,
	        so: SOBlock(p),
	        req: None}

	/// we have received a blockstore entry (block and certificate).
	/// now we need to  generate a block output
	pure def syncHandleBlockStoreEntry (s: BsyncClient, b: BlockStoreEntry) : ClientResult =
	    {   sync: {...s,    openRequests: Set(), // If we have parallelization we need to remove one element,
	                        lastSyncedHeight: s.height }, // blockheight,
	        so: SOBlockStoreEntry(b),
	        req: None}

	/// step of a client:
	/// 1. update peer statuses, 2. if there is no open request, request something
	/// 3. otherwise check whether we have a response and act accordingly
	pure def bsyncClient (s: BsyncClient) : ClientResult =
	    val newPeerStates = updatePeerStatus(s.peerStatus, s.statusMsgs)
	    val newS = { ...s, peerStatus: newPeerStates}
	    if (s.lastSyncedHeight >= s.height)
	        // nothing to do
	        {   sync: newS,
	            so: SONoOutput,
	            req: None}
	    else
	        val goodPeers = s.peerStatus.keys().filter(p => newPeerStates.get(p).base <= s.height
	                                            and s.height <= newPeerStates.get(p).top )
	        if (goodPeers.size() > 0)
	            if (s.openRequests.size() == 0)
	                // we start the sync "round" by asking for a certificate
	                val req = { client: s.id,
	                            server: goodPeers.fold("", (acc, i) => i), //chooseSome(),
	                            rtype: SyncCertificate,
	                            height: s.height}
	                {   sync: {... newS, openRequests: s.openRequests.union(Set(req))},
	                    so: SONoOutput,
	                    req: Some(req)
	                }
	            else
	                // we issued a request before, let's see whether there is a response
	                if (s.responseMsgs.size()> 0)
	                    val resp = s.responseMsgs.fold(emptyResponseMsg, (acc, i) => i) //chooseSome() // in the future there might be parallelization
	                    // TODO: for a later version, should we check whether we actually asked
											//       the server who sent the response?
											// TODO: For later versions, we need to do proper bookkeeping; e.g., 
											//       which height this response was for
											val ns = {... newS, responseMsgs: newS.responseMsgs.exclude(Set(resp))}
											match resp.response {
	                        | RespBlock(prop) => syncHandleBlock(ns, prop)
	                        | RespCertificate(cert) => syncHandleCertificate(ns, cert, goodPeers.fold("", (s,x) => x))
													| RespBlockStoreEntry(b) => syncHandleBlockStoreEntry(ns, b)
													// TODO: in the current version, the client is able to process
													//       blockstore entries, but it doesn't ask for them.
	                    }
	                else
	                    // I don't have response
	                    // this might be timeout logic
	                    {   sync: newS,
	                        so: SONoOutput,
	                        req: None}
	        else
	            // no peers
	            {   sync: newS,
	                so: SONoOutput,
	                req: None}

	// State machine

	var bsyncClients: Address -> BsyncClient

	action initClient(nodes) = all {
	    bsyncClients' = nodes.mapBy(v => initBsyncClient(v, nodes.exclude(Set(v)))),
	}

	action unchangedClient = all {
	    bsyncClients' = bsyncClients,
	}

	action newHeightClient(node, h) = all {
	    bsyncClients' = bsyncClients.put(node, syncNewHeight(bsyncClients.get(node), h)),
	}

	// deliver a status message, from the statusBuffer, to node
	action deliverStatus(node) = all {
	    statusBuffer.get(node).size() > 0,
	    val client = bsyncClients.get(node)
	    nondet msg = statusBuffer.get(node).oneOf()
	    all {
		bsyncClients' = bsyncClients.put(node, {... client,
	                                statusMsgs: client.statusMsgs.union(Set(msg))}),
	        statusBuffer' = statusBuffer.put(node, statusBuffer.get(node).exclude(Set(msg))),
	        requestsBuffer' = requestsBuffer,
	        responsesBuffer' = responsesBuffer,
	    }
	}

	// deliver a response message, from responsesBuffer, to node
	action deliverResponse(node) = all {
	    responsesBuffer.get(node).size() > 0,
	    val client = bsyncClients.get(node)
	    nondet msg = responsesBuffer.get(node).oneOf()
	    all {
		bsyncClients' = bsyncClients.put(node, {... client,
	                                responseMsgs: client.responseMsgs.union(Set(msg))}),
	        requestsBuffer' = requestsBuffer,
	        responsesBuffer' = responsesBuffer.put(node, responsesBuffer.get(node).exclude(Set(msg))),
	        statusBuffer' = statusBuffer,
	    }
	}
=======
  import blocksync.* from "./blocksync"

  /// The state of the synchronizer
  type BsyncClient = {
    id: Address,

    peerStatus: Address -> BlockRange,
    openRequests: Set[RequestMsg],

    height: Height,
    lastSyncedHeight: Height,   // "done" if greater than or equal to height
                                // TODO: we could add buffers for certificates and values
    // inbuffers
    statusMsgs: Set[StatusMsg],
    responseMsgs: Set[ResponseMsg],
  }

  type BsyncClientOutput =
    | SOCertificate(Set[Vote])
    | SOBlock(Proposal)
    | SONoOutput

  //
  // BsyncClient functions
  //

  /// Initialize the synchronizer
  pure def initBsyncClient(id: Address, peers: Set[Address]) : BsyncClient = 
    {
      id: id,
      peerStatus: peers.mapBy(x => {base:-1, top:-1}),
      openRequests: Set(),
      height: -1,
      lastSyncedHeight: -1,
      statusMsgs: Set(),
      responseMsgs: Set(),
    }

  /// Auxiliary function to iterate over the received status messages
  pure def updatePeerStatus (ps: Address -> BlockRange, msgs: Set[StatusMsg]) : Address -> BlockRange =
    msgs.fold(ps, (newStatus , msg) =>
        if (newStatus.get(msg.peer).top < msg.top) // TODO: think about base?
            newStatus.put(msg.peer, {base: msg.base, top: msg.top})
        else
            newStatus
    )

  /// inform the synchronizer that consensus has entered height h
  pure def syncNewHeight (s: BsyncClient, h: Height) : BsyncClient =
    if (h <= s.height)
        s
    else
        s.with("height", h)

  /// returned by the synchronizer: sync is the new state, so is the output towards
  /// the consensus driver, req are messages sent towards peers/servers
  type ClientResult = {
    sync: BsyncClient,
    so: BsyncClientOutput,
    req: Option[RequestMsg]
  }



  /// We have received a certificate. now we need to issue the
  /// corresponding block request  and generate a certificate output.
  pure def syncHandleCertificate (s: BsyncClient, cert: Set[Vote], peer: str ) : ClientResult =
    val blockReq = {    client: s.id,
                        server: peer,
                        rtype: SyncBlock,
                        height: s.height}
    {   sync: {...s, openRequests: Set(blockReq)}, // If we have parallelization we need to be more precise here
        so: SOCertificate(cert),
        req: Some(blockReq)}

  /// we have received a block. now we need to  generate a block output
  pure def syncHandleBlock (s: BsyncClient, p: Proposal) : ClientResult =
      {   sync: {...s,    openRequests: Set(), // If we have parallelization we need to remove one element,
                          lastSyncedHeight: s.height }, // blockheight,
          so: SOBlock(p),
          req: None}

  /// step of a client:
  /// 1. update peer statuses, 2. if there is no open request, request something
  /// 3. otherwise check whether we have a response and act accordingly
  pure def bsyncClient (s: BsyncClient) : ClientResult =
      val newPeerStates = updatePeerStatus(s.peerStatus, s.statusMsgs)
      val newS = { ...s, peerStatus: newPeerStates}
      if (s.lastSyncedHeight >= s.height)
          // nothing to do
          {   sync: newS,
              so: SONoOutput,
              req: None}
      else
          val goodPeers = s.peerStatus.keys().filter(p => newPeerStates.get(p).base <= s.height
                                              and s.height <= newPeerStates.get(p).top )
          if (goodPeers.size() > 0)
              if (s.openRequests.size() == 0)
                  // we start the sync "round" by asking for a certificate
                  val req = { client: s.id,
                              server: goodPeers.fold("", (acc, i) => i), //chooseSome(),
                              rtype: SyncCertificate,
                              height: s.height}
                  {   sync: {... newS, openRequests: s.openRequests.union(Set(req))},
                      so: SONoOutput,
                      req: Some(req)
                  }
              else
                  // we issued a request before, let's see whether there is a response
                  if (s.responseMsgs.size()> 0)
                      val resp = s.responseMsgs.fold(emptyResponseMsg, (acc, i) => i) //chooseSome() // in the future there might be parallelization
                      match resp.response {
                          | RespBlock(prop) => syncHandleBlock(newS, prop)
                          | RespCertificate(cert) => syncHandleCertificate(newS, cert, goodPeers.fold("", (s,x) => x))
                      }
                  else
                      // I don't have response
                      // this might be timeout logic
                      {   sync: newS,
                          so: SONoOutput,
                          req: None}
          else
              // no peers
              {   sync: newS,
                  so: SONoOutput,
                  req: None}

  // State machine

  var bsyncClients: Address -> BsyncClient

  action initClient(nodes) = all {
    bsyncClients' = nodes.mapBy(v => initBsyncClient(v, nodes.exclude(Set(v)))),
  }

  action unchangedClient = all {
    bsyncClients' = bsyncClients,
  }

  action newHeightClient(node, h) = all {
    bsyncClients' = bsyncClients.put(node, syncNewHeight(bsyncClients.get(node), h)),
  }

  // deliver a status message, from the statusBuffer, to node
  action deliverStatus(node) = all {
    statusBuffer.get(node).size() > 0,
    val client = bsyncClients.get(node)
    nondet msg = statusBuffer.get(node).oneOf()
    all {
      bsyncClients' = bsyncClients.put(node, {... client,
                                  statusMsgs: client.statusMsgs.union(Set(msg))}),
      statusBuffer' = statusBuffer.put(node, statusBuffer.get(node).exclude(Set(msg))),
      requestsBuffer' = requestsBuffer,
      responsesBuffer' = responsesBuffer,
    }
  }

  // deliver a response message, from responsesBuffer, to node
  action deliverResponse(node) = all {
    responsesBuffer.get(node).size() > 0,
    val client = bsyncClients.get(node)
    nondet msg = responsesBuffer.get(node).oneOf()
    all {
      bsyncClients' = bsyncClients.put(node, {... client,
                                  responseMsgs: client.responseMsgs.union(Set(msg))}),
      requestsBuffer' = requestsBuffer,
      responsesBuffer' = responsesBuffer.put(node, responsesBuffer.get(node).exclude(Set(msg))),
      statusBuffer' = statusBuffer,
    }
  }

  action applyClientUpdate(v, result) = all {
    bsyncClients' = bsyncClients.put(v, result.sync),
    statusBuffer' = statusBuffer,
    requestsBuffer' = match result.req {
      | Some(m) => requestsBuffer.put(m.server, requestsBuffer.get(m.server).union(Set(m)))
      | None => requestsBuffer
    },
    responsesBuffer' = responsesBuffer,
  }
>>>>>>> 6a744fb8

	action applyClientUpdate(v, result) = all {
		bsyncClients' = bsyncClients.put(v, result.sync),
	  statusBuffer' = statusBuffer,
	  requestsBuffer' = match result.req {
	  	| Some(m) => requestsBuffer.put(m.server, requestsBuffer.get(m.server).union(Set(m)))
	    | None => requestsBuffer
	  },
	  responsesBuffer' = responsesBuffer,
	}

}<|MERGE_RESOLUTION|>--- conflicted
+++ resolved
@@ -3,195 +3,7 @@
 // Blocksync protocol: client side.
 
 module bsync_client {
-<<<<<<< HEAD
-	import blocksync.* from "./blocksync"
-
-	/// The state of the synchronizer
-	type BsyncClient = {
-	    id: Address,
-
-	    peerStatus: Address -> BlockRange,
-	    openRequests: Set[RequestMsg],
-
-	    height: Height,
-	    lastSyncedHeight: Height,   // "done" if greater than or equal to height
-	                                // TODO: we could add buffers for certificates and values
-	    // inbuffers
-	    statusMsgs: Set[StatusMsg],
-	    responseMsgs: Set[ResponseMsg],
-	}
-
-	type BsyncClientOutput =
-	    | SOCertificate(Set[Vote])
-	    | SOBlock(Proposal)
-			| SOBlockStoreEntry(BlockStoreEntry)
-	    | SONoOutput
-
-	//
-	// BsyncClient functions
-	//
-
-	/// Initialize the synchronizer
-	pure def initBsyncClient(id: Address, peers: Set[Address]) : BsyncClient =
-	    {
-		id: id,
-	        peerStatus: peers.mapBy(x => {base:-1, top:-1}),
-	        openRequests: Set(),
-	        height: -1,
-	        lastSyncedHeight: -1,
-	        statusMsgs: Set(),
-	        responseMsgs: Set(),
-	    }
-
-	/// Auxiliary function to iterate over the received status messages
-	pure def updatePeerStatus (ps: Address -> BlockRange, msgs: Set[StatusMsg]) : Address -> BlockRange =
-	    msgs.fold(ps, (newStatus , msg) =>
-	        if (newStatus.get(msg.peer).top < msg.top) // TODO: think about base?
-	            newStatus.put(msg.peer, {base: msg.base, top: msg.top})
-	        else
-	            newStatus
-	    )
-
-	/// inform the synchronizer that consensus has entered height h
-	pure def syncNewHeight (s: BsyncClient, h: Height) : BsyncClient =
-	    if (h <= s.height)
-	        s
-	    else
-	        s.with("height", h)
-
-	/// returned by the synchronizer: sync is the new state, so is the output towards
-	/// the consensus driver, req are messages sent towards peers/servers
-	type ClientResult = {
-	    sync: BsyncClient,
-	    so: BsyncClientOutput,
-	    req: Option[RequestMsg]
-	}
-
-
-
-	/// We have received a certificate. now we need to issue the
-	/// corresponding block request and generate a certificate output.
-	pure def syncHandleCertificate (s: BsyncClient, cert: Set[Vote], peer: str ) : ClientResult =
-	    val blockReq = {    client: s.id,
-	                        server: peer,
-	                        rtype: SyncBlock,
-	                        height: s.height}
-	    {   sync: {...s, openRequests: Set(blockReq)}, // If we have parallelization we need to be more precise here
-	        so: SOCertificate(cert),
-	        req: Some(blockReq)}
-
-	/// we have received a block. now we need to  generate a block output
-	pure def syncHandleBlock (s: BsyncClient, p: Proposal) : ClientResult =
-	    {   sync: {...s,    openRequests: Set(), // If we have parallelization we need to remove one element,
-	                        lastSyncedHeight: s.height }, // blockheight,
-	        so: SOBlock(p),
-	        req: None}
-
-	/// we have received a blockstore entry (block and certificate).
-	/// now we need to  generate a block output
-	pure def syncHandleBlockStoreEntry (s: BsyncClient, b: BlockStoreEntry) : ClientResult =
-	    {   sync: {...s,    openRequests: Set(), // If we have parallelization we need to remove one element,
-	                        lastSyncedHeight: s.height }, // blockheight,
-	        so: SOBlockStoreEntry(b),
-	        req: None}
-
-	/// step of a client:
-	/// 1. update peer statuses, 2. if there is no open request, request something
-	/// 3. otherwise check whether we have a response and act accordingly
-	pure def bsyncClient (s: BsyncClient) : ClientResult =
-	    val newPeerStates = updatePeerStatus(s.peerStatus, s.statusMsgs)
-	    val newS = { ...s, peerStatus: newPeerStates}
-	    if (s.lastSyncedHeight >= s.height)
-	        // nothing to do
-	        {   sync: newS,
-	            so: SONoOutput,
-	            req: None}
-	    else
-	        val goodPeers = s.peerStatus.keys().filter(p => newPeerStates.get(p).base <= s.height
-	                                            and s.height <= newPeerStates.get(p).top )
-	        if (goodPeers.size() > 0)
-	            if (s.openRequests.size() == 0)
-	                // we start the sync "round" by asking for a certificate
-	                val req = { client: s.id,
-	                            server: goodPeers.fold("", (acc, i) => i), //chooseSome(),
-	                            rtype: SyncCertificate,
-	                            height: s.height}
-	                {   sync: {... newS, openRequests: s.openRequests.union(Set(req))},
-	                    so: SONoOutput,
-	                    req: Some(req)
-	                }
-	            else
-	                // we issued a request before, let's see whether there is a response
-	                if (s.responseMsgs.size()> 0)
-	                    val resp = s.responseMsgs.fold(emptyResponseMsg, (acc, i) => i) //chooseSome() // in the future there might be parallelization
-	                    // TODO: for a later version, should we check whether we actually asked
-											//       the server who sent the response?
-											// TODO: For later versions, we need to do proper bookkeeping; e.g., 
-											//       which height this response was for
-											val ns = {... newS, responseMsgs: newS.responseMsgs.exclude(Set(resp))}
-											match resp.response {
-	                        | RespBlock(prop) => syncHandleBlock(ns, prop)
-	                        | RespCertificate(cert) => syncHandleCertificate(ns, cert, goodPeers.fold("", (s,x) => x))
-													| RespBlockStoreEntry(b) => syncHandleBlockStoreEntry(ns, b)
-													// TODO: in the current version, the client is able to process
-													//       blockstore entries, but it doesn't ask for them.
-	                    }
-	                else
-	                    // I don't have response
-	                    // this might be timeout logic
-	                    {   sync: newS,
-	                        so: SONoOutput,
-	                        req: None}
-	        else
-	            // no peers
-	            {   sync: newS,
-	                so: SONoOutput,
-	                req: None}
-
-	// State machine
-
-	var bsyncClients: Address -> BsyncClient
-
-	action initClient(nodes) = all {
-	    bsyncClients' = nodes.mapBy(v => initBsyncClient(v, nodes.exclude(Set(v)))),
-	}
-
-	action unchangedClient = all {
-	    bsyncClients' = bsyncClients,
-	}
-
-	action newHeightClient(node, h) = all {
-	    bsyncClients' = bsyncClients.put(node, syncNewHeight(bsyncClients.get(node), h)),
-	}
-
-	// deliver a status message, from the statusBuffer, to node
-	action deliverStatus(node) = all {
-	    statusBuffer.get(node).size() > 0,
-	    val client = bsyncClients.get(node)
-	    nondet msg = statusBuffer.get(node).oneOf()
-	    all {
-		bsyncClients' = bsyncClients.put(node, {... client,
-	                                statusMsgs: client.statusMsgs.union(Set(msg))}),
-	        statusBuffer' = statusBuffer.put(node, statusBuffer.get(node).exclude(Set(msg))),
-	        requestsBuffer' = requestsBuffer,
-	        responsesBuffer' = responsesBuffer,
-	    }
-	}
-
-	// deliver a response message, from responsesBuffer, to node
-	action deliverResponse(node) = all {
-	    responsesBuffer.get(node).size() > 0,
-	    val client = bsyncClients.get(node)
-	    nondet msg = responsesBuffer.get(node).oneOf()
-	    all {
-		bsyncClients' = bsyncClients.put(node, {... client,
-	                                responseMsgs: client.responseMsgs.union(Set(msg))}),
-	        requestsBuffer' = requestsBuffer,
-	        responsesBuffer' = responsesBuffer.put(node, responsesBuffer.get(node).exclude(Set(msg))),
-	        statusBuffer' = statusBuffer,
-	    }
-	}
-=======
+
   import blocksync.* from "./blocksync"
 
   /// The state of the synchronizer
@@ -212,6 +24,7 @@
   type BsyncClientOutput =
     | SOCertificate(Set[Vote])
     | SOBlock(Proposal)
+    | SOBlockStoreEntry(BlockStoreEntry)
     | SONoOutput
 
   //
@@ -273,6 +86,15 @@
                           lastSyncedHeight: s.height }, // blockheight,
           so: SOBlock(p),
           req: None}
+
+	/// we have received a blockstore entry (block and certificate).
+	/// now we need to  generate a block output
+	pure def syncHandleBlockStoreEntry (s: BsyncClient, b: BlockStoreEntry) : ClientResult =
+	    {   sync: {...s,    openRequests: Set(), // If we have parallelization we need to remove one element,
+	                        lastSyncedHeight: s.height }, // blockheight,
+	        so: SOBlockStoreEntry(b),
+	        req: None}
+
 
   /// step of a client:
   /// 1. update peer statuses, 2. if there is no open request, request something
@@ -303,10 +125,14 @@
                   // we issued a request before, let's see whether there is a response
                   if (s.responseMsgs.size()> 0)
                       val resp = s.responseMsgs.fold(emptyResponseMsg, (acc, i) => i) //chooseSome() // in the future there might be parallelization
+                      val ns = {... newS, responseMsgs: newS.responseMsgs.exclude(Set(resp))}
                       match resp.response {
                           | RespBlock(prop) => syncHandleBlock(newS, prop)
                           | RespCertificate(cert) => syncHandleCertificate(newS, cert, goodPeers.fold("", (s,x) => x))
-                      }
+													| RespBlockStoreEntry(b) => syncHandleBlockStoreEntry(ns, b)
+													// TODO: in the current version, the client is able to process
+													//       blockstore entries, but it doesn't ask for them.   
+                     }
                   else
                       // I don't have response
                       // this might be timeout logic
@@ -372,16 +198,6 @@
     },
     responsesBuffer' = responsesBuffer,
   }
->>>>>>> 6a744fb8
-
-	action applyClientUpdate(v, result) = all {
-		bsyncClients' = bsyncClients.put(v, result.sync),
-	  statusBuffer' = statusBuffer,
-	  requestsBuffer' = match result.req {
-	  	| Some(m) => requestsBuffer.put(m.server, requestsBuffer.get(m.server).union(Set(m)))
-	    | None => requestsBuffer
-	  },
-	  responsesBuffer' = responsesBuffer,
-	}
+
 
 }