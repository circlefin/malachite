// -*- mode: Bluespec; -*-
//
// State machine for the block sync protocol.
//

module bsyncStatemachine {

  import blocksync.* from "./blocksync"
  import blocksyncClient.* from "./blocksyncClient"
  import blocksyncServer.* from "./blocksyncServer"

  export blocksync.*
  export blocksyncClient.*
  export blocksyncServer.*

  // ****************************************************************************
  // State machine
  // ****************************************************************************
  //
  // The statemachine is put on top of statemachineAsync, that is, we use its
  // initialization and steps, and add the updates to the variables defined below
  //

  //
  // Properties
  //

  /// A request should only be sent to a server who has reported, via status
  /// message, having data for the requested height.
  // FIXME: this assume no prunning, namely chain.length() == latestHeight.
  val validRequestInvariant = bsyncServers.keys().forall(s =>
    requestsBuffer.get(s).forall(m =>
      m.height <= bsyncServers.get(s).chain.length()
    )
  )

<<<<<<< HEAD
  /// No request for past heights active
  val noOldRequestsInv = bsyncClients.keys().forall(c =>
    bsyncClients.get(c).openRequests.forall(req =>
      req.height >= bsyncClients.get(c).height))
=======
  /// A server only replies to a request received from a client.
  /// This witness should report a scenario where a request timeouts, the
  /// client submits a new one, and a late response is received.
  val serverRespondsToRequestingPeersWitness = bsyncClients.keys().forall(c =>
    responsesBuffer.get(c).forall(m =>
      bsyncClients.get(c).openRequests.exists(req =>
        matchingMessages(req, m))
    )
  )
>>>>>>> 85f22844

  /// A server only replies to a request received from a client.
  /// The client request might have timed out.
  val serverRespondsToRequestingPeersInvariant = bsyncClients.keys().forall(c =>
    responsesBuffer.get(c).forall(m =>
      bsyncClients.get(c).openRequests.union(expiredTimeouts.get(c))
      .exists(req => matchingMessages(req, m))
    )
  )

<<<<<<< HEAD
  /// A server only replies to an active request. This generates a witness
  /// where the requester timed-out, so the request is gone, but the 
  /// response is in-flight
  val serverRespondsToRequestingPeersWitness = bsyncClients.keys().forall(c =>
    responsesBuffer.get(c).forall(m =>
      bsyncClients.get(c).openRequests.exists(req =>
        matchingMessages(req, m))
    )
  )

  /// Every request will eventually terminate. 
  /// We cannot verify it.
  temporal terminationRequest = 
    bsyncClients.keys().forall(c => 
      always (bsyncClients.get(c).openRequests.forall(req =>
        eventually (not(bsyncClients.get(c).openRequests.contains(req))))))




=======
>>>>>>> 85f22844
  //
  // Actions
  //

  /// initializing the variables of the sync part of the state machine
  action syncInit(validators) = all {
    initClient(validators),
    initServer(validators),
    initBsync(validators),
  }

  action syncUnchangedAll = all {
    unchangedServer,
    unchangedClient,
    unchangedBsync,
  }

  //
  // Actions for the Environment to send a node to a new height
  //

  /// environment sends the node to the next height.
  /// initializes client
  action newHeightActionSync(v, valset, h) = all {
    newHeightClient(v, h),
    unchangedBsync,
    unchangedServer,
  }

  //
  // Actions for process steps in the sync protocol
  //

  // Server v announces its status
  action syncStatusStep(v) = all {
    all {
      broadcastStatus(v),
      unchangedClient,
    }
  }

  // Server v takes a step (checking for requests and responding)
  action syncStepServer(v) = all {
    all {
      stepServer(v),
      unchangedClient,
    }
  }

  //
  // Actions for the environment to deliver messages in the sync protocol
  // Implemented by the blocksync server or client.
  //

  /// Deliver a status message to client v
  action syncDeliverStatus(v) =  all {
     deliverStatus(v),
     unchangedServer,
  }

  /// Deliver a response to client v
  action syncDeliverResp(v) =  all {
    deliverResponse(v),
    unchangedServer,
  }

  /// Deliver a request to server v
  action syncDeliverReq(v) =  all {
    deliverRequest(v),
    unchangedClient,
  }

  /// Client v runs a protocol step
  action syncStepClient(v, out, full) = all {
    clientLogic(v, out, full),
    unchangedServer,
  }

  /// A client v's request times out
  action syncClientTimeout(v) = all {
    clientTimeout(v),
    unchangedServer,
  }

  /// any blocksync step independent of consensus.
  /// unchange is an action that can be used for composition
  action pureSyncStep (v, unchange) = all {
    any {
      syncDeliverReq(v),
      syncDeliverResp(v),
      syncDeliverStatus(v),
      syncStepServer(v),
      syncStatusStep(v),
      syncClientTimeout(v),
    },
    unchange
  }

}<|MERGE_RESOLUTION|>--- conflicted
+++ resolved
@@ -34,22 +34,13 @@
     )
   )
 
-<<<<<<< HEAD
+
   /// No request for past heights active
   val noOldRequestsInv = bsyncClients.keys().forall(c =>
     bsyncClients.get(c).openRequests.forall(req =>
       req.height >= bsyncClients.get(c).height))
-=======
-  /// A server only replies to a request received from a client.
-  /// This witness should report a scenario where a request timeouts, the
-  /// client submits a new one, and a late response is received.
-  val serverRespondsToRequestingPeersWitness = bsyncClients.keys().forall(c =>
-    responsesBuffer.get(c).forall(m =>
-      bsyncClients.get(c).openRequests.exists(req =>
-        matchingMessages(req, m))
-    )
-  )
->>>>>>> 85f22844
+
+
 
   /// A server only replies to a request received from a client.
   /// The client request might have timed out.
@@ -60,10 +51,10 @@
     )
   )
 
-<<<<<<< HEAD
-  /// A server only replies to an active request. This generates a witness
-  /// where the requester timed-out, so the request is gone, but the 
-  /// response is in-flight
+
+  /// A server only replies to a request received from a client.
+  /// This witness should report a scenario where a request timeouts, the
+  /// client submits a new one, and a late response is received.
   val serverRespondsToRequestingPeersWitness = bsyncClients.keys().forall(c =>
     responsesBuffer.get(c).forall(m =>
       bsyncClients.get(c).openRequests.exists(req =>
@@ -81,8 +72,6 @@
 
 
 
-=======
->>>>>>> 85f22844
   //
   // Actions
   //
