// -*- mode: Bluespec; -*-

module consensus {

    import types.* from "./types"

    // *************************************************************************
    // State
    // *************************************************************************

    type ConsensusState = {
        p: Address,
        height: Height,
        round: Round,
        step: Step,
        lockedRound: Round,
        lockedValue: ValueId,
        validRound: Round,
        validValue: ValueId,
    }  

    pure def initConsensusState(p: Address, h: Height) : ConsensusState = {
        // The node address is only needed or setting the source of the Proposal and Vote messages.
        p: p,
        // round must be -1, as nothing should be done before a NewRound
        // function is called
        round: -1, 
        step: NoStep, 
        height: h,
        lockedRound: -1, 
        lockedValue: Nil, 
        validRound: -1, 
        validValue: Nil
    }

    // *************************************************************************
    // Input and output
    // *************************************************************************

    type ConsensusInput = 
        // For the initial state
        | NoConsensusInput
        // Start a new round, not as proposer.
        | NewRoundCInput(Round)
        // Start a new round as proposer.
        | NewRoundProposerCInput(Round)
        // GetValue returns (L18)
        | ProposeValueCInput(NonNilValue)
        // Receive a proposal without associated valid round.
        | ProposalCInput((Round, Value))
        // Receive a valid proposal with an associated valid round, attested by a a Polka(vr).
        | ProposalAndPolkaPreviousAndValidCInput((Value, Round))
        // Receive an invalid proposal: L26 and L32 when isValid(v) == false
        | ProposalInvalidCInput
        // Receive +2/3 prevotes for nil.
        | PolkaNilCInput
        // Receive +2/3 prevotes from different validators, not for the same value or nil.
        | PolkaAnyCInput
        // Proposal and 2/3+ prevotes for the proposal: L36 when valid and step >= prevote
        | ProposalAndPolkaAndValidCInput(Value)
        // found after Montebello
        // TODO: Discuss what to do about it
        | ProposalAndPolkaAndInvalidCInput(Value)
        // Receive +2/3 precommits from different validators, not for the same value or nil.
        | PrecommitAnyCInput
        // Proposal and 2/3+ commits for the proposal => decision
        | ProposalAndCommitAndValidCInput((Round, NonNilValue))
        // Receive +1/3 messages from different validators for a higher round.
        | RoundSkipCInput(Round) 
        // Timeout waiting for proposal.
        | TimeoutProposeCInput((Height, Round))
        // Timeout waiting for prevotes for a value.
        | TimeoutPrevoteCInput((Height, Round))
        // Timeout waiting for precommits for a value.
        | TimeoutPrecommitCInput((Height, Round))

    type ConsensusOutput =
        | NoConsensusOutput
        | ProposalOutput(Proposal)
        | GetValueAndScheduleTimeoutOutput((Height, Round, Timeout))
        | VoteOutput(Vote)
        | TimeoutOutput((Round, Timeout))
        | DecidedOutput((Round, NonNilValue))
        | SkipRoundOutput(Round)
        | ErrorOutput(str)

    pure def toNoConsensusOutput(state) = 
        { cs: state, out: NoConsensusOutput }
    pure def toProposalOutput(state, src, height, round, value, validRound) = 
        { cs: state, out: ProposalOutput(mkProposal(src, height, round, value, validRound)) }
    pure def toGetValueAndScheduleTimeoutOutput(state, height, round, timeout) =
        { cs: state, out: GetValueAndScheduleTimeoutOutput((height, round, timeout))}
    pure def toPrevoteOutput(state, src, height, round, valueId) = 
        { cs: state, out: VoteOutput(mkVote(Prevote, src, height, round, valueId)) }
    pure def toPrecommitOutput(state, src, height, round, valueId) = 
        { cs: state, out: VoteOutput(mkVote(Precommit, src, height, round, valueId)) }
    pure def toTimeoutOutput(state, timeout) = 
        { cs: state, out: TimeoutOutput((state.round, timeout)) }
    pure def toDecidedOutput(state, value, round) = 
        { cs: state, out: DecidedOutput((value, round)) }
    pure def toSkipRoundOutput(state, round) = 
        { cs: state, out: SkipRoundOutput(round) }
    pure def toErrorOutput(state, msg) = 
        { cs: state, out: ErrorOutput(msg) }

    // for testing
    pure def isVoteMsgWith(output, voteType, valueId) =
        match output {
            | VoteOutput(msg) => msg.voteType == voteType and msg.valueId == valueId
            | _ => false
        }

    // *************************************************************************
    // State transition
    // *************************************************************************

    type ConsensusResult = {
        cs: ConsensusState,
        out: ConsensusOutput,
    }

    pure def consensus(state: ConsensusState, input: ConsensusInput): ConsensusResult =
        match input {
        | NoConsensusInput => 
            state.toErrorOutput("NoConsensusInput is not a valid consensus input")
        
        // line 11.14
        | NewRoundProposerCInput(round) =>
            if (not(state.step.in(Set(UnstartedStep, NoStep))))
                state.toErrorOutput("state is not Unstarted or initial step")
            else if (round <= state.round)
                state.toErrorOutput("new round is not bigger than current round")
            else
                if (state.validValue == Nil) 
                    state
                        .with("step", ProposeStep)
                        .with("round", round)
                        .toGetValueAndScheduleTimeoutOutput(state.height, round, ProposeTimeout) // line 18
                else
                    val v: NonNilValue = getVal(state.validValue) // as validValue is non-nil in this branch
                    state
                        .with("step", ProposeStep)
                        .with("round", round)
                        .toProposalOutput(state.p, state.height, round, v, state.validRound) // line 19

        | ProposeValueCInput(value) =>
            // here we assume that the driver has checked that we are the proposer of 
            // the current round (and we have not sent proposal before)
            state.toProposalOutput(state.p, state.height, state.round, value, state.validRound) // line 19

        // line 11.20
        | NewRoundCInput(r) =>
            if (not(state.step.in(Set(UnstartedStep, NoStep))))
                state.toErrorOutput("state is not Unstarted or initial step")
            else if (r <= state.round)
                state.toErrorOutput("new round is not bigger than current round")
            else
                // We just report that a timeout should be started. The executor must take care
                // of figuring out whether it needs to record the round number and height per
                // timeout
                state
                    .with("step", ProposeStep)
                    .with("round", r)
                    .toTimeoutOutput(ProposeTimeout)                                  // line 21

        // line 22
        // Here it is assumed that 
        // - the value has been checked to be valid
        // - it is for the current round
        // The executor checks this upon receiving a propose message "ProposalMsg"
        | ProposalCInput(round_value) =>
            val r: Round = round_value._1
            val v: Value = round_value._2
            if (state.step == ProposeStep)
                if (state.lockedRound == -1 or state.lockedValue == v)                // line 23
                    state
                        .with("step", PrevoteStep)
                        .toPrevoteOutput(state.p, state.height, state.round, id(v))   // line 24
                else
                    state
                        .with("step", PrevoteStep)
                        .toPrevoteOutput(state.p, state.height, state.round, Nil)     // line 26
            else state.toErrorOutput("ProposalCInput when not in ProposeStep")

        // line 26
        | ProposalInvalidCInput =>
            if (state.step == ProposeStep) 
                state
                    .with("step", PrevoteStep)
                    .toPrevoteOutput(state.p, state.height, state.round, Nil)
            else state.toErrorOutput("ProposalCInput when not in ProposeStep")

        // line 28 (with valid(v) evaluates to true)
        | ProposalAndPolkaPreviousAndValidCInput(value_vr) =>
            val v: Value = value_vr._1
            val vr: Round = value_vr._2
            if (state.step == ProposeStep and vr >= 0 and vr < state.round)           // line 28
                if (state.lockedRound <= vr or state.lockedValue == v)                // line 29
                    state
                        .with("step", PrevoteStep)                                    // line 33
                        .toPrevoteOutput(state.p, state.height, state.round, id(v))   // line 30
                else 
                    state
                        .with("step", PrevoteStep)                                    // line 33
                        .toPrevoteOutput(state.p, state.height, state.round, Nil)     // line 32 (valid)
            else state.toErrorOutput("ProposalAndPolkaPreviousAndValidCInput")

        // line 28 (with valid(v) evaluates to false)
        | ProposalAndPolkaAndInvalidCInput =>
            state
                .with("step", PrevoteStep)                                    // line 33
                .toPrevoteOutput(state.p, state.height, state.round, Nil)     // line 32 (invalid)

        // line 34
        | PolkaAnyCInput =>
            if (state.step == PrevoteStep)
                // We just report that a timeout should be started. The executor must take care
                // of figuring out whether it needs to record the round number and height per
                // timeout
                state.toTimeoutOutput(PrevoteTimeout)
            else state.toErrorOutput("PolkaAnyCInput when not in PrevoteStep")

        // line 36
        | ProposalAndPolkaAndValidCInput(v) =>
            match state.step {
                | PrevoteStep =>
                    state
                        .with("step", PrecommitStep)                                  // line 41
                        .with("lockedValue", v)                                       // line 38
                        .with("lockedRound", state.round)                             // line 39
                        .with("validValue", v)                                        // line 42
                        .with("validRound", state.round)                              // line 43
                        .toPrecommitOutput(state.p, state.height, state.round, id(v)) // line 40
                | PrecommitStep =>
                    state
                        .with("validValue", v)                                         // line 42
                        .with("validRound", state.round)                               // line 43
                        .toNoConsensusOutput()
                | _ => state.toErrorOutput("ProposalAndPolkaAndValidCInput when not in PrevoteStep or PrecommitStep")
            }

        // line 44
        | PolkaNilCInput => 
            if (state.step == PrevoteStep)
                state
                    .with("step", PrecommitStep)
                    .toPrecommitOutput(state.p, state.height, state.round, Nil)
            else state.toErrorOutput("PolkaNilCInput when not in PrevoteStep")

        // line 47
        | PrecommitAnyCInput =>
            state.toTimeoutOutput(PrecommitTimeout)

        // line 49
        | ProposalAndCommitAndValidCInput(round_value) => 
<<<<<<< HEAD
            if (state.step != CommitStep)   // "CommitStep" doesn't exist in the arXiv paper. This ensures
                state                       // that we do not decide more than once in a round.
=======
                val r = round_value._1
                val v = round_value._2
            if (state.step != CommitStep) // TODO: check condition and error message
                state
>>>>>>> 8c1a478a
                    .with("step", CommitStep)
                    .toDecidedOutput(r, v)
            else state.toErrorOutput("ProposalAndCommitAndValidCInput when in CommitStep")

        // line 55
        | RoundSkipCInput(r) => 
            if (r > state.round)
                state
                    .with("step", UnstartedStep)
                    .toSkipRoundOutput(r)
            else state.toErrorOutput("RoundSkipCInput for round not bigger than current round")

        // line 57
        | TimeoutProposeCInput(height_round) => 
            val h = height_round._1
            val r = height_round._2
            if (h == state.height and r == state.round and state.step == ProposeStep)
                state
                    .with("step", PrevoteStep)
                    .toPrevoteOutput(state.p, state.height, state.round, Nil)
            else state.toErrorOutput("TimeoutProposeCInput")

        // line 61
        | TimeoutPrevoteCInput(height_round) => 
            val h = height_round._1
            val r = height_round._2
            if (h == state.height and r == state.round and state.step == PrevoteStep)
                // TODO: should we send precommit nil again ?
                state
                    .with("step", PrecommitStep)
                    .toPrecommitOutput(state.p, state.height, state.round, Nil)
            else state.toErrorOutput("TimeoutPrevoteCInput")

        // line 65
        | TimeoutPrecommitCInput(height_round) => 
            val h = height_round._1
            val r = height_round._2
            if (h == state.height and r == state.round)
                state
                    // CHECK: setting the step to UnstartedStep was added to match the code behavior
                    .with("step", UnstartedStep)
                    .toSkipRoundOutput(state.round + 1)
            else state.toErrorOutput("TimeoutPrecommitCInput")

        }

}<|MERGE_RESOLUTION|>--- conflicted
+++ resolved
@@ -253,15 +253,10 @@
 
         // line 49
         | ProposalAndCommitAndValidCInput(round_value) => 
-<<<<<<< HEAD
+                val r = round_value._1
+                val v = round_value._2
             if (state.step != CommitStep)   // "CommitStep" doesn't exist in the arXiv paper. This ensures
                 state                       // that we do not decide more than once in a round.
-=======
-                val r = round_value._1
-                val v = round_value._2
-            if (state.step != CommitStep) // TODO: check condition and error message
-                state
->>>>>>> 8c1a478a
                     .with("step", CommitStep)
                     .toDecidedOutput(r, v)
             else state.toErrorOutput("ProposalAndCommitAndValidCInput when in CommitStep")
